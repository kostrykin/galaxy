--- conflicted
+++ resolved
@@ -148,25 +148,10 @@
     datatypes_registry = validate_and_load_datatypes_config(datatypes_config)
 
     job_metadata = sys.argv.pop(1)
-<<<<<<< HEAD
-    existing_job_metadata_dict = {}
-    new_job_metadata_dict = {}
-    if job_metadata != "None" and os.path.exists(job_metadata):
-        for line in open(job_metadata, 'r'):
-            try:
-                line = stringify_dictionary_keys(json.loads(line))
-                if line['type'] == 'dataset':
-                    existing_job_metadata_dict[int(line['dataset_id'])] = line
-                elif line['type'] == 'new_primary_dataset':
-                    new_job_metadata_dict[line['filename']] = line
-            except Exception:
-                continue
-=======
     tool_provided_metadata = load_job_metadata(job_metadata)
 
     def set_meta(new_dataset_instance, file_dict):
         set_meta_with_tool_provided(new_dataset_instance, file_dict, set_meta_kwds, datatypes_registry, max_metadata_value_size)
->>>>>>> 39308a8d
 
     for filenames in sys.argv[1:]:
         fields = filenames.split(',')
@@ -182,11 +167,7 @@
             dataset.dataset.external_filename = dataset_filename_override
             files_path = os.path.abspath(os.path.join(tool_job_working_directory, "dataset_%s_files" % (dataset.dataset.id)))
             dataset.dataset.external_extra_files_path = files_path
-<<<<<<< HEAD
-            file_dict = existing_job_metadata_dict.get(dataset.dataset.id, {})
-=======
             file_dict = tool_provided_metadata.get_dataset_meta(None, dataset.dataset.id)
->>>>>>> 39308a8d
             if 'ext' in file_dict:
                 dataset.extension = file_dict['ext']
             # Metadata FileParameter types may not be writable on a cluster node, and are therefore temporarily substituted with MetadataTempFiles
@@ -195,11 +176,7 @@
                 if galaxy.datatypes.metadata.MetadataTempFile.is_JSONified_value(metadata_file_override):
                     metadata_file_override = galaxy.datatypes.metadata.MetadataTempFile.from_JSON(metadata_file_override)
                 setattr(dataset.metadata, metadata_name, metadata_file_override)
-<<<<<<< HEAD
-            set_meta_with_tool_provided(dataset, file_dict, set_meta_kwds, datatypes_registry, max_metadata_value_size)
-=======
             set_meta(dataset, file_dict)
->>>>>>> 39308a8d
             dataset.metadata.to_JSON_dict(filename_out)  # write out results of set_meta
             json.dump((True, 'Metadata has been set successfully'), open(filename_results_code, 'wt+'))  # setting metadata has succeeded
         except Exception as e:
