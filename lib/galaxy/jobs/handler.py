"""
Galaxy job handler, prepares, runs, tracks, and finishes Galaxy jobs
"""
import datetime
import os
import time
from collections import defaultdict
from queue import (
    Empty,
    Queue,
)

from sqlalchemy.exc import OperationalError
from sqlalchemy.sql.expression import (
    and_,
    func,
    null,
    or_,
    select,
    true
)

from galaxy import model
from galaxy.jobs import (
    JobDestination,
    JobWrapper,
    TaskWrapper
)
from galaxy.jobs.mapper import JobNotReadyException
from galaxy.util import unicodify
from galaxy.util.custom_logging import get_logger
from galaxy.util.monitors import Monitors
from galaxy.web_stack.handlers import HANDLER_ASSIGNMENT_METHODS
from galaxy.web_stack.message import JobHandlerMessage

log = get_logger(__name__)

# States for running a job. These are NOT the same as data states
JOB_WAIT, JOB_ERROR, JOB_INPUT_ERROR, JOB_INPUT_DELETED, JOB_READY, JOB_DELETED, JOB_ADMIN_DELETED, JOB_USER_OVER_QUOTA, JOB_USER_OVER_TOTAL_WALLTIME = 'wait', 'error', 'input_error', 'input_deleted', 'ready', 'deleted', 'admin_deleted', 'user_over_quota', 'user_over_total_walltime'
DEFAULT_JOB_PUT_FAILURE_MESSAGE = 'Unable to run job due to a misconfiguration of the Galaxy job running system.  Please contact a site administrator.'


class JobHandlerI:

    def start(self):
        pass

    def shutdown(self):
        pass


class JobHandler(JobHandlerI):
    """
    Handle the preparation, running, tracking, and finishing of jobs
    """

    def __init__(self, app):
        self.app = app
        # The dispatcher launches the underlying job runners
        self.dispatcher = DefaultJobDispatcher(app)
        # Queues for starting and stopping jobs
        self.job_queue = JobHandlerQueue(app, self.dispatcher)
        self.job_stop_queue = JobHandlerStopQueue(app, self.dispatcher)

    def start(self):
        self.job_queue.start()
        self.job_stop_queue.start()

    def shutdown(self):
        self.job_queue.shutdown()
        self.job_stop_queue.shutdown()


class ItemGrabber:

    def __init__(self, app, grab_type='Job', handler_assignment_method=None, max_grab=None, self_handler_tags=None, handler_tags=None):
        self.app = app
        self.sa_session = app.model.context
        self.grab_this = getattr(model, grab_type)
        self.grab_type = grab_type
        self.handler_assignment_method = handler_assignment_method
        self.self_handler_tags = self_handler_tags
        self.max_grab = max_grab
        self.handler_tags = handler_tags
        self._grab_conn_opts = {'autocommit': False}
        self._grab_query = None
        self._supports_returning = self.app.application_stack.supports_returning()

    def setup_query(self):
        subq = select([self.grab_this.id]) \
            .where(and_(
                self.grab_this.table.c.handler.in_(self.self_handler_tags),
                self.grab_this.table.c.state == self.grab_this.states.NEW)) \
            .order_by(self.grab_this.table.c.id)
        if self.max_grab:
            subq = subq.limit(self.max_grab)
        if self.handler_assignment_method == HANDLER_ASSIGNMENT_METHODS.DB_SKIP_LOCKED:
            subq = subq.with_for_update(skip_locked=True)
        self._grab_query = self.grab_this.table.update() \
            .where(self.grab_this.table.c.id.in_(subq)) \
            .values(handler=self.app.config.server_name)
        if self._supports_returning:
            self._grab_query = self._grab_query.returning(self.grab_this.table.c.id)
        if self.handler_assignment_method == HANDLER_ASSIGNMENT_METHODS.DB_TRANSACTION_ISOLATION:
            self._grab_conn_opts['isolation_level'] = 'SERIALIZABLE'
        log.info(
            "Handler job grabber initialized with '%s' assignment method for handler '%s', tag(s): %s", self.handler_assignment_method,
            self.app.config.server_name, ', '.join(str(x) for x in self.handler_tags)
        )

    @staticmethod
    def get_grabbable_handler_assignment_method(handler_assignment_methods):
        grabbable_methods = {
            HANDLER_ASSIGNMENT_METHODS.DB_TRANSACTION_ISOLATION,
            HANDLER_ASSIGNMENT_METHODS.DB_SKIP_LOCKED,
        }
        if handler_assignment_methods:
            try:
                return [m for m in handler_assignment_methods if m in grabbable_methods][0]
            except IndexError:
                return

    def grab_unhandled_items(self):
        """
        Attempts to assign unassigned jobs or invocaions to itself using DB serialization methods, if enabled. This
        simply sets `Job.handler` or `WorkflowInvocation.handler` to the current server name, which causes the job to be picked up by
        the appropriate handler.
        """
        # an excellent discussion on PostgreSQL concurrency safety:
        # https://blog.2ndquadrant.com/what-is-select-skip-locked-for-in-postgresql-9-5/
        if self._grab_query is None:
            self.setup_query()
        self.sa_session.expunge_all()
        conn = self.sa_session.connection(execution_options=self._grab_conn_opts)
        with conn.begin() as trans:
            try:
                proxy = conn.execute(self._grab_query)
                if self._supports_returning:
                    rows = proxy.fetchall()
                    if rows:
                        log.debug(f"Grabbed {self.grab_type}(s): {', '.join(str(row[0]) for row in rows)}")
                        trans.commit()
                    else:
                        trans.rollback()
                else:
                    trans.commit()
            except OperationalError as e:
                # If this is a serialization failure on PostgreSQL, then e.orig is a psycopg2 TransactionRollbackError
                # and should have attribute `code`. Other engines should just report the message and move on.
                if int(getattr(e.orig, 'pgcode', -1)) != 40001:
                    log.debug('Grabbing %s failed (serialization failures are ok): %s', self.grab_type, unicodify(e))
                trans.rollback()


class JobHandlerQueue(Monitors):
    """
    Job Handler's Internal Queue, this is what actually implements waiting for
    jobs to be runnable and dispatching to a JobRunner.
    """
    STOP_SIGNAL = object()

    def __init__(self, app, dispatcher):
        """Initializes the Job Handler Queue, creates (unstarted) monitoring thread"""
        self.app = app
        self.dispatcher = dispatcher

        self.sa_session = app.model.context
        self.track_jobs_in_database = self.app.config.track_jobs_in_database

        # Initialize structures for handling job limits
        self.__clear_job_count()

        # Keep track of the pid that started the job manager, only it
        # has valid threads
        self.parent_pid = os.getpid()
        # Contains new jobs. Note this is not used if track_jobs_in_database is True
        self.queue = Queue()
        # Contains jobs that are waiting (only use from monitor thread)
        self.waiting_jobs = []
        # Contains wrappers of jobs that are limited or ready (so they aren't created unnecessarily/multiple times)
        self.job_wrappers = {}
        name = "JobHandlerQueue.monitor_thread"
        self._init_monitor_thread(name, target=self.__monitor, config=app.config)
        self.job_grabber = None
        handler_assignment_method = ItemGrabber.get_grabbable_handler_assignment_method(self.app.job_config.handler_assignment_methods)
        if handler_assignment_method:
            self.job_grabber = ItemGrabber(
                app=app,
                grab_type='Job',
                handler_assignment_method=handler_assignment_method,
                max_grab=self.app.job_config.handler_max_grab,
                self_handler_tags=self.app.job_config.self_handler_tags,
                handler_tags=self.app.job_config.handler_tags,
            )

    def start(self):
        """
        Starts the JobHandler's thread after checking for any unhandled jobs.
        """
        log.debug('Handler queue starting for jobs assigned to handler: %s', self.app.config.server_name)
        # Recover jobs at startup
        self.__check_jobs_at_startup()
        # Start the queue
        self.monitor_thread.start()
        # The stack code is initialized in the application
        JobHandlerMessage().bind_default_handler(self, '_handle_message')
        self.app.application_stack.register_message_handler(self._handle_message, name=JobHandlerMessage.target)
        log.info("job handler queue started")

    def job_wrapper(self, job, use_persisted_destination=False):
        return JobWrapper(job, self, use_persisted_destination=use_persisted_destination)

    def job_pair_for_id(self, id):
        job = self.sa_session.query(model.Job).get(id)
        return job, self.job_wrapper(job, use_persisted_destination=True)

    def __check_jobs_at_startup(self):
        """
        Checks all jobs that are in the 'new', 'queued', 'running', or 'stopped' state in
        the database and requeues or cleans up as necessary.  Only run as the
        job handler starts.
        In case the activation is enforced it will filter out the jobs of inactive users.
        """
        jobs_at_startup = []
        if self.track_jobs_in_database:
            in_list = (model.Job.states.QUEUED,
                       model.Job.states.RUNNING,
                       model.Job.states.STOPPED)
        else:
            in_list = (model.Job.states.NEW,
                       model.Job.states.QUEUED,
                       model.Job.states.RUNNING)
        if self.app.config.user_activation_on:
            jobs_at_startup = self.sa_session.query(model.Job).enable_eagerloads(False) \
                .outerjoin(model.User) \
                .filter(model.Job.state.in_(in_list)
                        & (model.Job.handler == self.app.config.server_name)
                        & or_((model.Job.user_id == null()), (model.User.active == true()))).all()
        else:
            jobs_at_startup = self.sa_session.query(model.Job).enable_eagerloads(False) \
                .filter(model.Job.state.in_(in_list)
                        & (model.Job.handler == self.app.config.server_name)).all()

        for job in jobs_at_startup:
            if not self.app.toolbox.has_tool(job.tool_id, job.tool_version, exact=True):
                log.warning(f"({job.id}) Tool '{job.tool_id}' removed from tool config, unable to recover job")
                self.job_wrapper(job).fail('This tool was disabled before the job completed.  Please contact your Galaxy administrator.')
            elif job.job_runner_name is not None and job.job_runner_external_id is None:
                # This could happen during certain revisions of Galaxy where a runner URL was persisted before the job was dispatched to a runner.
                log.debug("(%s) Job runner assigned but no external ID recorded, adding to the job handler queue" % job.id)
                job.job_runner_name = None
                if self.track_jobs_in_database:
                    job.set_state(model.Job.states.NEW)
                else:
                    self.queue.put((job.id, job.tool_id))
            elif job.job_runner_name is not None and job.job_runner_external_id is not None and job.destination_id is None:
                # This is the first start after upgrading from URLs to destinations, convert the URL to a destination and persist
                job_wrapper = self.job_wrapper(job)
                job_destination = self.dispatcher.url_to_destination(job.job_runner_name)
                if job_destination.id is None:
                    job_destination.id = 'legacy_url'
                job_wrapper.set_job_destination(job_destination, job.job_runner_external_id)
                self.dispatcher.recover(job, job_wrapper)
                log.info('(%s) Converted job from a URL to a destination and recovered' % (job.id))
            elif job.job_runner_name is None:
                # Never (fully) dispatched
                log.debug(f"({job.id}) No job runner assigned and job still in '{job.state}' state, adding to the job handler queue")
                if self.track_jobs_in_database:
                    job.set_state(model.Job.states.NEW)
                else:
                    self.queue.put((job.id, job.tool_id))
            else:
                # Already dispatched and running
                job_wrapper = self.__recover_job_wrapper(job)
                self.dispatcher.recover(job, job_wrapper)
        if self.sa_session.dirty:
            self.sa_session.flush()

    def __recover_job_wrapper(self, job):
        # Already dispatched and running
        job_wrapper = self.job_wrapper(job)
        # Use the persisted destination as its params may differ from
        # what's in the job_conf xml
        job_destination = JobDestination(id=job.destination_id, runner=job.job_runner_name, params=job.destination_params)
        # resubmits are not persisted (it's a good thing) so they
        # should be added back to the in-memory destination on startup
        try:
            config_job_destination = self.app.job_config.get_destination(job.destination_id)
            job_destination.resubmit = config_job_destination.resubmit
        except KeyError:
            log.debug('(%s) Recovered destination id (%s) does not exist in job config (but this may be normal in the case of a dynamically generated destination)', job.id, job.destination_id)
        job_wrapper.job_runner_mapper.cached_job_destination = job_destination
        return job_wrapper

    def __monitor(self):
        """
        Continually iterate the waiting jobs, checking is each is ready to
        run and dispatching if so.
        """
        while self.monitor_running:
            try:
                # If jobs are locked, there's nothing to monitor and we skip
                # to the sleep.
                if not self.app.job_manager.job_lock:
                    self.__monitor_step()
            except Exception:
                log.exception("Exception in monitor_step")
                # With sqlite backends we can run into locked databases occasionally
                # To avoid that the monitor step locks again we backoff a little longer.
                self._monitor_sleep(5)
            self._monitor_sleep(1)

    def __monitor_step(self):
        """
        Called repeatedly by `monitor` to process waiting jobs.
        """
        monitor_step_timer = self.app.execution_timer_factory.get_timer(
            'internal.galaxy.jobs.handlers.monitor_step',
            'Job handler monitor step complete.'
        )
        if self.job_grabber is not None:
            self.job_grabber.grab_unhandled_items()
        self.__handle_waiting_jobs()
        log.trace(monitor_step_timer.to_str())

    def __handle_waiting_jobs(self):
        """
        Gets any new jobs (either from the database or from its own queue), then iterates over all new and waiting jobs
        to check the state of the jobs each depends on. If the job has dependencies that have not finished, it goes to
        the waiting queue. If the job has dependencies with errors, it is marked as having errors and removed from the
        queue. If the job belongs to an inactive user it is ignored.  Otherwise, the job is dispatched.
        """
        # Pull all new jobs from the queue at once
        jobs_to_check = []
        resubmit_jobs = []
        if self.track_jobs_in_database:
            # Clear the session so we get fresh states for job and all datasets
            self.sa_session.expunge_all()
            # Fetch all new jobs
            hda_not_ready = self.sa_session.query(model.Job.id).enable_eagerloads(False) \
                .join(model.JobToInputDatasetAssociation) \
                .join(model.HistoryDatasetAssociation) \
                .join(model.Dataset) \
                .filter(and_(model.Job.state == model.Job.states.NEW,
                             model.Dataset.state.in_(model.Dataset.non_ready_states))).subquery()
            ldda_not_ready = self.sa_session.query(model.Job.id).enable_eagerloads(False) \
                .join(model.JobToInputLibraryDatasetAssociation) \
                .join(model.LibraryDatasetDatasetAssociation) \
                .join(model.Dataset) \
                .filter(and_(model.Job.state == model.Job.states.NEW,
                             model.Dataset.state.in_(model.Dataset.non_ready_states))).subquery()
            rank = func.rank().over(partition_by=model.Job.table.c.user_id,
                                    order_by=model.Job.table.c.id).label('rank')
            job_filter_conditions = (
                (model.Job.state == model.Job.states.NEW),
                (model.Job.handler == self.app.config.server_name),
                ~model.Job.table.c.id.in_(hda_not_ready),
                ~model.Job.table.c.id.in_(ldda_not_ready))
            if self.app.config.user_activation_on:
                job_filter_conditions = job_filter_conditions + (
                    or_((model.Job.user_id == null()), (model.User.active == true())),)
            if self.sa_session.bind.name == 'sqlite':
                query_objects = (model.Job,)
            else:
                query_objects = (model.Job, rank)
            ready_query = self.sa_session.query(*query_objects).enable_eagerloads(False) \
                .outerjoin(model.User) \
                .filter(and_(*job_filter_conditions)) \
                .order_by(model.Job.id)
            if self.sa_session.bind.name == 'sqlite':
                jobs_to_check = ready_query.all()
            else:
                ranked = ready_query.subquery()
                jobs_to_check = self.sa_session.query(model.Job) \
                    .join(ranked, model.Job.id == ranked.c.id) \
                    .filter(ranked.c.rank <= self.app.job_config.handler_ready_window_size).all()
            # Filter jobs with invalid input states
            jobs_to_check = self.__filter_jobs_with_invalid_input_states(jobs_to_check)
            # Fetch all "resubmit" jobs
            resubmit_jobs = self.sa_session.query(model.Job).enable_eagerloads(False) \
                .filter(and_((model.Job.state == model.Job.states.RESUBMITTED),
                             (model.Job.handler == self.app.config.server_name))) \
                .order_by(model.Job.id).all()
        else:
            # Get job objects and append to watch queue for any which were
            # previously waiting
            for job_id in self.waiting_jobs:
                jobs_to_check.append(self.sa_session.query(model.Job).get(job_id))
            try:
                while 1:
                    message = self.queue.get_nowait()
                    if message is self.STOP_SIGNAL:
                        return
                    # Unpack the message
                    job_id, tool_id = message
                    # Get the job object and append to watch queue
                    jobs_to_check.append(self.sa_session.query(model.Job).get(job_id))
            except Empty:
                pass
        # Ensure that we get new job counts on each iteration
        self.__clear_job_count()
        # Check resubmit jobs first so that limits of new jobs will still be enforced
        for job in resubmit_jobs:
            log.debug('(%s) Job was resubmitted and is being dispatched immediately', job.id)
            # Reassemble resubmit job destination from persisted value
            jw = self.__recover_job_wrapper(job)
            if jw.is_ready_for_resubmission(job):
                self.increase_running_job_count(job.user_id, jw.job_destination.id)
                self.dispatcher.put(jw)
        # Iterate over new and waiting jobs and look for any that are
        # ready to run
        new_waiting_jobs = []
        for job in jobs_to_check:
            try:
                # Check the job's dependencies, requeue if they're not done.
                # Some of these states will only happen when using the in-memory job queue
                if job.copied_from_job_id:
                    copied_from_job = self.sa_session.query(model.Job).get(job.copied_from_job_id)
                    job.numeric_metrics = copied_from_job.numeric_metrics
                    job.text_metrics = copied_from_job.text_metrics
                    job.dependencies = copied_from_job.dependencies
                    job.state = copied_from_job.state
                    job.job_stderr = copied_from_job.job_stderr
                    job.job_stdout = copied_from_job.job_stdout
                    job.tool_stderr = copied_from_job.tool_stderr
                    job.tool_stdout = copied_from_job.tool_stdout
                    job.command_line = copied_from_job.command_line
                    job.traceback = copied_from_job.traceback
                    job.tool_version = copied_from_job.tool_version
                    job.exit_code = copied_from_job.exit_code
                    job.job_runner_name = copied_from_job.job_runner_name
                    job.job_runner_external_id = copied_from_job.job_runner_external_id
                    continue
                job_state = self.__check_job_state(job)
                if job_state == JOB_WAIT:
                    new_waiting_jobs.append(job.id)
                elif job_state == JOB_INPUT_ERROR:
                    log.info("(%d) Job unable to run: one or more inputs in error state" % job.id)
                elif job_state == JOB_INPUT_DELETED:
                    log.info("(%d) Job unable to run: one or more inputs deleted" % job.id)
                elif job_state == JOB_READY:
                    self.dispatcher.put(self.job_wrappers.pop(job.id))
                    log.info("(%d) Job dispatched" % job.id)
                elif job_state == JOB_DELETED:
                    log.info("(%d) Job deleted by user while still queued" % job.id)
                elif job_state == JOB_ADMIN_DELETED:
                    log.info("(%d) Job deleted by admin while still queued" % job.id)
                elif job_state in (JOB_USER_OVER_QUOTA,
                                   JOB_USER_OVER_TOTAL_WALLTIME):
                    if job_state == JOB_USER_OVER_QUOTA:
                        log.info("(%d) User (%s) is over quota: job paused" % (job.id, job.user_id))
                        what = "your disk quota"
                    else:
                        log.info("(%d) User (%s) is over total walltime limit: job paused" % (job.id, job.user_id))
                        what = "your total job runtime"

                    job.set_state(model.Job.states.PAUSED)
                    for dataset_assoc in job.output_datasets + job.output_library_datasets:
                        dataset_assoc.dataset.dataset.state = model.Dataset.states.PAUSED
                        dataset_assoc.dataset.info = f"Execution of this dataset's job is paused because you were over {what} at the time it was ready to run"
                        self.sa_session.add(dataset_assoc.dataset.dataset)
                    self.sa_session.add(job)
                elif job_state == JOB_ERROR:
                    log.error("(%d) Error checking job readiness" % job.id)
                else:
                    log.error("(%d) Job in unknown state '%s'" % (job.id, job_state))
                    new_waiting_jobs.append(job.id)
            except Exception:
                log.exception("failure running job %d", job.id)
        # Update the waiting list
        if not self.track_jobs_in_database:
            self.waiting_jobs = new_waiting_jobs
        # Remove cached wrappers for any jobs that are no longer being tracked
        for id in set(self.job_wrappers.keys()) - set(new_waiting_jobs):
            del self.job_wrappers[id]
        # Flush, if we updated the state
        self.sa_session.flush()
        # Done with the session
        self.sa_session.remove()

    def __filter_jobs_with_invalid_input_states(self, jobs):
        """
        Takes  list of jobs and filters out jobs whose input datasets are in invalid state and
        set these jobs and their dependent jobs to paused.
        """
        job_ids_to_check = [j.id for j in jobs]
        queries = []
        for job_to_input, input_association in [(model.JobToInputDatasetAssociation, model.HistoryDatasetAssociation),
                                                (model.JobToInputLibraryDatasetAssociation, model.LibraryDatasetDatasetAssociation)]:
            q = self.sa_session.query(
                model.Job.id,
                input_association.deleted,
                input_association._state,
                input_association.name,
                model.Dataset.deleted,
                model.Dataset.purged,
                model.Dataset.state,
            ).join(job_to_input.job) \
                .join(input_association) \
                .join(model.Dataset) \
                .filter(model.Job.id.in_(job_ids_to_check)) \
                .filter(or_(model.Dataset.deleted == true(),
                            model.Dataset.state != model.Dataset.states.OK,
                            input_association.deleted == true(),
                            input_association._state == input_association.states.FAILED_METADATA
                            )).all()
            queries.extend(q)
        jobs_to_pause = defaultdict(list)
        jobs_to_fail = defaultdict(list)
        jobs_to_ignore = defaultdict(list)
        for (job_id, hda_deleted, hda_state, hda_name, dataset_deleted, dataset_purged, dataset_state) in queries:
            if hda_deleted or dataset_deleted:
                if dataset_purged:
                    # If the dataset has been purged we can't resume the job by undeleting the input
                    jobs_to_fail[job_id].append("Input dataset '%s' was deleted before the job started" % hda_name)
                else:
                    jobs_to_pause[job_id].append("Input dataset '%s' was deleted before the job started" % hda_name)
            elif hda_state == model.HistoryDatasetAssociation.states.FAILED_METADATA:
                jobs_to_pause[job_id].append("Input dataset '%s' failed to properly set metadata" % hda_name)
            elif dataset_state == model.Dataset.states.PAUSED:
                jobs_to_pause[job_id].append("Input dataset '%s' was paused before the job started" % hda_name)
            elif dataset_state == model.Dataset.states.ERROR:
                jobs_to_pause[job_id].append("Input dataset '%s' is in error state" % hda_name)
            elif dataset_state != model.Dataset.states.OK:
                jobs_to_ignore[job_id].append(f"Input dataset '{hda_name}' is in {dataset_state} state")
        for job_id in sorted(jobs_to_pause):
            pause_message = ", ".join(jobs_to_pause[job_id])
            pause_message = "%s. To resume this job fix the input dataset(s)." % pause_message
            job, job_wrapper = self.job_pair_for_id(job_id)
            try:
                job_wrapper.pause(job=job, message=pause_message)
            except Exception:
                log.exception("(%s) Caught exception while attempting to pause job.", job_id)
        for job_id in sorted(jobs_to_fail):
            fail_message = ", ".join(jobs_to_fail[job_id])
            job, job_wrapper = self.job_pair_for_id(job_id)
            try:
                job_wrapper.fail(fail_message)
            except Exception:
                log.exception("(%s) Caught exception while attempting to fail job.", job_id)
        jobs_to_ignore.update(jobs_to_pause)
        jobs_to_ignore.update(jobs_to_fail)
        return [j for j in jobs if j.id not in jobs_to_ignore]

    def __check_job_state(self, job):
        """
        Check if a job is ready to run by verifying that each of its input
        datasets is ready (specifically in the OK state). If any input dataset
        has an error, fail the job and return JOB_INPUT_ERROR. If any input
        dataset is deleted, fail the job and return JOB_INPUT_DELETED.  If all
        input datasets are in OK state, return JOB_READY indicating that the
        job can be dispatched. Otherwise, return JOB_WAIT indicating that input
        datasets are still being prepared.
        """
        if not self.track_jobs_in_database:
            in_memory_not_ready_state = self.__verify_in_memory_job_inputs(job)
            if in_memory_not_ready_state:
                return in_memory_not_ready_state

        # Else, if tracking in the database, job.state is guaranteed to be NEW and
        # the inputs are guaranteed to be OK.

        # Create the job wrapper so that the destination can be set
        job_id = job.id
        job_wrapper = self.job_wrappers.get(job_id, None)
        if not job_wrapper:
            job_wrapper = self.job_wrapper(job)
            self.job_wrappers[job_id] = job_wrapper

        # If state == JOB_READY, assume job_destination also set - otherwise
        # in case of various error or cancelled states do not assume
        # destination has been set.
        state, job_destination = self.__verify_job_ready(job, job_wrapper)

        if state == JOB_READY:
            # PASS.  increase usage by one job (if caching) so that multiple jobs aren't dispatched on this queue iteration
            self.increase_running_job_count(job.user_id, job_destination.id)
            for job_to_input_dataset_association in job.input_datasets:
                # We record the input dataset version, now that we know the inputs are ready
                if job_to_input_dataset_association.dataset:
                    job_to_input_dataset_association.dataset_version = job_to_input_dataset_association.dataset.version
        return state

    def __verify_job_ready(self, job, job_wrapper):
        """ Compute job destination and verify job is ready at that
        destination by checking job limits and quota. If this method
        return a job state of JOB_READY - it MUST also return a job
        destination.
        """
        job_destination = None
        try:
            assert job_wrapper.tool is not None, 'This tool was disabled before the job completed.  Please contact your Galaxy administrator.'
            # Cause the job_destination to be set and cached by the mapper
            job_destination = job_wrapper.job_destination
        except AssertionError as e:
            log.warning(f"({job.id}) Tool '{job.tool_id}' removed from tool config, unable to run job")
            job_wrapper.fail(e)
            return JOB_ERROR, job_destination
        except JobNotReadyException as e:
            job_state = e.job_state or JOB_WAIT
            return job_state, None
        except Exception as e:
            failure_message = getattr(e, 'failure_message', DEFAULT_JOB_PUT_FAILURE_MESSAGE)
            if failure_message == DEFAULT_JOB_PUT_FAILURE_MESSAGE:
                log.exception('Failed to generate job destination')
            else:
                log.debug("Intentionally failing job with message (%s)" % failure_message)
            job_wrapper.fail(failure_message)
            return JOB_ERROR, job_destination
        # job is ready to run, check limits
        # TODO: these checks should be refactored to minimize duplication and made more modular/pluggable
        state = self.__check_destination_jobs(job, job_wrapper)

        if state == JOB_READY:
            state = self.__check_user_jobs(job, job_wrapper)
        if state == JOB_READY and self.app.quota_agent.is_over_quota(self.app, job, job_destination):
            return JOB_USER_OVER_QUOTA, job_destination
        # Check total walltime limits
        if (state == JOB_READY and "delta" in self.app.job_config.limits.total_walltime):
            jobs_to_check = self.sa_session.query(model.Job).filter(
<<<<<<< HEAD
                model.Job.user_id == job.user.id,
=======
>>>>>>> 2552ab47
                model.Job.update_time >= datetime.datetime.now() - datetime.timedelta(self.app.job_config.limits.total_walltime["window"]),
                model.Job.state == 'ok'
            )
            if job.user_id:
                jobs_to_check = jobs_to_check.filter(model.Job.user_id == job.user_id)
            else:
                jobs_to_check = jobs_to_check.filter(model.Job.session_id == job.session_id)
            time_spent = datetime.timedelta(0)
            for job in jobs_to_check:
                # History is job.state_history
                started = None
                finished = None
                for history in sorted(
                        job.state_history,
                        key=lambda history: history.update_time):
                    if history.state == "running":
                        started = history.create_time
                    elif history.state == "ok":
                        finished = history.create_time

                if started is not None and finished is not None:
                    time_spent += finished - started
                else:
                    log.warning("Unable to calculate time spent for job %s; started: %s, finished: %s",
                                job.id, started, finished)

            if time_spent > self.app.job_config.limits.total_walltime["delta"]:
                return JOB_USER_OVER_TOTAL_WALLTIME, job_destination

        return state, job_destination

    def __verify_in_memory_job_inputs(self, job):
        """ Perform the same checks that happen via SQL for in-memory managed
        jobs.
        """
        if job.state == model.Job.states.DELETED:
            return JOB_DELETED
        elif job.state == model.Job.states.ERROR:
            return JOB_ADMIN_DELETED
        for dataset_assoc in job.input_datasets + job.input_library_datasets:
            idata = dataset_assoc.dataset
            if not idata:
                continue
            # don't run jobs for which the input dataset was deleted
            if idata.deleted:
                self.job_wrappers.pop(job.id, self.job_wrapper(job)).fail(f"input data {idata.hid} (file: {idata.file_name}) was deleted before the job started")
                return JOB_INPUT_DELETED
            # an error in the input data causes us to bail immediately
            elif idata.state == idata.states.ERROR:
                self.job_wrappers.pop(job.id, self.job_wrapper(job)).fail("input data %s is in error state" % (idata.hid))
                return JOB_INPUT_ERROR
            elif idata.state == idata.states.FAILED_METADATA:
                self.job_wrappers.pop(job.id, self.job_wrapper(job)).fail("input data %s failed to properly set metadata" % (idata.hid))
                return JOB_INPUT_ERROR
            elif idata.state != idata.states.OK and not (idata.state == idata.states.SETTING_METADATA and job.tool_id is not None and job.tool_id == self.app.datatypes_registry.set_external_metadata_tool.id):
                # need to requeue
                return JOB_WAIT

        # All inputs ready to go.
        return None

    def __clear_job_count(self):
        self.user_job_count = None
        self.user_job_count_per_destination = None
        self.total_job_count_per_destination = None

    def get_user_job_count(self, user_id):
        self.__cache_user_job_count()
        # This could have been incremented by a previous job dispatched on this iteration, even if we're not caching
        rval = self.user_job_count.get(user_id, 0)
        if not self.app.config.cache_user_job_count:
            result = self.sa_session.execute(select([func.count(model.Job.table.c.id)])
                                             .where(and_(model.Job.table.c.state.in_((model.Job.states.QUEUED,
                                                         model.Job.states.RUNNING,
                                                         model.Job.states.RESUBMITTED)),
                                                         (model.Job.table.c.user_id == user_id))))
            for row in result:
                # there should only be one row
                rval += row[0]
        return rval

    def __cache_user_job_count(self):
        # Cache the job count if necessary
        if self.user_job_count is None and self.app.config.cache_user_job_count:
            self.user_job_count = {}
            query = self.sa_session.execute(select([model.Job.table.c.user_id, func.count(model.Job.table.c.user_id)])
                                            .where(and_(model.Job.table.c.state.in_((model.Job.states.QUEUED,
                                                                                     model.Job.states.RUNNING,
                                                                                     model.Job.states.RESUBMITTED)),
                                                        (model.Job.table.c.user_id != null())))
                                            .group_by(model.Job.table.c.user_id))
            for row in query:
                self.user_job_count[row[0]] = row[1]
        elif self.user_job_count is None:
            self.user_job_count = {}

    def get_user_job_count_per_destination(self, user_id):
        self.__cache_user_job_count_per_destination()
        cached = self.user_job_count_per_destination.get(user_id, {})
        if self.app.config.cache_user_job_count:
            rval = cached
        else:
            # The cached count is still used even when we're not caching, it is
            # incremented when a job is run by this handler to ensure that
            # multiple jobs can't get past the limits in one iteration of the
            # queue.
            rval = {}
            rval.update(cached)
            result = self.sa_session.execute(select([model.Job.table.c.destination_id, func.count(model.Job.table.c.destination_id).label('job_count')])
                                             .where(and_(model.Job.table.c.state.in_((model.Job.states.QUEUED, model.Job.states.RUNNING)), (model.Job.table.c.user_id == user_id)))
                                             .group_by(model.Job.table.c.destination_id))
            for row in result:
                # Add the count from the database to the cached count
                rval[row['destination_id']] = rval.get(row['destination_id'], 0) + row['job_count']
        return rval

    def __cache_user_job_count_per_destination(self):
        # Cache the job count if necessary
        if self.user_job_count_per_destination is None and self.app.config.cache_user_job_count:
            self.user_job_count_per_destination = {}
            result = self.sa_session.execute(select([model.Job.table.c.user_id, model.Job.table.c.destination_id, func.count(model.Job.table.c.user_id).label('job_count')])
                                             .where(and_(model.Job.table.c.state.in_((model.Job.states.QUEUED, model.Job.states.RUNNING))))
                                             .group_by(model.Job.table.c.user_id, model.Job.table.c.destination_id))
            for row in result:
                if row['user_id'] not in self.user_job_count_per_destination:
                    self.user_job_count_per_destination[row['user_id']] = {}
                self.user_job_count_per_destination[row['user_id']][row['destination_id']] = row['job_count']
        elif self.user_job_count_per_destination is None:
            self.user_job_count_per_destination = {}

    def increase_running_job_count(self, user_id, destination_id):
        if self.app.job_config.limits.registered_user_concurrent_jobs or \
           self.app.job_config.limits.anonymous_user_concurrent_jobs or \
           self.app.job_config.limits.destination_user_concurrent_jobs:
            if self.user_job_count is None:
                self.user_job_count = {}
            if self.user_job_count_per_destination is None:
                self.user_job_count_per_destination = {}
            self.user_job_count[user_id] = self.user_job_count.get(user_id, 0) + 1
            if user_id not in self.user_job_count_per_destination:
                self.user_job_count_per_destination[user_id] = {}
            self.user_job_count_per_destination[user_id][destination_id] = self.user_job_count_per_destination[user_id].get(destination_id, 0) + 1
        if self.app.job_config.limits.destination_total_concurrent_jobs:
            if self.total_job_count_per_destination is None:
                self.total_job_count_per_destination = {}
            self.total_job_count_per_destination[destination_id] = self.total_job_count_per_destination.get(destination_id, 0) + 1

    def __check_user_jobs(self, job, job_wrapper):
        # TODO: Update output datasets' _state = LIMITED or some such new
        # state, so the UI can reflect what jobs are waiting due to concurrency
        # limits
        if job.user:
            # Check the hard limit first
            if self.app.job_config.limits.registered_user_concurrent_jobs:
                count = self.get_user_job_count(job.user_id)
                # Check the user's number of dispatched jobs against the overall limit
                if count >= self.app.job_config.limits.registered_user_concurrent_jobs:
                    return JOB_WAIT
            # If we pass the hard limit, also check the per-destination count
            id = job_wrapper.job_destination.id
            count_per_id = self.get_user_job_count_per_destination(job.user_id)
            if id in self.app.job_config.limits.destination_user_concurrent_jobs:
                count = count_per_id.get(id, 0)
                # Check the user's number of dispatched jobs in the assigned destination id against the limit for that id
                if count >= self.app.job_config.limits.destination_user_concurrent_jobs[id]:
                    return JOB_WAIT
            # If we pass the destination limit (if there is one), also check limits on any tags (if any)
            if job_wrapper.job_destination.tags:
                for tag in job_wrapper.job_destination.tags:
                    # Check each tag for this job's destination
                    if tag in self.app.job_config.limits.destination_user_concurrent_jobs:
                        # Only if there's a limit defined for this tag
                        count = 0
                        for id in [d.id for d in self.app.job_config.get_destinations(tag)]:
                            # Add up the aggregate job total for this tag
                            count += count_per_id.get(id, 0)
                        if count >= self.app.job_config.limits.destination_user_concurrent_jobs[tag]:
                            return JOB_WAIT
        elif job.galaxy_session:
            # Anonymous users only get the hard limit
            if self.app.job_config.limits.anonymous_user_concurrent_jobs:
                count = self.sa_session.query(model.Job).enable_eagerloads(False) \
                            .filter(and_(model.Job.session_id == job.galaxy_session.id,
                                         or_(model.Job.state == model.Job.states.RUNNING,
                                             model.Job.state == model.Job.states.QUEUED))).count()
                if count >= self.app.job_config.limits.anonymous_user_concurrent_jobs:
                    return JOB_WAIT
        else:
            log.warning('Job %s is not associated with a user or session so job concurrency limit cannot be checked.' % job.id)
        return JOB_READY

    def __cache_total_job_count_per_destination(self):
        # Cache the job count if necessary
        if self.total_job_count_per_destination is None:
            self.total_job_count_per_destination = {}
            result = self.sa_session.execute(select([model.Job.table.c.destination_id, func.count(model.Job.table.c.destination_id).label('job_count')])
                                             .where(and_(model.Job.table.c.state.in_((model.Job.states.QUEUED, model.Job.states.RUNNING))))
                                             .group_by(model.Job.table.c.destination_id))
            for row in result:
                self.total_job_count_per_destination[row['destination_id']] = row['job_count']

    def get_total_job_count_per_destination(self):
        self.__cache_total_job_count_per_destination()
        # Always use caching (at worst a job will have to wait one iteration,
        # and this would be more fair anyway as it ensures FIFO scheduling,
        # insofar as FIFO would be fair...)
        return self.total_job_count_per_destination

    def __check_destination_jobs(self, job, job_wrapper):
        if self.app.job_config.limits.destination_total_concurrent_jobs:
            id = job_wrapper.job_destination.id
            count_per_id = self.get_total_job_count_per_destination()
            if id in self.app.job_config.limits.destination_total_concurrent_jobs:
                count = count_per_id.get(id, 0)
                # Check the number of dispatched jobs in the assigned destination id against the limit for that id
                if count >= self.app.job_config.limits.destination_total_concurrent_jobs[id]:
                    return JOB_WAIT
            # If we pass the destination limit (if there is one), also check limits on any tags (if any)
            if job_wrapper.job_destination.tags:
                for tag in job_wrapper.job_destination.tags:
                    # Check each tag for this job's destination
                    if tag in self.app.job_config.limits.destination_total_concurrent_jobs:
                        # Only if there's a limit defined for this tag
                        count = 0
                        for id in [d.id for d in self.app.job_config.get_destinations(tag)]:
                            # Add up the aggregate job total for this tag
                            count += count_per_id.get(id, 0)
                        if count >= self.app.job_config.limits.destination_total_concurrent_jobs[tag]:
                            return JOB_WAIT
        return JOB_READY

    def _handle_setup_msg(self, job_id=None):
        job = self.sa_session.query(model.Job).get(job_id)
        if job.handler is None:
            job.handler = self.app.config.server_name
            self.sa_session.add(job)
            self.sa_session.flush()
            # If not tracking jobs in the database
            self.put(job.id, job.tool_id)
        else:
            log.warning("(%s) Handler '%s' received setup message but handler '%s' is already assigned, ignoring", job.id, self.app.config.server_name, job.handler)

    def put(self, job_id, tool_id):
        """Add a job to the queue (by job identifier)"""
        if not self.track_jobs_in_database:
            self.queue.put((job_id, tool_id))
            self.sleeper.wake()

    def shutdown(self):
        """Attempts to gracefully shut down the worker thread"""
        if self.parent_pid != os.getpid():
            # We're not the real job queue, do nothing
            return
        else:
            log.info("sending stop signal to worker thread")
            self.stop_monitoring()
            if not self.app.config.track_jobs_in_database:
                self.queue.put(self.STOP_SIGNAL)
            # A message could still be received while shutting down, should be ok since they will be picked up on next startup.
            self.app.application_stack.deregister_message_handler(name=JobHandlerMessage.target)
            self.sleeper.wake()
            self.shutdown_monitor()
            log.info("job handler queue stopped")
            self.dispatcher.shutdown()


class JobHandlerStopQueue(Monitors):
    """
    A queue for jobs which need to be terminated prematurely.
    """
    STOP_SIGNAL = object()

    def __init__(self, app, dispatcher):
        self.app = app
        self.dispatcher = dispatcher

        self.sa_session = app.model.context

        # Keep track of the pid that started the job manager, only it
        # has valid threads
        self.parent_pid = os.getpid()
        # Contains new jobs. Note this is not used if track_jobs_in_database is True
        self.queue = Queue()

        # Contains jobs that are waiting (only use from monitor thread)
        self.waiting = []

        name = "JobHandlerStopQueue.monitor_thread"
        self._init_monitor_thread(name, config=app.config)
        log.info("job handler stop queue started")

    def start(self):
        # Start the queue
        self.monitor_thread.start()
        log.info("job handler stop queue started")

    def monitor(self):
        """
        Continually iterate the waiting jobs, stop any that are found.
        """
        # HACK: Delay until after forking, we need a way to do post fork notification!!!
        time.sleep(10)
        while self.monitor_running:
            try:
                self.monitor_step()
            except Exception:
                log.exception("Exception in monitor_step")
            # Sleep
            self._monitor_sleep(1)

    def __delete(self, job, error_msg):
        final_state = job.states.DELETED
        if error_msg is not None:
            final_state = job.states.ERROR
            job.info = error_msg
        job.set_final_state(final_state, supports_skip_locked=self.app.application_stack.supports_skip_locked())
        self.sa_session.add(job)
        self.sa_session.flush()

    def __stop(self, job):
        job.set_state(job.states.STOPPED)
        self.sa_session.add(job)
        self.sa_session.flush()

    def monitor_step(self):
        """
        Called repeatedly by `monitor` to stop jobs.
        """
        # TODO: remove handling of DELETED_NEW after 21.09
        # Pull all new jobs from the queue at once
        jobs_to_check = []
        if self.app.config.track_jobs_in_database:
            # Clear the session so we get fresh states for job and all datasets
            self.sa_session.expunge_all()
            # Fetch all new jobs
            newly_deleted_jobs = self.sa_session.query(model.Job).enable_eagerloads(False) \
                                     .filter((model.Job.state.in_((model.Job.states.DELETED_NEW,
                                                                   model.Job.states.DELETING,
                                                                   model.Job.states.STOPPING)))
                                             & (model.Job.handler == self.app.config.server_name)).all()
            for job in newly_deleted_jobs:
                # job.stderr is always a string (job.job_stderr + job.tool_stderr, possibly `''`),
                # while any `not None` message returned in self.queue.get_nowait() is interpreted
                # as an error, so here we use None if job.stderr is false-y
                jobs_to_check.append((job, job.stderr or None))
        # Also pull from the queue (in the case of Administrative stopped jobs)
        try:
            while 1:
                message = self.queue.get_nowait()
                if message is self.STOP_SIGNAL:
                    return
                # Unpack the message
                job_id, error_msg = message
                # Get the job object and append to watch queue
                jobs_to_check.append((self.sa_session.query(model.Job).get(job_id), error_msg))
        except Empty:
            pass
        for job, error_msg in jobs_to_check:
            if (job.state not in
                    (job.states.DELETED_NEW,
                     job.states.DELETING,
                     job.states.DELETED,
                     job.states.STOPPING,
                     job.states.STOPPED)
                    and job.finished):
                # terminated before it got here
                log.debug('Job %s already finished, not deleting or stopping', job.id)
                continue
            if job.state in (job.states.DELETED_NEW, job.states.DELETING):
                self.__delete(job, error_msg)
            elif job.state == job.states.STOPPING:
                self.__stop(job)
            if job.job_runner_name is not None:
                # tell the dispatcher to stop the job
                job_wrapper = JobWrapper(job, self, use_persisted_destination=True)
                self.dispatcher.stop(job, job_wrapper)

    def put(self, job_id, error_msg=None):
        if not self.app.config.track_jobs_in_database:
            self.queue.put((job_id, error_msg))

    def shutdown(self):
        """Attempts to gracefully shut down the worker thread"""
        if self.parent_pid != os.getpid():
            # We're not the real job queue, do nothing
            return
        else:
            log.info("sending stop signal to worker thread")
            self.stop_monitoring()
            if not self.app.config.track_jobs_in_database:
                self.queue.put(self.STOP_SIGNAL)
            self.shutdown_monitor()
            log.info("job handler stop queue stopped")


class DefaultJobDispatcher:

    def __init__(self, app):
        self.app = app
        self.job_runners = self.app.job_config.get_job_runner_plugins(self.app.config.server_name)
        # Once plugins are loaded, all job destinations that were created from
        # URLs can have their URL params converted to the destination's param
        # dict by the plugin.
        self.app.job_config.convert_legacy_destinations(self.job_runners)
        log.debug("Loaded job runners plugins: " + ':'.join(self.job_runners.keys()))

    def __get_runner_name(self, job_wrapper):
        if job_wrapper.can_split():
            runner_name = "tasks"
        else:
            runner_name = job_wrapper.job_destination.runner
        return runner_name

    def url_to_destination(self, url):
        """This is used by the runner mapper (a.k.a. dynamic runner) and
        recovery methods to have runners convert URLs to destinations.

        New-style runner plugin IDs must match the URL's scheme for this to work.
        """
        runner_name = url.split(':', 1)[0]
        try:
            return self.job_runners[runner_name].url_to_destination(url)
        except Exception:
            log.exception("Unable to convert legacy job runner URL '%s' to job destination, destination will be the '%s' runner with no params", url, runner_name)
            return JobDestination(runner=runner_name)

    def put(self, job_wrapper):
        runner_name = self.__get_runner_name(job_wrapper)
        try:
            if isinstance(job_wrapper, TaskWrapper):
                # DBTODO Refactor
                log.debug(f"({job_wrapper.job_id}) Dispatching task {job_wrapper.task_id} to {runner_name} runner")
            else:
                log.debug(f"({job_wrapper.job_id}) Dispatching to {runner_name} runner")
            self.job_runners[runner_name].put(job_wrapper)
        except KeyError:
            log.error(f'put(): ({job_wrapper.job_id}) Invalid job runner: {runner_name}')
            job_wrapper.fail(DEFAULT_JOB_PUT_FAILURE_MESSAGE)

    def stop(self, job, job_wrapper):
        """
        Stop the given job. The input variable job may be either a Job or a Task.
        """
        # The Job and Task classes have been modified so that their accessors
        # will return the appropriate value.
        # Note that Jobs and Tasks have runner_names, which are distinct from
        # the job_runner_name and task_runner_name.

        # The runner name is not set until the job has started.
        # If we're stopping a task, then the runner_name may be
        # None, in which case it hasn't been scheduled.
        job_runner_name = job.get_job_runner_name()
        if job_runner_name is not None:
            runner_name = job_runner_name.split(":", 1)[0]
            log.debug(f"Stopping job {job_wrapper.get_id_tag()} in {runner_name} runner")
            try:
                self.job_runners[runner_name].stop_job(job_wrapper)
            except KeyError:
                log.error(f'stop(): ({job_wrapper.get_id_tag()}) Invalid job runner: {runner_name}')
                # Job and output dataset states have already been updated, so nothing is done here.

    def recover(self, job, job_wrapper):
        runner_name = (job.job_runner_name.split(":", 1))[0]
        log.debug("recovering job %d in %s runner" % (job.id, runner_name))
        try:
            self.job_runners[runner_name].recover(job, job_wrapper)
        except KeyError:
            log.error(f'recover(): ({job_wrapper.job_id}) Invalid job runner: {runner_name}')
            job_wrapper.fail(DEFAULT_JOB_PUT_FAILURE_MESSAGE)

    def shutdown(self):
        failures = []
        for name, runner in self.job_runners.items():
            try:
                runner.shutdown()
            except Exception:
                failures.append(name)
                log.exception("Failed to shutdown runner %s", name)
        if failures:
            raise Exception("Failed to shutdown runners: %s" % ', '.join(failures))<|MERGE_RESOLUTION|>--- conflicted
+++ resolved
@@ -618,10 +618,6 @@
         # Check total walltime limits
         if (state == JOB_READY and "delta" in self.app.job_config.limits.total_walltime):
             jobs_to_check = self.sa_session.query(model.Job).filter(
-<<<<<<< HEAD
-                model.Job.user_id == job.user.id,
-=======
->>>>>>> 2552ab47
                 model.Job.update_time >= datetime.datetime.now() - datetime.timedelta(self.app.job_config.limits.total_walltime["window"]),
                 model.Job.state == 'ok'
             )
