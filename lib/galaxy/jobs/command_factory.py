from logging import getLogger
from os import getcwd
from os.path import (
    abspath,
    join
)

from galaxy import util
from galaxy.jobs.runners.util.job_script import (
    check_script_integrity,
    INTEGRITY_INJECTION,
    write_script,
)

log = getLogger(__name__)

CAPTURE_RETURN_CODE = "return_code=$?"
YIELD_CAPTURED_CODE = 'sh -c "exit $return_code"'
SETUP_GALAXY_FOR_METADATA = """
[ "$GALAXY_VIRTUAL_ENV" = "None" ] && GALAXY_VIRTUAL_ENV="$_GALAXY_VIRTUAL_ENV"; _galaxy_setup_environment True
"""


def build_command(
    runner,
    job_wrapper,
    container=None,
    modify_command_for_container=True,
    include_metadata=False,
    include_work_dir_outputs=True,
    create_tool_working_directory=True,
    remote_command_params={},
    metadata_directory=None,
):
    """
    Compose the sequence of commands necessary to execute a job. This will
    currently include:

        - environment settings corresponding to any requirement tags
        - preparing input files
        - command line taken from job wrapper
        - commands to set metadata (if include_metadata is True)
    """
    shell = job_wrapper.shell
    base_command_line = job_wrapper.get_command_line()
    # job_id = job_wrapper.job_id
    # log.debug( 'Tool evaluation for job (%s) produced command-line: %s' % ( job_id, base_command_line ) )
    if not base_command_line:
        raise Exception("Attempting to run a tool with empty command definition.")

    commands_builder = CommandsBuilder(base_command_line)

    # All job runners currently handle this case which should never occur
    if not commands_builder.commands:
        return None

    # Version, dependency resolution, and task splitting are prepended to the
    # command - so they need to appear in the following order to ensure that
    # the underlying application used by version command is available in the
    # environment after dependency resolution, but the task splitting command
    # is still executed in Galaxy's Python environment.

    __handle_version_command(commands_builder, job_wrapper)

    # One could imagine also allowing dependencies inside of the container but
    # that is too sophisticated for a first crack at this - build your
    # containers ready to go!
    if not container or container.resolve_dependencies:
        __handle_dependency_resolution(commands_builder, job_wrapper, remote_command_params)

    __handle_task_splitting(commands_builder, job_wrapper)

    if (container and modify_command_for_container) or job_wrapper.commands_in_new_shell:
        if container and modify_command_for_container:
            # Many Docker containers do not have /bin/bash.
            external_command_shell = container.shell
        else:
            external_command_shell = shell
        externalized_commands = __externalize_commands(job_wrapper, external_command_shell, commands_builder, remote_command_params)
        if container and modify_command_for_container:
            # Stop now and build command before handling metadata and copying
            # working directory files back. These should always happen outside
            # of docker container - no security implications when generating
            # metadata and means no need for Galaxy to be available to container
            # and not copying workdir outputs back means on can be more restrictive
            # of where container can write to in some circumstances.
            run_in_container_command = container.containerize_command(
                externalized_commands
            )
            commands_builder = CommandsBuilder(run_in_container_command)
        else:
            commands_builder = CommandsBuilder(externalized_commands)

    # Don't need to create a separate tool working directory for Pulsar
    # jobs - that is handled by Pulsar.
    if create_tool_working_directory:
        # usually working will already exist, but it will not for task
        # split jobs.

        # Remove the working directory incase this is for instance a SLURM re-submission.
        # xref https://github.com/galaxyproject/galaxy/issues/3289
        commands_builder.prepend_command("rm -rf working; mkdir -p working; cd working")

    if include_work_dir_outputs:
        __handle_work_dir_outputs(commands_builder, job_wrapper, runner, remote_command_params)

    commands_builder.capture_return_code()

    if include_metadata and job_wrapper.requires_setting_metadata:
        metadata_directory = metadata_directory or job_wrapper.working_directory
        commands_builder.append_command("cd '%s'" % metadata_directory)
        __handle_metadata(commands_builder, job_wrapper, runner, remote_command_params)

    return commands_builder.build()


def __externalize_commands(job_wrapper, shell, commands_builder, remote_command_params, script_name="tool_script.sh"):
    local_container_script = join(job_wrapper.working_directory, script_name)
    tool_commands = commands_builder.build()
    config = job_wrapper.app.config
    integrity_injection = ""
    # Setting shell to none in job_conf.xml disables creating a tool command script,
    # set -e doesn't work for composite commands but this is necessary for Windows jobs
    # for instance.
    if shell and shell.lower() == 'none':
        return tool_commands
    if check_script_integrity(config):
        integrity_injection = INTEGRITY_INJECTION
    set_e = ""
    if job_wrapper.strict_shell:
        set_e = "set -e\n"
    script_contents = u"#!%s\n%s%s%s" % (
        shell,
        integrity_injection,
        set_e,
        tool_commands
    )
    write_script(local_container_script, script_contents, config)
    commands = local_container_script
    if 'working_directory' in remote_command_params:
        commands = "%s %s" % (shell, join(remote_command_params['working_directory'], script_name))
    log.info("Built script [%s] for tool command [%s]" % (local_container_script, tool_commands))
    return commands


def __handle_version_command(commands_builder, job_wrapper):
    # Prepend version string
    write_version_cmd = job_wrapper.write_version_cmd
    if write_version_cmd:
        commands_builder.prepend_command(write_version_cmd)


def __handle_task_splitting(commands_builder, job_wrapper):
    # prepend getting input files (if defined)
    if getattr(job_wrapper, 'prepare_input_files_cmds', None):
        commands_builder.prepend_commands(job_wrapper.prepare_input_files_cmds)


def __handle_dependency_resolution(commands_builder, job_wrapper, remote_command_params):
    local_dependency_resolution = remote_command_params.get("dependency_resolution", "local") == "local"

    # Prepend dependency injection
    if job_wrapper.dependency_shell_commands and local_dependency_resolution:
        commands_builder.prepend_commands(job_wrapper.dependency_shell_commands)


def __handle_work_dir_outputs(commands_builder, job_wrapper, runner, remote_command_params):
    # Append commands to copy job outputs based on from_work_dir attribute.
    work_dir_outputs_kwds = {}
    if 'working_directory' in remote_command_params:
        work_dir_outputs_kwds['job_working_directory'] = remote_command_params['working_directory']
    work_dir_outputs = runner.get_work_dir_outputs(job_wrapper, **work_dir_outputs_kwds)
    if work_dir_outputs:
        commands_builder.capture_return_code()
        copy_commands = map(__copy_if_exists_command, work_dir_outputs)
        commands_builder.append_commands(copy_commands)


def __handle_metadata(commands_builder, job_wrapper, runner, remote_command_params):
    # Append metadata setting commands, we don't want to overwrite metadata
    # that was copied over in init_meta(), as per established behavior
    metadata_kwds = remote_command_params.get('metadata_kwds', {})
    exec_dir = metadata_kwds.get('exec_dir', abspath(getcwd()))
    tmp_dir = metadata_kwds.get('tmp_dir', job_wrapper.working_directory)
    dataset_files_path = metadata_kwds.get('dataset_files_path', runner.app.model.Dataset.file_path)
    output_fnames = metadata_kwds.get('output_fnames', job_wrapper.get_output_fnames())
    config_root = metadata_kwds.get('config_root', None)
    config_file = metadata_kwds.get('config_file', None)
<<<<<<< HEAD
=======
    datatypes_config = metadata_kwds.get('datatypes_config', None)
>>>>>>> 2f2acb98
    compute_tmp_dir = metadata_kwds.get('compute_tmp_dir', None)
    resolve_metadata_dependencies = job_wrapper.commands_in_new_shell
    metadata_command = job_wrapper.setup_external_metadata(
        exec_dir=exec_dir,
        tmp_dir=tmp_dir,
        dataset_files_path=dataset_files_path,
        output_fnames=output_fnames,
        set_extension=False,
        config_root=config_root,
        config_file=config_file,
        compute_tmp_dir=compute_tmp_dir,
        resolve_metadata_dependencies=resolve_metadata_dependencies,
        kwds={'overwrite': False}
    ) or ''
    metadata_command = metadata_command.strip()
    if metadata_command:
        # Place Galaxy and its dependencies in environment for metadata regardless of tool.
        metadata_command = "%s%s" % (SETUP_GALAXY_FOR_METADATA, metadata_command)
        commands_builder.capture_return_code()
        commands_builder.append_command(metadata_command)


def __copy_if_exists_command(work_dir_output):
    source_file, destination = work_dir_output
    return "if [ -f %s ] ; then cp %s %s ; fi" % (source_file, source_file, destination)


class CommandsBuilder(object):

    def __init__(self, initial_command=u''):
        # Remove trailing semi-colon so we can start hacking up this command.
        # TODO: Refactor to compose a list and join with ';', would be more clean.
        initial_command = util.unicodify(initial_command)
        commands = initial_command.rstrip(u"; ")
        self.commands = commands

        # Coping work dir outputs or setting metadata will mask return code of
        # tool command. If these are used capture the return code and ensure
        # the last thing that happens is an exit with return code.
        self.return_code_captured = False

    def prepend_command(self, command):
        if command:
            self.commands = u"%s; %s" % (command,
                                         self.commands)
        return self

    def prepend_commands(self, commands):
        return self.prepend_command(u"; ".join(c for c in commands if c))

    def append_command(self, command):
        if command:
            self.commands = u"%s; %s" % (self.commands,
                                         command)
        return self

    def append_commands(self, commands):
        self.append_command(u"; ".join(c for c in commands if c))

    def capture_return_code(self):
        if not self.return_code_captured:
            self.return_code_captured = True
            self.append_command(CAPTURE_RETURN_CODE)

    def build(self):
        if self.return_code_captured:
            self.append_command(YIELD_CAPTURED_CODE)
        return self.commands


__all__ = ("build_command", )<|MERGE_RESOLUTION|>--- conflicted
+++ resolved
@@ -186,10 +186,7 @@
     output_fnames = metadata_kwds.get('output_fnames', job_wrapper.get_output_fnames())
     config_root = metadata_kwds.get('config_root', None)
     config_file = metadata_kwds.get('config_file', None)
-<<<<<<< HEAD
-=======
     datatypes_config = metadata_kwds.get('datatypes_config', None)
->>>>>>> 2f2acb98
     compute_tmp_dir = metadata_kwds.get('compute_tmp_dir', None)
     resolve_metadata_dependencies = job_wrapper.commands_in_new_shell
     metadata_command = job_wrapper.setup_external_metadata(
@@ -200,6 +197,7 @@
         set_extension=False,
         config_root=config_root,
         config_file=config_file,
+        datatypes_config=datatypes_config,
         compute_tmp_dir=compute_tmp_dir,
         resolve_metadata_dependencies=resolve_metadata_dependencies,
         kwds={'overwrite': False}
