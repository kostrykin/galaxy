"""
Offload jobs to a Kubernetes cluster.
"""

import logging
import math
import os
import re
from datetime import datetime

import yaml

from galaxy import model
from galaxy.jobs.runners import (
    AsynchronousJobRunner,
    AsynchronousJobState,
    JobState
)
from galaxy.jobs.runners.util.pykube_util import (
    DEFAULT_JOB_API_VERSION,
    delete_ingress,
    delete_job,
    delete_service,
    ensure_pykube,
    find_ingress_object_by_name,
    find_job_object_by_name,
    find_pod_object_by_name,
    find_service_object_by_name,
    galaxy_instance_id,
    Ingress,
    ingress_object_dict,
    is_pod_unschedulable,
    Job,
    job_object_dict,
    Pod,
    produce_k8s_job_prefix,
    pull_policy,
    pykube_client_from_dict,
    Service,
    service_object_dict
)
from galaxy.util.bytesize import ByteSize

log = logging.getLogger(__name__)

__all__ = ('KubernetesJobRunner', )


class KubernetesJobRunner(AsynchronousJobRunner):
    """
    Job runner backed by a finite pool of worker threads. FIFO scheduling
    """
    runner_name = "KubernetesRunner"

    LABEL_START = re.compile("^[A-Za-z0-9]")
    LABEL_END = re.compile("[A-Za-z0-9]$")
    LABEL_REGEX = re.compile("[^-A-Za-z0-9_.]")

    def __init__(self, app, nworkers, **kwargs):
        # Check if pykube was importable, fail if not
        ensure_pykube()
        runner_param_specs = dict(
            k8s_config_path=dict(map=str, default=None),
            k8s_use_service_account=dict(map=bool, default=False),
            k8s_persistent_volume_claims=dict(map=str),
            k8s_namespace=dict(map=str, default="default"),
            k8s_pod_priority_class=dict(map=str, default=None),
            k8s_affinity=dict(map=str, default=None),
            k8s_node_selector=dict(map=str, default=None),
            k8s_extra_job_envs=dict(map=str, default=None),
            k8s_tolerations=dict(map=str, default=None),
            k8s_galaxy_instance_id=dict(map=str),
            k8s_timeout_seconds_job_deletion=dict(map=int, valid=lambda x: int > 0, default=30),
            k8s_job_api_version=dict(map=str, default=DEFAULT_JOB_API_VERSION),
            k8s_job_ttl_secs_after_finished=dict(map=int, valid=lambda x: x is None or int(x) >= 0, default=None),
            k8s_job_metadata=dict(map=str, default=None),
            k8s_supplemental_group_id=dict(map=str),
            k8s_pull_policy=dict(map=str, default="Default"),
            k8s_run_as_user_id=dict(map=str, valid=lambda s: s == "$uid" or isinstance(s, int) or s.isdigit()),
            k8s_run_as_group_id=dict(map=str, valid=lambda s: s == "$gid" or isinstance(s, int) or s.isdigit()),
            k8s_fs_group_id=dict(map=str, valid=lambda s: s == "$gid" or isinstance(s, int) or s.isdigit()),
            k8s_cleanup_job=dict(map=str, valid=lambda s: s in {"onsuccess", "always", "never"}, default="always"),
            k8s_pod_retries=dict(map=int, valid=lambda x: int(x) >= 0, default=3),
            k8s_walltime_limit=dict(map=int, valid=lambda x: int(x) >= 0, default=172800),
            k8s_unschedulable_walltime_limit=dict(map=int, valid=lambda x: int(x) >= 0, default=1800),
            k8s_interactivetools_use_ssl=dict(map=bool, default=False),
            k8s_interactivetools_ingress_annotations=dict(map=str),)

        if 'runner_param_specs' not in kwargs:
            kwargs['runner_param_specs'] = dict()
        kwargs['runner_param_specs'].update(runner_param_specs)

        """Start the job runner parent object """
        super().__init__(app, nworkers, **kwargs)

        self._pykube_api = pykube_client_from_dict(self.runner_params)
        self._galaxy_instance_id = self.__get_galaxy_instance_id()

        self._run_as_user_id = self.__get_run_as_user_id()
        self._run_as_group_id = self.__get_run_as_group_id()
        self._supplemental_group = self.__get_supplemental_group()
        self._fs_group = self.__get_fs_group()
        self._default_pull_policy = self.__get_pull_policy()

        self._init_monitor_thread()
        self._init_worker_threads()
        self.setup_volumes()

    def setup_volumes(self):
        if self.runner_params.get('k8s_persistent_volume_claims'):
            volume_claims = dict(volume.split(":") for volume in self.runner_params['k8s_persistent_volume_claims'].split(','))
        else:
            volume_claims = {}
        mountable_volumes = list(set([claim_name if "/" not in claim_name else claim_name.split("/")[0] for claim_name in volume_claims]))
        mountable_volumes = [{'name': claim_name, 'persistentVolumeClaim': {'claimName': claim_name}} for claim_name in mountable_volumes]
        self.runner_params['k8s_mountable_volumes'] = mountable_volumes
        volume_mounts = [{'name': claim_name, 'mountPath': mount_path} for claim_name, mount_path in volume_claims.items()]
        for each in volume_mounts:
            vmount = each.get("name")
            if "/" in vmount:
                name = vmount.split("/")[0]
                subpath = vmount.split("/")[1]
                each["name"] = name
                each["subPath"] = subpath
        self.runner_params['k8s_volume_mounts'] = volume_mounts

    def queue_job(self, job_wrapper):
        """Create job script and submit it to Kubernetes cluster"""
        # prepare the job
        # We currently don't need to include_metadata or include_work_dir_outputs, as working directory is the same
        # where galaxy will expect results.
        log.debug(f"Starting queue_job for job {job_wrapper.get_id_tag()}")
        ajs = AsynchronousJobState(files_dir=job_wrapper.working_directory,
                                   job_wrapper=job_wrapper,
                                   job_destination=job_wrapper.job_destination)

        if not self.prepare_job(job_wrapper,
                                include_metadata=False,
                                modify_command_for_container=False,
                                stdout_file=ajs.output_file,
                                stderr_file=ajs.error_file):
            return

        script = self.get_job_file(job_wrapper, exit_code_path=ajs.exit_code_file, shell=job_wrapper.shell, galaxy_virtual_env=None)
        try:
            self.write_executable_script(ajs.job_file, script)
        except Exception:
            job_wrapper.fail("failure preparing job script", exception=True)
            log.exception(f"({job_wrapper.get_id_tag()}) failure writing job script")
            return

        # Construction of the Kubernetes Job object follows: http://kubernetes.io/docs/user-guide/persistent-volumes/
        k8s_job_prefix = self.__produce_k8s_job_prefix()
        k8s_job_obj = job_object_dict(
            self.runner_params,
            k8s_job_prefix,
            self.__get_k8s_job_spec(ajs)
        )
        job = Job(self._pykube_api, k8s_job_obj)
        try:
            job.create()
            job_id = job.metadata.get('name')
            # define job attributes in the AsyncronousJobState for follow-up
            ajs.job_id = job_id
            # store runner information for tracking if Galaxy restarts
            job_wrapper.set_external_id(job_id)
        except Exception as e:
            log.exception("Error occurred while creating kubernetes job object")
            raise e

        self.monitor_queue.put(ajs)

    def __get_overridable_params(self, job_wrapper, param_key):
        dest_params = self.__get_destination_params(job_wrapper)
        return dest_params.get(param_key, self.runner_params[param_key])

    def __get_pull_policy(self):
        return pull_policy(self.runner_params)

    def __get_run_as_user_id(self):
        if "k8s_run_as_user_id" in self.runner_params:
            run_as_user = self.runner_params["k8s_run_as_user_id"]
            if run_as_user == "$uid":
                return os.getuid()
            else:
                return int(self.runner_params["k8s_run_as_user_id"])
        return None

    def __get_run_as_group_id(self):
        if "k8s_run_as_group_id" in self.runner_params:
            run_as_group = self.runner_params["k8s_run_as_group_id"]
            if run_as_group == "$gid":
                return self.app.config.gid
            else:
                return int(self.runner_params["k8s_run_as_group_id"])
        return None

    def __get_supplemental_group(self):
        if "k8s_supplemental_group_id" in self.runner_params:
            try:
                return int(self.runner_params["k8s_supplemental_group_id"])
            except Exception:
                log.warning("Supplemental group passed for Kubernetes runner needs to be an integer, value "
                         + self.runner_params["k8s_supplemental_group_id"] + " passed is invalid")
                return None
        return None

    def __get_fs_group(self):
        if "k8s_fs_group_id" in self.runner_params:
            try:
                return int(self.runner_params["k8s_fs_group_id"])
            except Exception:
                log.warning("FS group passed for Kubernetes runner needs to be an integer, value "
                         + self.runner_params["k8s_fs_group_id"] + " passed is invalid")
                return None
        return None

    def __get_galaxy_instance_id(self):
        """Parse the ID of the Galaxy instance from runner params."""
        return galaxy_instance_id(self.runner_params)

    def __produce_k8s_job_prefix(self):
        instance_id = self._galaxy_instance_id or ''
        return produce_k8s_job_prefix(app_prefix='gxy', instance_id=instance_id)

    def __get_k8s_job_spec(self, ajs):
        """Creates the k8s Job spec. For a Job spec, the only requirement is to have a .spec.template.
        If the job hangs around unlimited it will be ended after k8s wall time limit, which sets activeDeadlineSeconds"""
        k8s_job_spec = {"template": self.__get_k8s_job_spec_template(ajs),
                        "activeDeadlineSeconds": int(self.runner_params['k8s_walltime_limit'])}
        job_ttl = self.runner_params["k8s_job_ttl_secs_after_finished"]
        if self.runner_params["k8s_cleanup_job"] != "never" and job_ttl is not None:
            k8s_job_spec["ttlSecondsAfterFinished"] = job_ttl
        return k8s_job_spec

    def __force_label_conformity(self, value):
        """
        Make sure that a label conforms to k8s requirements.
        A valid label must be an empty string or consist of alphanumeric characters, '-', '_' or '.',
        and must start and end with an alphanumeric character (e.g. 'MyValue',  or 'my_value',  or '12345',
        regex used for validation is '(([A-Za-z0-9][-A-Za-z0-9_.]*)?[A-Za-z0-9])?')
        """
        label_val = self.LABEL_REGEX.sub("_", value)
        if not self.LABEL_START.search(label_val):
            label_val = f"x{label_val}"
        if not self.LABEL_END.search(label_val):
            label_val += 'x'
        return label_val

    def __get_k8s_job_spec_template(self, ajs):
        """The k8s spec template is nothing but a Pod spec, except that it is nested and does not have an apiversion
        nor kind. In addition to required fields for a Pod, a pod template in a job must specify appropriate labels
        (see pod selector) and an appropriate restart policy."""
        k8s_spec_template = {
            "metadata": {
                "labels": {
                    "app.kubernetes.io/name": self.__force_label_conformity(ajs.job_wrapper.tool.old_id),
                    "app.kubernetes.io/instance": self.__produce_k8s_job_prefix(),
                    "app.kubernetes.io/version": self.__force_label_conformity(str(ajs.job_wrapper.tool.version)),
                    "app.kubernetes.io/component": "tool",
                    "app.kubernetes.io/part-of": "galaxy",
                    "app.kubernetes.io/managed-by": "galaxy",
                    "app.galaxyproject.org/job_id": self.__force_label_conformity(ajs.job_wrapper.get_id_tag()),
                    "app.galaxyproject.org/handler": self.__force_label_conformity(self.app.config.server_name),
                    "app.galaxyproject.org/destination": self.__force_label_conformity(
                        str(ajs.job_wrapper.job_destination.id))
                },
                "annotations": {
                    "app.galaxyproject.org/tool_id": ajs.job_wrapper.tool.id
                }
            },
            "spec": {
                "volumes": self.runner_params['k8s_mountable_volumes'],
                "restartPolicy": self.__get_k8s_restart_policy(ajs.job_wrapper),
                "containers": self.__get_k8s_containers(ajs),
                "priorityClassName": self.runner_params['k8s_pod_priority_class'],
                "tolerations": yaml.safe_load(self.runner_params['k8s_tolerations'] or "[]"),
                "affinity": yaml.safe_load(self.__get_overridable_params(ajs.job_wrapper,
                                                                         'k8s_affinity') or "{}"),
                "nodeSelector": yaml.safe_load(self.__get_overridable_params(ajs.job_wrapper,
                                                                             'k8s_node_selector') or "{}")
            }
        }
        # TODO include other relevant elements that people might want to use from
        # TODO http://kubernetes.io/docs/api-reference/v1/definitions/#_v1_podspec
        k8s_spec_template["spec"]["securityContext"] = self.__get_k8s_security_context()
        extra_metadata = self.runner_params['k8s_job_metadata'] or '{}'
        if isinstance(extra_metadata, str):
            extra_metadata = yaml.safe_load(extra_metadata)
        k8s_spec_template["metadata"]["labels"].update(extra_metadata.get('labels', {}))
        k8s_spec_template["metadata"]["annotations"].update(extra_metadata.get('annotations', {}))
        return k8s_spec_template

    def __get_k8s_service_spec(self, ajs):
        """The k8s spec template is nothing but a Service spec, except that it is nested and does not have an apiversion
        nor kind."""
        guest_ports = ajs.job_wrapper.guest_ports
        if not guest_ports:
            return None
        else:
            k8s_spec_template = {
                "metadata": {
                    "labels": {
                        "app.galaxyproject.org/handler": self.__force_label_conformity(self.app.config.server_name),
                        "app.galaxyproject.org/destination": self.__force_label_conformity(
                            str(ajs.job_wrapper.job_destination.id))
                    },
                    "annotations": {
                        "app.galaxyproject.org/tool_id": ajs.job_wrapper.tool.id
                    }
                },
                "spec": {
                    "ports": [{"name": f"job-{self.__force_label_conformity(ajs.job_wrapper.get_id_tag())}-{p}",
                               "port": int(p),
                               "protocol": "TCP",
                               "targetPort": int(p)} for p in guest_ports],
                    "selector": {
                        "app.kubernetes.io/name": self.__force_label_conformity(ajs.job_wrapper.tool.old_id),
                        "app.kubernetes.io/component": "tool",
                        "app.galaxyproject.org/job_id": self.__force_label_conformity(ajs.job_wrapper.get_id_tag())
                    },
                    "type": "ClusterIP"
                }
            }
            return k8s_spec_template

    def __get_k8s_ingress_spec(self, ajs):
        """The k8s spec template is nothing but a Ingress spec, except that it is nested and does not have an apiversion
        nor kind."""
        guest_ports = ajs.job_wrapper.guest_ports
        if not guest_ports:
            return None
        else:
            if len(guest_ports) > 0:
                ports_dict = {}
                for guest_port in guest_ports:
                    ports_dict[str(guest_port)] = dict(host='manual', port=guest_port, protocol="https")
                eps = self.app.interactivetool_manager.configure_entry_points(ajs.job_wrapper.get_job(), ports_dict)
                entry_points = []
                for entry_point in eps.get('configured', []):
                    # sending in self.app as `trans` since it's only used for `.security` so seems to work
                    entry_point_path = self.app.interactivetool_manager.get_entry_point_path(self.app, entry_point)
                    if '?' in entry_point_path:
                        # Removing all the parameters from the ingress path, but they will still be in the database
                        # so the link that the user clicks on will still have them
                        log.warn("IT urls including parameters (eg: /myit?mykey=myvalue) are only experimentally supported on K8S")
                        entry_point_path = entry_point_path.split('?')[0]
                    entry_point_domain = f'{self.app.config.interactivetools_proxy_host}'
                    if entry_point.requires_domain:
                        entry_point_subdomain = self.app.interactivetool_manager.get_entry_point_subdomain(self.app, entry_point)
                        entry_point_domain = f'{entry_point_subdomain}.{entry_point_domain}'
                        entry_point_path = '/'
                    entry_points.append({"tool_port": entry_point.tool_port, "domain": entry_point_domain, "entry_path": entry_point_path})
            k8s_spec_template = {
                "metadata": {
                    "labels": {
                        "app.galaxyproject.org/handler": self.__force_label_conformity(self.app.config.server_name),
                        "app.galaxyproject.org/destination": self.__force_label_conformity(
                            str(ajs.job_wrapper.job_destination.id))
                    },
                    "annotations": {
                        "app.galaxyproject.org/tool_id": ajs.job_wrapper.tool.id
                    }
                },
                "spec": {
                    "rules": [{"host": ep["domain"],
                               "http": {
                                   "paths": [{
                                       "backend": {
                                           "serviceName": self.__get_k8s_job_name(self.__produce_k8s_job_prefix(), ajs.job_wrapper),
                                           "servicePort": int(ep["tool_port"])
                                       },
                                       "path": ep.get("entry_path", '/'),
                                       "pathType": "Prefix"
                                   }]}} for ep in entry_points]
                }
            }
            if self.runner_params.get("k8s_interactivetools_use_ssl"):
                domains = list(set([e["domain"] for e in entry_points]))
                k8s_spec_template["spec"]["tls"] = [{"hosts": [domain],
                                                     "secretName": re.sub("[^a-z0-9-]", "-", domain)} for domain in domains]
            if self.runner_params.get("k8s_interactivetools_ingress_annotations"):
                new_ann = yaml.safe_load(self.runner_params.get("k8s_interactivetools_ingress_annotations"))
                k8s_spec_template["metadata"]["annotations"].update(new_ann)
            return k8s_spec_template

    def __get_k8s_security_context(self):
        security_context = {}
        if self._run_as_user_id:
            security_context["runAsUser"] = self._run_as_user_id
        if self._run_as_group_id:
            security_context["runAsGroup"] = self._run_as_group_id
        if self._supplemental_group and self._supplemental_group > 0:
            security_context["supplementalGroups"] = [self._supplemental_group]
        if self._fs_group and self._fs_group > 0:
            security_context["fsGroup"] = self._fs_group
        return security_context

    def __get_k8s_restart_policy(self, job_wrapper):
        """The default Kubernetes restart policy for Jobs"""
        return "Never"

    def __get_k8s_containers(self, ajs):
        """Fills in all required for setting up the docker containers to be used, including setting a pull policy if
           this has been set.
           $GALAXY_VIRTUAL_ENV is set to None to avoid the galaxy virtualenv inside the tool container.
           $GALAXY_LIB is set to None to avoid changing the python path inside the container.
           Setting these variables changes the described behaviour in the job file shell script
           used to execute the tool inside the container.
        """
        container = self._find_container(ajs.job_wrapper)
        k8s_container = {
            "name": self.__get_k8s_container_name(ajs.job_wrapper),
            "image": container.container_id,
            # this form of command overrides the entrypoint and allows multi command
            # command line execution, separated by ;, which is what Galaxy does
            # to assemble the command.
            "command": [ajs.job_wrapper.shell],
            "args": ["-c", ajs.job_file],
            "workingDir": ajs.job_wrapper.working_directory,
            "volumeMounts": self.runner_params['k8s_volume_mounts']
        }
        resources = self.__get_resources(ajs.job_wrapper)
        if resources:
            envs = []
            cpu_val = None
            if 'requests' in resources:
                requests = resources['requests']
                if 'cpu' in requests:
                    cpu_val = int(math.ceil(float(requests['cpu'])))
                    envs.append({'name': 'GALAXY_SLOTS', 'value': str(cpu_val)})
                if 'memory' in requests:
                    mem_val = ByteSize(requests['memory']).to_unit('M', as_string=False)
                    envs.append({'name': 'GALAXY_MEMORY_MB', 'value': str(mem_val)})
                    if cpu_val:
                        envs.append({'name': 'GALAXY_MEMORY_MB_PER_SLOT', 'value': str(math.floor(mem_val / cpu_val))})
            elif 'limits' in resources:
                limits = resources['limits']
                if 'cpu' in limits:
                    cpu_val = int(math.floor(float(limits['cpu'])))
                    cpu_val = cpu_val or 1
                    envs.append({'name': 'GALAXY_SLOTS', 'value': str(cpu_val)})
                if 'memory' in limits:
                    mem_val = ByteSize(limits['memory']).to_unit('M', as_string=False)
                    envs.append({'name': 'GALAXY_MEMORY_MB', 'value': str(mem_val)})
                    if cpu_val:
                        envs.append({'name': 'GALAXY_MEMORY_MB_PER_SLOT', 'value': str(math.floor(mem_val / cpu_val))})
            extra_envs = yaml.safe_load(self.__get_overridable_params(ajs.job_wrapper, 'k8s_extra_job_envs') or "{}")
            for key in extra_envs:
                envs.append({'name': key, 'value': extra_envs[key]})
            k8s_container['resources'] = resources
            k8s_container['env'] = envs

        if self._default_pull_policy:
            k8s_container["imagePullPolicy"] = self._default_pull_policy

        return [k8s_container]

    def __get_resources(self, job_wrapper):
        mem_request = self.__get_memory_request(job_wrapper)
        cpu_request = self.__get_cpu_request(job_wrapper)

        mem_limit = self.__get_memory_limit(job_wrapper)
        cpu_limit = self.__get_cpu_limit(job_wrapper)

        requests = {}
        limits = {}

        if mem_request:
            requests['memory'] = mem_request
        if cpu_request:
            requests['cpu'] = cpu_request

        if mem_limit:
            limits['memory'] = mem_limit
        if cpu_limit:
            limits['cpu'] = cpu_limit

        resources = {}
        if requests:
            resources['requests'] = requests
        if limits:
            resources['limits'] = limits

        return resources

    def __get_memory_request(self, job_wrapper):
        """Obtains memory requests for job, checking if available on the destination, otherwise using the default"""
        job_destination = job_wrapper.job_destination

        if 'requests_memory' in job_destination.params:
            return self.__transform_memory_value(job_destination.params['requests_memory'])
        return None

    def __get_memory_limit(self, job_wrapper):
        """Obtains memory limits for job, checking if available on the destination, otherwise using the default"""
        job_destination = job_wrapper.job_destination

        if 'limits_memory' in job_destination.params:
            return self.__transform_memory_value(job_destination.params['limits_memory'])
        return None

    def __get_cpu_request(self, job_wrapper):
        """Obtains cpu requests for job, checking if available on the destination, otherwise using the default"""
        job_destination = job_wrapper.job_destination

        if 'requests_cpu' in job_destination.params:
            return job_destination.params['requests_cpu']
        return None

    def __get_cpu_limit(self, job_wrapper):
        """Obtains cpu requests for job, checking if available on the destination, otherwise using the default"""
        job_destination = job_wrapper.job_destination

        if 'limits_cpu' in job_destination.params:
            return job_destination.params['limits_cpu']
        return None

    def __transform_memory_value(self, mem_value):
        """
        Transforms valid kubernetes memory value to bytes
        """
        return ByteSize(mem_value).value

    def __assemble_k8s_container_image_name(self, job_wrapper):
        """Assembles the container image name as repo/owner/image:tag, where repo, owner and tag are optional"""
        job_destination = job_wrapper.job_destination

        # Determine the job's Kubernetes destination (context, namespace) and options from the job destination
        # definition
        repo = ""
        owner = ""
        if 'repo' in job_destination.params:
            repo = f"{job_destination.params['repo']}/"
        if 'owner' in job_destination.params:
            owner = f"{job_destination.params['owner']}/"

        k8s_cont_image = repo + owner + job_destination.params['image']

        if 'tag' in job_destination.params:
            k8s_cont_image += f":{job_destination.params['tag']}"

        return k8s_cont_image

    def __get_k8s_container_name(self, job_wrapper):
        # These must follow a specific regex for Kubernetes.
        raw_id = job_wrapper.job_destination.id
        if isinstance(raw_id, str):
            cleaned_id = re.sub("[^-a-z0-9]", "-", raw_id)
            if cleaned_id.startswith("-") or cleaned_id.endswith("-"):
                cleaned_id = f"x{cleaned_id}x"
            return cleaned_id
        return "job-container"

    def __get_k8s_job_name(self, prefix, job_wrapper):
        return f"{prefix}-{self.__force_label_conformity(job_wrapper.get_id_tag())}"

    def __get_destination_params(self, job_wrapper):
        """Obtains allowable runner param overrides from the destination"""
        job_destination = job_wrapper.job_destination
        OVERRIDABLE_PARAMS = ["k8s_node_selector", "k8s_affinity", "k8s_extra_job_envs"]
        new_params = {}
        for each_param in OVERRIDABLE_PARAMS:
            if each_param in job_destination.params:
                new_params[each_param] = job_destination.params[each_param]
        return new_params

    def check_watched_item(self, job_state):
        """Checks the state of a job already submitted on k8s. Job state is an AsynchronousJobState"""
        jobs = find_job_object_by_name(self._pykube_api, job_state.job_id, self.runner_params['k8s_namespace'])

        if len(jobs.response['items']) == 1:
            job = Job(self._pykube_api, jobs.response['items'][0])
            job_destination = job_state.job_wrapper.job_destination
            succeeded = 0
            active = 0
            failed = 0

            if 'max_pod_retries' in job_destination.params:
                max_pod_retries = int(job_destination.params['max_pod_retries'])
            elif 'k8s_pod_retries' in self.runner_params:
                max_pod_retries = int(self.runner_params['k8s_pod_retries'])
            else:
                max_pod_retries = 1

            # Check if job.obj['status'] is empty,
            # return job_state unchanged if this is the case
            # as probably this means that the k8s API server hasn't
            # had time to fill in the object status since the
            # job was created only too recently.
            if len(job.obj['status']) == 0:
                return job_state
            if 'succeeded' in job.obj['status']:
                succeeded = job.obj['status']['succeeded']
            if 'active' in job.obj['status']:
                active = job.obj['status']['active']
            if 'failed' in job.obj['status']:
                failed = job.obj['status']['failed']

            job_persisted_state = job_state.job_wrapper.get_state()

            # This assumes jobs dependent on a single pod, single container
            if succeeded > 0 or job_state == model.Job.states.STOPPED:
                job_state.running = False
                self.mark_as_finished(job_state)
                return None
            elif active > 0 and failed <= max_pod_retries:
                if not job_state.running:
                    job_state.running = True
                    job_state.job_wrapper.change_state(model.Job.states.RUNNING)
                    if job_state.job_wrapper.guest_ports:
                        k8s_job_prefix = self.__produce_k8s_job_prefix()
                        k8s_job_name = self.__get_k8s_job_name(k8s_job_prefix, job_state.job_wrapper)
                        log.debug(f'Configuring entry points and deploying service/ingress for job with ID {job_state.job_id}')
                        k8s_service_obj = service_object_dict(
                            self.runner_params,
                            k8s_job_name,
                            self.__get_k8s_service_spec(job_state)
                        )
                        k8s_ingress_obj = ingress_object_dict(
                            self.runner_params,
                            k8s_job_name,
                            self.__get_k8s_ingress_spec(job_state)
                        )
                        service = Service(self._pykube_api, k8s_service_obj)
                        service.create()
                        ingress = Ingress(self._pykube_api, k8s_ingress_obj)
                        ingress.create()
                    if self.__job_pending_due_to_unschedulable_pod(job_state):
                        creation_time_str = job.obj['metadata'].get('creationTimestamp')
                        creation_time = datetime.strptime(creation_time_str, '%Y-%m-%dT%H:%M:%SZ')
                        elapsed_seconds = (datetime.utcnow() - creation_time).total_seconds()
                        if elapsed_seconds > self.runner_params['k8s_unschedulable_walltime_limit']:
                            return self._handle_unschedulable_job(job, job_state)
                    else:
                        job_state.running = True
                        job_state.job_wrapper.change_state(model.Job.states.RUNNING)
                return job_state
            elif job_persisted_state == model.Job.states.DELETED:
                # Job has been deleted via stop_job and job has not been deleted,
                # remove from watched_jobs by returning `None`
                if job_state.job_wrapper.cleanup_job in ("always", "onsuccess"):
                    job_state.job_wrapper.cleanup()
                return None
            else:
                return self._handle_job_failure(job, job_state)

        elif len(jobs.response['items']) == 0:
            if job_state.job_wrapper.get_job().state == model.Job.states.DELETED:
                # Job has been deleted via stop_job and job has been deleted,
                # cleanup and remove from watched_jobs by returning `None`
                if job_state.job_wrapper.cleanup_job in ("always", "onsuccess"):
                    job_state.job_wrapper.cleanup()
                return None
            # there is no job responding to this job_id, it is either lost or something happened.
            log.error("No Jobs are available under expected selector app=%s", job_state.job_id)
            self.mark_as_failed(job_state)
            # job is no longer viable - remove from watched jobs
            return None
        else:
            # there is more than one job associated to the expected unique job id used as selector.
            log.error("More than one Kubernetes Job associated to job id '%s'", job_state.job_id)
            self.mark_as_failed(job_state)
            # job is no longer viable - remove from watched jobs
            return None

    def _handle_unschedulable_job(self, job, job_state):
        # Handle unschedulable job that exceeded deadline
        job_state.fail_message = "Job was unschedulable longer than specified deadline"
        job_state.runner_state = JobState.runner_states.WALLTIME_REACHED
        job_state.running = False
        self.mark_as_failed(job_state)
        try:
            if job_state.job_wrapper.guest_ports:
                self.__cleanup_k8s_interactivetools(job_state.job_wrapper, job)
            self.__cleanup_k8s_job(job)
        except Exception:
            log.exception("Could not clean up k8s batch job. Ignoring...")
        return None

    def _handle_job_failure(self, job, job_state):
        # Figure out why job has failed
        with open(job_state.error_file, 'a') as error_file:
            if self.__job_failed_due_to_low_memory(job_state):
                error_file.write("Job killed after running out of memory. Try with more memory.\n")
                job_state.fail_message = "Tool failed due to insufficient memory. Try with more memory."
                job_state.runner_state = JobState.runner_states.MEMORY_LIMIT_REACHED
            elif self.__job_failed_due_to_walltime_limit(job):
                error_file.write("DeadlineExceeded")
                job_state.fail_message = "Job was active longer than specified deadline"
                job_state.runner_state = JobState.runner_states.WALLTIME_REACHED
            else:
                error_file.write("Exceeded max number of Kubernetes pod retries allowed for job\n")
                job_state.fail_message = "More pods failed than allowed. See stdout for pods details."
        job_state.running = False
        self.mark_as_failed(job_state)
        try:
            if job_state.job_wrapper.guest_ports:
                self.__cleanup_k8s_interactivetools(job_state.job_wrapper, job)
            self.__cleanup_k8s_job(job)
        except Exception:
            log.exception("Could not clean up k8s batch job. Ignoring...")
        return None

    def __cleanup_k8s_job(self, job):
        k8s_cleanup_job = self.runner_params['k8s_cleanup_job']
        delete_job(job, k8s_cleanup_job)

    def __cleanup_k8s_ingress(self, ingress, job_failed):
        k8s_cleanup_job = self.runner_params['k8s_cleanup_job']
        delete_ingress(ingress, k8s_cleanup_job, job_failed)

    def __cleanup_k8s_service(self, service, job_failed):
        k8s_cleanup_job = self.runner_params['k8s_cleanup_job']
        delete_service(service, k8s_cleanup_job, job_failed)

    def __job_failed_due_to_walltime_limit(self, job):
        conditions = job.obj['status'].get('conditions') or []
        return any(True for c in conditions if c['type'] == 'Failed' and c['reason'] == 'DeadlineExceeded')

    def _get_pod_for_job(self, job_state):
        pods = Pod.objects(self._pykube_api).filter(selector=f"app={job_state.job_id}",
                                                    namespace=self.runner_params['k8s_namespace'])
        if not pods.response['items']:
            return None

        pod = Pod(self._pykube_api, pods.response['items'][0])
        return pod

    def __job_failed_due_to_low_memory(self, job_state):
        """
        checks the state of the pod to see if it was killed
        for being out of memory (pod status OOMKilled). If that is the case
        marks the job for resubmission (resubmit logic is part of destinations).
        """
        pods = find_pod_object_by_name(self._pykube_api, job_state.job_id, self.runner_params['k8s_namespace'])
        if not pods.response['items']:
            return False

        pod = self._get_pod_for_job(job_state)
        if pod and pod.obj['status']['phase'] == "Failed" and \
                pod.obj['status']['containerStatuses'][0]['state']['terminated']['reason'] == "OOMKilled":
            return True

        return False

    def __job_pending_due_to_unschedulable_pod(self, job_state):
        """
        checks the state of the pod to see if it is unschedulable.
        """
        pods = find_pod_object_by_name(self._pykube_api, job_state.job_id, self.runner_params['k8s_namespace'])
        if not pods.response['items']:
            return False

        pod = Pod(self._pykube_api, pods.response['items'][0])
        return is_pod_unschedulable(self._pykube_api, pod, self.runner_params['k8s_namespace'])

    def __cleanup_k8s_interactivetools(self, job_wrapper, k8s_job):
        k8s_job_prefix = self.__produce_k8s_job_prefix()
        k8s_job_name = "{}-{}".format(k8s_job_prefix, self.__force_label_conformity(job_wrapper.get_id_tag()))
        log.debug(f'Deleting service/ingress for job with ID {job_wrapper.get_id_tag()}')
        job_failed = (k8s_job.obj['status']['failed'] > 0
                      if 'failed' in k8s_job.obj['status'] else False)
        ingress_to_delete = find_ingress_object_by_name(self._pykube_api, k8s_job_name, self.runner_params['k8s_namespace'])
        if ingress_to_delete and len(ingress_to_delete.response['items']) > 0:
            k8s_ingress = Ingress(self._pykube_api, ingress_to_delete.response['items'][0])
            self.__cleanup_k8s_ingress(k8s_ingress, job_failed)
        service_to_delete = find_service_object_by_name(self._pykube_api, k8s_job_name, self.runner_params['k8s_namespace'])
        if service_to_delete and len(service_to_delete.response['items']) > 0:
            k8s_service = Service(self._pykube_api, service_to_delete.response['items'][0])
            self.__cleanup_k8s_service(k8s_service, job_failed)

    def stop_job(self, job_wrapper):
        """Attempts to delete a dispatched job to the k8s cluster"""
        job = job_wrapper.get_job()
        try:
            job_to_delete = find_job_object_by_name(self._pykube_api, job.get_job_runner_external_id(), self.runner_params['k8s_namespace'])
            if job_to_delete and len(job_to_delete.response['items']) > 0:
                k8s_job = Job(self._pykube_api, job_to_delete.response['items'][0])
                if job_wrapper.guest_ports:
<<<<<<< HEAD
                    k8s_job_prefix = self.__produce_k8s_job_prefix()
                    k8s_job_name = f"{k8s_job_prefix}-{self.__force_label_conformity(job_wrapper.get_id_tag())}"
                    log.debug(f'Deleting service/ingress for job with ID {job_wrapper.get_id_tag()}')
                    job_failed = (k8s_job.obj['status']['failed'] > 0
                                  if 'failed' in k8s_job.obj['status'] else False)
                    ingress_to_delete = find_ingress_object_by_name(self._pykube_api, k8s_job_name, self.runner_params['k8s_namespace'])
                    if ingress_to_delete and len(ingress_to_delete.response['items']) > 0:
                        k8s_ingress = Ingress(self._pykube_api, ingress_to_delete.response['items'][0])
                        self.__cleanup_k8s_ingress(k8s_ingress, job_failed)
                    service_to_delete = find_service_object_by_name(self._pykube_api, k8s_job_name, self.runner_params['k8s_namespace'])
                    if service_to_delete and len(service_to_delete.response['items']) > 0:
                        k8s_service = Service(self._pykube_api, service_to_delete.response['items'][0])
                        self.__cleanup_k8s_service(k8s_service, job_failed)
=======
                    self.__cleanup_k8s_interactivetools(job_wrapper, k8s_job)
>>>>>>> cf8e9725
                self.__cleanup_k8s_job(k8s_job)
            # TODO assert whether job parallelism == 0
            # assert not job_to_delete.exists(), "Could not delete job,"+job.job_runner_external_id+" it still exists"
            log.debug(f"({job.id}/{job.job_runner_external_id}) Terminated at user's request")

        except Exception as e:
            log.exception("({}/{}) User killed running job, but error encountered during termination: {}".format(
                job.id, job.get_job_runner_external_id(), e))

    def recover(self, job, job_wrapper):
        """Recovers jobs stuck in the queued/running state when Galaxy started"""
        job_id = job.get_job_runner_external_id()
        log.debug(f"k8s trying to recover job: {job_id}")
        if job_id is None:
            self.put(job_wrapper)
            return
        ajs = AsynchronousJobState(files_dir=job_wrapper.working_directory, job_wrapper=job_wrapper)
        ajs.job_id = str(job_id)
        ajs.command_line = job.command_line
        ajs.job_wrapper = job_wrapper
        ajs.job_destination = job_wrapper.job_destination
        if job.state in (model.Job.states.RUNNING, model.Job.states.STOPPED):
            log.debug("({}/{}) is still in {} state, adding to the runner monitor queue".format(
                job.id, job.job_runner_external_id, job.state))
            ajs.old_state = model.Job.states.RUNNING
            ajs.running = True
            self.monitor_queue.put(ajs)
        elif job.state == model.Job.states.QUEUED:
            log.debug("({}/{}) is still in queued state, adding to the runner monitor queue".format(
                job.id, job.job_runner_external_id))
            ajs.old_state = model.Job.states.QUEUED
            ajs.running = False
            self.monitor_queue.put(ajs)

    def finish_job(self, job_state):
        super().finish_job(job_state)
        jobs = find_job_object_by_name(self._pykube_api, job_state.job_id, self.runner_params['k8s_namespace'])
        if len(jobs.response['items']) != 1:
            log.warning("More than one job matches selector. Possible configuration error"
                        " in job id '%s'", job_state.job_id)
        job = Job(self._pykube_api, jobs.response['items'][0])
        if job_state.job_wrapper.guest_ports:
            self.__cleanup_k8s_interactivetools(job_state.job_wrapper, job)
        self.__cleanup_k8s_job(job)<|MERGE_RESOLUTION|>--- conflicted
+++ resolved
@@ -778,23 +778,7 @@
             if job_to_delete and len(job_to_delete.response['items']) > 0:
                 k8s_job = Job(self._pykube_api, job_to_delete.response['items'][0])
                 if job_wrapper.guest_ports:
-<<<<<<< HEAD
-                    k8s_job_prefix = self.__produce_k8s_job_prefix()
-                    k8s_job_name = f"{k8s_job_prefix}-{self.__force_label_conformity(job_wrapper.get_id_tag())}"
-                    log.debug(f'Deleting service/ingress for job with ID {job_wrapper.get_id_tag()}')
-                    job_failed = (k8s_job.obj['status']['failed'] > 0
-                                  if 'failed' in k8s_job.obj['status'] else False)
-                    ingress_to_delete = find_ingress_object_by_name(self._pykube_api, k8s_job_name, self.runner_params['k8s_namespace'])
-                    if ingress_to_delete and len(ingress_to_delete.response['items']) > 0:
-                        k8s_ingress = Ingress(self._pykube_api, ingress_to_delete.response['items'][0])
-                        self.__cleanup_k8s_ingress(k8s_ingress, job_failed)
-                    service_to_delete = find_service_object_by_name(self._pykube_api, k8s_job_name, self.runner_params['k8s_namespace'])
-                    if service_to_delete and len(service_to_delete.response['items']) > 0:
-                        k8s_service = Service(self._pykube_api, service_to_delete.response['items'][0])
-                        self.__cleanup_k8s_service(k8s_service, job_failed)
-=======
                     self.__cleanup_k8s_interactivetools(job_wrapper, k8s_job)
->>>>>>> cf8e9725
                 self.__cleanup_k8s_job(k8s_job)
             # TODO assert whether job parallelism == 0
             # assert not job_to_delete.exists(), "Could not delete job,"+job.job_runner_external_id+" it still exists"
