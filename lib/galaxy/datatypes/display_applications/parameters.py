--- conflicted
+++ resolved
@@ -174,14 +174,8 @@
         return False
 
     def ready(self, other_values):
-<<<<<<< HEAD
         if value := self._get_dataset_like_object(other_values):
-            if value.state == value.states.OK:
-=======
-        value = self._get_dataset_like_object(other_values)
-        if value:
             if value.state == DatasetState.OK:
->>>>>>> 4fa0403f
                 return True
             elif value.state == DatasetState.ERROR:
                 raise Exception(f"A data display parameter is in the error state: {self.name}")
