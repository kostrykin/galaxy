# Contains parameters that are used in Display Applications
import mimetypes
from typing import Optional
from urllib.parse import quote_plus

from galaxy.util import string_as_bool
from galaxy.util.bunch import Bunch
from galaxy.util.template import fill_template

DEFAULT_DATASET_NAME = 'dataset'


class DisplayApplicationParameter:
    """ Abstract Class for Display Application Parameters """

    type: Optional[str] = None

    @classmethod
    def from_elem(cls, elem, link):
        param_type = elem.get('type', None)
        assert param_type, 'DisplayApplicationParameter requires a type'
        return parameter_type_to_class[param_type](elem, link)

    def __init__(self, elem, link):
        self.name = elem.get('name', None)
        assert self.name, 'DisplayApplicationParameter requires a name'
        self.link = link
        self.url = elem.get('url', self.name)  # name used in url for display purposes defaults to name; e.g. want the form of file.ext, where a '.' is not allowed as python variable name/keyword
        self.mime_type = elem.get('mimetype', None)
        self.guess_mime_type = string_as_bool(elem.get('guess_mimetype', 'False'))
        self.viewable = string_as_bool(elem.get('viewable', 'False'))  # only allow these to be viewed via direct url when explicitly set to viewable
        self.strip = string_as_bool(elem.get('strip', 'False'))
        self.strip_https = string_as_bool(elem.get('strip_https', 'False'))
        self.allow_override = string_as_bool(elem.get('allow_override', 'False'))  # Passing query param app_<name>=<value> to dataset controller allows override if this is true.
        self.allow_cors = string_as_bool(elem.get('allow_cors', 'False'))

    def get_value(self, other_values, dataset_hash, user_hash, trans):
        raise Exception('get_value() is unimplemented for DisplayApplicationDataParameter')

    def prepare(self, other_values, dataset_hash, user_hash, trans):
        return self.get_value(other_values, dataset_hash, user_hash, trans)

    def ready(self, other_values):
        return True

    def is_preparing(self, other_values):
        return False

    def build_url(self, other_values):
        return fill_template(self.url, context=other_values)


class DisplayApplicationDataParameter(DisplayApplicationParameter):
    """ Parameter that returns a file_name containing the requested content """

    type = 'data'

    def __init__(self, elem, link):
        DisplayApplicationParameter.__init__(self, elem, link)
        self.extensions = elem.get('format', None)
        if self.extensions:
            self.extensions = self.extensions.split(",")
        self.metadata = elem.get('metadata', None)
        self.allow_extra_files_access = string_as_bool(elem.get('allow_extra_files_access', 'False'))
        self.dataset = elem.get('dataset', DEFAULT_DATASET_NAME)  # 'dataset' is default name assigned to dataset to be displayed
        assert not (self.extensions and self.metadata), 'A format or a metadata can be defined for a DisplayApplicationParameter, but not both.'
        assert not (self.allow_extra_files_access and self.metadata), 'allow_extra_files_access or metadata can be defined for a DisplayApplicationParameter, but not both.'
        self.viewable = string_as_bool(elem.get('viewable', 'True'))  # data params should be viewable
        self.force_url_param = string_as_bool(elem.get('force_url_param', 'False'))
        self.force_conversion = string_as_bool(elem.get('force_conversion', 'False'))

    @property
    def formats(self):
        if self.extensions:
            return tuple(map(type, map(self.link.display_application.app.datatypes_registry.get_datatype_by_extension, self.extensions)))
        return None

    def _get_dataset_like_object(self, other_values):
        # this returned object has file_name, state, and states attributes equivalent to a DatasetAssociation
        data = other_values.get(self.dataset, None)
        assert data, 'Base dataset could not be found in values provided to DisplayApplicationDataParameter'
        if isinstance(data, DisplayDataValueWrapper):
            data = data.value
        if self.metadata:
            rval = getattr(data.metadata, self.metadata, None)
<<<<<<< HEAD
            assert rval, f'Unknown metadata name ({self.metadata}) provided for dataset type ({data.datatype.__class__.name}).'
=======
            assert rval, 'Unknown metadata name "{}" provided for datatype "{}".'.format(self.metadata, data.ext)
>>>>>>> ae6b37ee
            return Bunch(file_name=rval.file_name, state=data.state, states=data.states, extension='data')
        elif self.extensions and (self.force_conversion or not isinstance(data.datatype, self.formats)):
            for ext in self.extensions:
                rval = data.get_converted_files_by_type(ext)
                if rval:
                    return rval

            direct_match, target_ext, converted_dataset = data.find_conversion_destination(self.formats)
            assert direct_match or target_ext is not None, "No conversion path found for data param: %s" % self.name
            return None
        return data

    def get_value(self, other_values, dataset_hash, user_hash, trans):
        data = self._get_dataset_like_object(other_values)
        if data:
            return DisplayDataValueWrapper(data, self, other_values, dataset_hash, user_hash, trans)
        return None

    def prepare(self, other_values, dataset_hash, user_hash, trans):
        data = self._get_dataset_like_object(other_values)
        if not data and self.formats:
            data = other_values.get(self.dataset, None)
            trans.sa_session.refresh(data)
            # start conversion
            # FIXME: Much of this is copied (more than once...); should be some abstract method elsewhere called from here
            # find target ext
            direct_match, target_ext, converted_dataset = data.find_conversion_destination(self.formats, converter_safe=True)
            if not direct_match:
                if target_ext and not converted_dataset:
                    if isinstance(data, DisplayDataValueWrapper):
                        data = data.value
                    new_data = next(iter(data.datatype.convert_dataset(trans, data, target_ext, return_output=True, visible=False).values()))
                    new_data.hid = data.hid
                    new_data.name = data.name
                    trans.sa_session.add(new_data)
                    assoc = trans.app.model.ImplicitlyConvertedDatasetAssociation(parent=data, file_type=target_ext, dataset=new_data, metadata_safe=False)
                    trans.sa_session.add(assoc)
                    trans.sa_session.flush()
                elif converted_dataset and converted_dataset.state == converted_dataset.states.ERROR:
                    raise Exception("Dataset conversion failed for data parameter: %s" % self.name)
        return self.get_value(other_values, dataset_hash, user_hash, trans)

    def is_preparing(self, other_values):
        value = self._get_dataset_like_object(other_values)
        if value and value.state in (value.states.NEW, value.states.UPLOAD, value.states.QUEUED, value.states.RUNNING):
            return True
        return False

    def ready(self, other_values):
        value = self._get_dataset_like_object(other_values)
        if value:
            if value.state == value.states.OK:
                return True
            elif value.state == value.states.ERROR:
                raise Exception('A data display parameter is in the error state: %s' % (self.name))
        return False


class DisplayApplicationTemplateParameter(DisplayApplicationParameter):
    """ Parameter that returns a string containing the requested content """

    type = 'template'

    def __init__(self, elem, link):
        DisplayApplicationParameter.__init__(self, elem, link)
        self.text = elem.text or ''

    def get_value(self, other_values, dataset_hash, user_hash, trans):
        value = fill_template(self.text, context=other_values)
        if self.strip:
            value = value.strip()
        return DisplayParameterValueWrapper(value, self, other_values, dataset_hash, user_hash, trans)


parameter_type_to_class = {DisplayApplicationDataParameter.type: DisplayApplicationDataParameter,
                           DisplayApplicationTemplateParameter.type: DisplayApplicationTemplateParameter}


class DisplayParameterValueWrapper:
    ACTION_NAME = 'param'

    def __init__(self, value, parameter, other_values, dataset_hash, user_hash, trans):
        self.value = value
        self.parameter = parameter
        self.other_values = other_values
        self.trans = trans
        self._dataset_hash = dataset_hash
        self._user_hash = user_hash
        self._url = self.parameter.build_url(self.other_values)

    def __str__(self):
        return str(self.value)

    def mime_type(self, action_param_extra=None):
        if self.parameter.mime_type is not None:
            return self.parameter.mime_type
        if self.parameter.guess_mime_type:
            mime, encoding = mimetypes.guess_type(self._url)
            if not mime:
                mime = self.trans.app.datatypes_registry.get_mimetype_by_extension(".".split(self._url)[-1], None)
            if mime:
                return mime
        return 'text/plain'

    @property
    def url(self):
        base_url = self.trans.request.base
        if self.parameter.strip_https and base_url[: 5].lower() == 'https':
            base_url = "http%s" % base_url[5:]
        return "{}{}".format(base_url,
                             self.trans.app.url_for(controller='dataset',
                                                    action="display_application",
                                                    dataset_id=self._dataset_hash,
                                                    user_id=self._user_hash,
                                                    app_name=quote_plus(self.parameter.link.display_application.id),
                                                    link_name=quote_plus(self.parameter.link.id),
                                                    app_action=self.action_name,
                                                    action_param=self._url))

    @property
    def action_name(self):
        return self.ACTION_NAME

    @property
    def qp(self):
        # returns quoted str contents
        return self.other_values['qp'](str(self))

    def __getattr__(self, key):
        return getattr(self.value, key)


class DisplayDataValueWrapper(DisplayParameterValueWrapper):
    ACTION_NAME = 'data'

    def __str__(self):
        # string of data param is filename
        return str(self.value.file_name)

    def mime_type(self, action_param_extra=None):
        if self.parameter.mime_type is not None:
            return self.parameter.mime_type
        if self.parameter.guess_mime_type:
            if action_param_extra:
                mime, encoding = mimetypes.guess_type(action_param_extra)
            else:
                mime, encoding = mimetypes.guess_type(self._url)
            if not mime:
                if action_param_extra:
                    mime = self.trans.app.datatypes_registry.get_mimetype_by_extension(".".split(action_param_extra)[-1], None)
                if not mime:
                    mime = self.trans.app.datatypes_registry.get_mimetype_by_extension(".".split(self._url)[-1], None)
            if mime:
                return mime
        if hasattr(self.value, 'get_mime'):
            return self.value.get_mime()
        return self.other_values[DEFAULT_DATASET_NAME].get_mime()

    @property
    def action_name(self):
        if self.parameter.force_url_param:
            return super(DisplayParameterValueWrapper, self).action_name
        return self.ACTION_NAME

    @property
    def qp(self):
        # returns quoted url contents
        return self.other_values['qp'](self.url)<|MERGE_RESOLUTION|>--- conflicted
+++ resolved
@@ -83,11 +83,7 @@
             data = data.value
         if self.metadata:
             rval = getattr(data.metadata, self.metadata, None)
-<<<<<<< HEAD
-            assert rval, f'Unknown metadata name ({self.metadata}) provided for dataset type ({data.datatype.__class__.name}).'
-=======
-            assert rval, 'Unknown metadata name "{}" provided for datatype "{}".'.format(self.metadata, data.ext)
->>>>>>> ae6b37ee
+            assert rval, f'Unknown metadata name "{self.metadata}" provided for dataset type "{data.ext}".'
             return Bunch(file_name=rval.file_name, state=data.state, states=data.states, extension='data')
         elif self.extensions and (self.force_conversion or not isinstance(data.datatype, self.formats)):
             for ext in self.extensions:
