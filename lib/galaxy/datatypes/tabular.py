"""
Tabular datatype
"""

import abc
import binascii
import csv
import logging
import os
import re
import shutil
import subprocess
import tempfile
from json import dumps

import pysam
from markupsafe import escape

from galaxy import util
from galaxy.datatypes import binary, data, metadata
from galaxy.datatypes.metadata import MetadataElement
from galaxy.datatypes.sniff import (
    build_sniff_from_prefix,
    get_headers,
    iter_headers,
    validate_tabular,
)
from galaxy.util import compression_utils
from . import dataproviders

log = logging.getLogger(__name__)


@dataproviders.decorators.has_dataproviders
class TabularData(data.Text):
    """Generic tabular data"""
    edam_format = "format_3475"
    # All tabular data is chunkable.
    CHUNKABLE = True
    data_line_offset = 0

    """Add metadata elements"""
    MetadataElement(name="comment_lines", default=0, desc="Number of comment lines", readonly=False, optional=True, no_value=0)
    MetadataElement(name="data_lines", default=0, desc="Number of data lines", readonly=True, visible=False, optional=True, no_value=0)
    MetadataElement(name="columns", default=0, desc="Number of columns", readonly=True, visible=False, no_value=0)
    MetadataElement(name="column_types", default=[], desc="Column types", param=metadata.ColumnTypesParameter, readonly=True, visible=False, no_value=[])
    MetadataElement(name="column_names", default=[], desc="Column names", readonly=True, visible=False, optional=True, no_value=[])
    MetadataElement(name="delimiter", default='\t', desc="Data delimiter", readonly=True, visible=False, optional=True, no_value=[])

    @abc.abstractmethod
    def set_meta(self, dataset, **kwd):
        raise NotImplementedError

    def set_peek(self, dataset, line_count=None, is_multi_byte=False, WIDTH=256, skipchars=None, line_wrap=False, **kwd):
        super().set_peek(dataset, line_count=line_count, WIDTH=WIDTH, skipchars=skipchars, line_wrap=line_wrap)
        if dataset.metadata.comment_lines:
            dataset.blurb = "{}, {} comments".format(dataset.blurb, util.commaify(str(dataset.metadata.comment_lines)))

    def displayable(self, dataset):
        try:
            return dataset.has_data() \
                and dataset.state == dataset.states.OK \
                and dataset.metadata.columns > 0 \
                and dataset.metadata.data_lines != 0
        except Exception:
            return False

    def get_chunk(self, trans, dataset, offset=0, ck_size=None):
        with compression_utils.get_fileobj(dataset.file_name) as f:
            f.seek(offset)
            ck_data = f.read(ck_size or trans.app.config.display_chunk_size)
            if ck_data and ck_data[-1] != '\n':
                cursor = f.read(1)
                while cursor and cursor != '\n':
                    ck_data += cursor
                    cursor = f.read(1)
            last_read = f.tell()
        return dumps({'ck_data': util.unicodify(ck_data),
                      'offset': last_read,
                      'data_line_offset': self.data_line_offset,
                      })

    def display_data(self, trans, dataset, preview=False, filename=None, to_ext=None, offset=None, ck_size=None, **kwd):
        preview = util.string_as_bool(preview)
        if offset is not None:
            return self.get_chunk(trans, dataset, offset, ck_size)
        elif to_ext or not preview:
            to_ext = to_ext or dataset.extension
            return self._serve_raw(trans, dataset, to_ext, **kwd)
        elif dataset.metadata.columns > 100:
            # Fancy tabular display is only suitable for datasets without an incredibly large number of columns.
            # We should add a new datatype 'matrix', with its own draw method, suitable for this kind of data.
            # For now, default to the old behavior, ugly as it is.  Remove this after adding 'matrix'.
            max_peek_size = 1000000  # 1 MB
            if os.stat(dataset.file_name).st_size < max_peek_size:
                self._clean_and_set_mime_type(trans, dataset.get_mime())
                return open(dataset.file_name, mode='rb')
            else:
                trans.response.set_content_type("text/html")
                return trans.stream_template_mako("/dataset/large_file.mako",
                                                  truncated_data=open(dataset.file_name, mode='r').read(max_peek_size),
                                                  data=dataset)
        else:
            column_names = 'null'
            if dataset.metadata.column_names:
                column_names = dataset.metadata.column_names
            elif hasattr(dataset.datatype, 'column_names'):
                column_names = dataset.datatype.column_names
            column_types = dataset.metadata.column_types
            if not column_types:
                column_types = []
            column_number = dataset.metadata.columns
            if column_number is None:
                column_number = 'null'
            return trans.fill_template("/dataset/tabular_chunked.mako",
                                       dataset=dataset,
                                       chunk=self.get_chunk(trans, dataset, 0),
                                       column_number=column_number,
                                       column_names=column_names,
                                       column_types=column_types)

    def display_as_markdown(self, dataset_instance, markdown_format_helpers):
        with open(dataset_instance.file_name) as f:
            contents = f.read(data.DEFAULT_MAX_PEEK_SIZE)
        markdown = self.make_html_table(dataset_instance, peek=contents)
        if len(contents) == data.DEFAULT_MAX_PEEK_SIZE:
            markdown += markdown_format_helpers.indicate_data_truncated()
        return markdown_format_helpers.pre_formatted_contents(markdown)

    def make_html_table(self, dataset, **kwargs):
        """Create HTML table, used for displaying peek"""
        out = ['<table cellspacing="0" cellpadding="3">']
        try:
            out.append(self.make_html_peek_header(dataset, **kwargs))
            out.append(self.make_html_peek_rows(dataset, **kwargs))
            out.append('</table>')
            out = "".join(out)
        except Exception as exc:
            out = "Can't create peek: %s" % util.unicodify(exc)
        return out

    def make_html_peek_header(self, dataset, skipchars=None, column_names=None, column_number_format='%s', column_parameter_alias=None, **kwargs):
        if skipchars is None:
            skipchars = []
        if column_names is None:
            column_names = []
        if column_parameter_alias is None:
            column_parameter_alias = {}
        out = []
        try:
            if not column_names and dataset.metadata.column_names:
                column_names = dataset.metadata.column_names

            columns = dataset.metadata.columns
            if columns is None:
                columns = dataset.metadata.spec.columns.no_value
            column_headers = [None] * columns

            # fill in empty headers with data from column_names
            for i in range(min(columns, len(column_names))):
                if column_headers[i] is None and column_names[i] is not None:
                    column_headers[i] = column_names[i]

            # fill in empty headers from ColumnParameters set in the metadata
            for name, spec in dataset.metadata.spec.items():
                if isinstance(spec.param, metadata.ColumnParameter):
                    try:
                        i = int(getattr(dataset.metadata, name)) - 1
                    except Exception:
                        i = -1
                    if 0 <= i < columns and column_headers[i] is None:
                        column_headers[i] = column_parameter_alias.get(name, name)

            out.append('<tr>')
            for i, header in enumerate(column_headers):
                out.append('<th>')
                if header is None:
                    out.append(column_number_format % str(i + 1))
                else:
                    out.append('{}.{}'.format(str(i + 1), escape(header)))
                out.append('</th>')
            out.append('</tr>')
        except Exception as exc:
            log.exception('make_html_peek_header failed on HDA %s', dataset.id)
            raise Exception("Can't create peek header: %s" % util.unicodify(exc))
        return "".join(out)

    def make_html_peek_rows(self, dataset, skipchars=None, **kwargs):
        if skipchars is None:
            skipchars = []
        out = []
        try:
            peek = kwargs.get("peek")
            if peek is None:
                if not dataset.peek:
                    dataset.set_peek()
                peek = dataset.peek
            columns = dataset.metadata.columns
            if columns is None:
                columns = dataset.metadata.spec.columns.no_value
            for i, line in enumerate(peek.splitlines()):
                if i >= self.data_line_offset:
                    if line.startswith(tuple(skipchars)):
                        out.append('<tr><td colspan="100%%">%s</td></tr>' % escape(line))
                    elif line:
                        elems = line.split(dataset.metadata.delimiter)
                        # pad shortened elems, since lines could have been truncated by width
                        if len(elems) < columns:
                            elems.extend([''] * (columns - len(elems)))
                        # we may have an invalid comment line or invalid data
                        if len(elems) != columns:
                            out.append('<tr><td colspan="100%%">%s</td></tr>' % escape(line))
                        else:
                            out.append('<tr>')
                            for elem in elems:
                                out.append('<td>%s</td>' % escape(elem))
                            out.append('</tr>')
        except Exception as exc:
            log.exception('make_html_peek_rows failed on HDA %s', dataset.id)
            raise Exception("Can't create peek rows: %s" % util.unicodify(exc))
        return "".join(out)

    def display_peek(self, dataset):
        """Returns formatted html of peek"""
        return self.make_html_table(dataset)

    # ------------- Dataproviders
    @dataproviders.decorators.dataprovider_factory('column', dataproviders.column.ColumnarDataProvider.settings)
    def column_dataprovider(self, dataset, **settings):
        """Uses column settings that are passed in"""
        dataset_source = dataproviders.dataset.DatasetDataProvider(dataset)
        delimiter = dataset.metadata.delimiter
        return dataproviders.column.ColumnarDataProvider(dataset_source, deliminator=delimiter, **settings)

    @dataproviders.decorators.dataprovider_factory('dataset-column',
                                                   dataproviders.column.ColumnarDataProvider.settings)
    def dataset_column_dataprovider(self, dataset, **settings):
        """Attempts to get column settings from dataset.metadata"""
        delimiter = dataset.metadata.delimiter
        return dataproviders.dataset.DatasetColumnarDataProvider(dataset, deliminator=delimiter, **settings)

    @dataproviders.decorators.dataprovider_factory('dict', dataproviders.column.DictDataProvider.settings)
    def dict_dataprovider(self, dataset, **settings):
        """Uses column settings that are passed in"""
        dataset_source = dataproviders.dataset.DatasetDataProvider(dataset)
        delimiter = dataset.metadata.delimiter
        return dataproviders.column.DictDataProvider(dataset_source, deliminator=delimiter, **settings)

    @dataproviders.decorators.dataprovider_factory('dataset-dict', dataproviders.column.DictDataProvider.settings)
    def dataset_dict_dataprovider(self, dataset, **settings):
        """Attempts to get column settings from dataset.metadata"""
        delimiter = dataset.metadata.delimiter
        return dataproviders.dataset.DatasetDictDataProvider(dataset, deliminator=delimiter, **settings)


@dataproviders.decorators.has_dataproviders
class Tabular(TabularData):
    """Tab delimited data"""

    def get_column_names(self, first_line=None):
        return None

    def set_meta(self, dataset, overwrite=True, skip=None, max_data_lines=100000, max_guess_type_data_lines=None, **kwd):
        """
        Tries to determine the number of columns as well as those columns that
        contain numerical values in the dataset.  A skip parameter is used
        because various tabular data types reuse this function, and their data
        type classes are responsible to determine how many invalid comment
        lines should be skipped. Using None for skip will cause skip to be
        zero, but the first line will be processed as a header. A
        max_data_lines parameter is used because various tabular data types
        reuse this function, and their data type classes are responsible to
        determine how many data lines should be processed to ensure that the
        non-optional metadata parameters are properly set; if used, optional
        metadata parameters will be set to None, unless the entire file has
        already been read. Using None for max_data_lines will process all data
        lines.

        Items of interest:

        1. We treat 'overwrite' as always True (we always want to set tabular metadata when called).
        2. If a tabular file has no data, it will have one column of type 'str'.
        3. We used to check only the first 100 lines when setting metadata and this class's
           set_peek() method read the entire file to determine the number of lines in the file.
           Since metadata can now be processed on cluster nodes, we've merged the line count portion
           of the set_peek() processing here, and we now check the entire contents of the file.
        """
        # Store original skip value to check with later
        requested_skip = skip
        if skip is None:
            skip = 0
        column_type_set_order = ['int', 'float', 'list', 'str']  # Order to set column types in
        default_column_type = column_type_set_order[-1]  # Default column type is lowest in list
        column_type_compare_order = list(column_type_set_order)  # Order to compare column types
        column_type_compare_order.reverse()

        def type_overrules_type(column_type1, column_type2):
            if column_type1 is None or column_type1 == column_type2:
                return False
            if column_type2 is None:
                return True
            for column_type in column_type_compare_order:
                if column_type1 == column_type:
                    return True
                if column_type2 == column_type:
                    return False
            # neither column type was found in our ordered list, this cannot happen
            raise ValueError(f"Tried to compare unknown column types: {column_type1} and {column_type2}")

        def is_int(column_text):
            # Don't allow underscores in numeric literals (PEP 515)
            if '_' in column_text:
                return False
            try:
                int(column_text)
                return True
            except ValueError:
                return False

        def is_float(column_text):
            # Don't allow underscores in numeric literals (PEP 515)
            if '_' in column_text:
                return False
            try:
                float(column_text)
                return True
            except ValueError:
                if column_text.strip().lower() == 'na':
                    return True  # na is special cased to be a float
                return False

        def is_list(column_text):
            return "," in column_text

        def is_str(column_text):
            # anything, except an empty string, is True
            if column_text == "":
                return False
            return True

        is_column_type = {}  # Dict to store column type string to checking function
        for column_type in column_type_set_order:
            is_column_type[column_type] = locals()["is_%s" % (column_type)]

        def guess_column_type(column_text):
            for column_type in column_type_set_order:
                if is_column_type[column_type](column_text):
                    return column_type
            return None

        data_lines = 0
        comment_lines = 0
        column_names = None
        column_types = []
        first_line_column_types = [default_column_type]  # default value is one column of type str
        if dataset.has_data():
            # NOTE: if skip > num_check_lines, we won't detect any metadata, and will use default
            with compression_utils.get_fileobj(dataset.file_name) as dataset_fh:
                i = 0
                while True:
                    line = dataset_fh.readline()
                    if not line:
                        break
                    line = line.rstrip('\r\n')
                    if i == 0:
                        column_names = self.get_column_names(first_line=line)
                    if i < skip or not line or line.startswith('#'):
                        # We'll call blank lines comments
                        comment_lines += 1
                    else:
                        data_lines += 1
                        if max_guess_type_data_lines is None or data_lines <= max_guess_type_data_lines:
                            fields = line.split('\t')
                            for field_count, field in enumerate(fields):
                                if field_count >= len(column_types):  # found a previously unknown column, we append None
                                    column_types.append(None)
                                column_type = guess_column_type(field)
                                if type_overrules_type(column_type, column_types[field_count]):
                                    column_types[field_count] = column_type
                        if i == 0 and requested_skip is None:
                            # This is our first line, people seem to like to upload files that have a header line, but do not
                            # start with '#' (i.e. all column types would then most likely be detected as str).  We will assume
                            # that the first line is always a header (this was previous behavior - it was always skipped).  When
                            # the requested skip is None, we only use the data from the first line if we have no other data for
                            # a column.  This is far from perfect, as
                            # 1,2,3	1.1	2.2	qwerty
                            # 0	0		1,2,3
                            # will be detected as
                            # "column_types": ["int", "int", "float", "list"]
                            # instead of
                            # "column_types": ["list", "float", "float", "str"]  *** would seem to be the 'Truth' by manual
                            # observation that the first line should be included as data.  The old method would have detected as
                            # "column_types": ["int", "int", "str", "list"]
                            first_line_column_types = column_types
                            column_types = [None for col in first_line_column_types]
                    if max_data_lines is not None and data_lines >= max_data_lines:
                        if dataset_fh.tell() != dataset.get_size():
                            data_lines = None  # Clear optional data_lines metadata value
                            comment_lines = None  # Clear optional comment_lines metadata value; additional comment lines could appear below this point
                        break
                    i += 1

        # we error on the larger number of columns
        # first we pad our column_types by using data from first line
        if len(first_line_column_types) > len(column_types):
            for column_type in first_line_column_types[len(column_types):]:
                column_types.append(column_type)
        # Now we fill any unknown (None) column_types with data from first line
        for i in range(len(column_types)):
            if column_types[i] is None:
                if len(first_line_column_types) <= i or first_line_column_types[i] is None:
                    column_types[i] = default_column_type
                else:
                    column_types[i] = first_line_column_types[i]
        # Set the discovered metadata values for the dataset
        dataset.metadata.data_lines = data_lines
        dataset.metadata.comment_lines = comment_lines
        dataset.metadata.column_types = column_types
        dataset.metadata.columns = len(column_types)
        dataset.metadata.delimiter = '\t'
        if column_names is not None:
            dataset.metadata.column_names = column_names

    def as_gbrowse_display_file(self, dataset, **kwd):
        return open(dataset.file_name, 'rb')

    def as_ucsc_display_file(self, dataset, **kwd):
        return open(dataset.file_name, 'rb')


class SraManifest(Tabular):
    """A manifest received from the sra_source tool."""
    ext = 'sra_manifest.tabular'
    data_line_offset = 1

    def set_meta(self, dataset, **kwds):
        super().set_meta(dataset, **kwds)
        dataset.metadata.comment_lines = 1

    def get_column_names(self, first_line):
        return first_line.strip().split('\t')


class Taxonomy(Tabular):
    def __init__(self, **kwd):
        """Initialize taxonomy datatype"""
        super().__init__(**kwd)
        self.column_names = ['Name', 'TaxId', 'Root', 'Superkingdom', 'Kingdom', 'Subkingdom',
                             'Superphylum', 'Phylum', 'Subphylum', 'Superclass', 'Class', 'Subclass',
                             'Superorder', 'Order', 'Suborder', 'Superfamily', 'Family', 'Subfamily',
                             'Tribe', 'Subtribe', 'Genus', 'Subgenus', 'Species', 'Subspecies'
                             ]

    def display_peek(self, dataset):
        """Returns formated html of peek"""
        return self.make_html_table(dataset, column_names=self.column_names)


@dataproviders.decorators.has_dataproviders
@build_sniff_from_prefix
class Sam(Tabular):
    edam_format = "format_2573"
    edam_data = "data_0863"
    file_ext = 'sam'
    track_type = "ReadTrack"
    data_sources = {"data": "bam", "index": "bigwig"}

    def __init__(self, **kwd):
        """Initialize sam datatype"""
        super().__init__(**kwd)
        self.column_names = ['QNAME', 'FLAG', 'RNAME', 'POS', 'MAPQ', 'CIGAR',
                             'MRNM', 'MPOS', 'ISIZE', 'SEQ', 'QUAL', 'OPT'
                             ]

    def display_peek(self, dataset):
        """Returns formated html of peek"""
        return self.make_html_table(dataset, column_names=self.column_names)

    def sniff_prefix(self, file_prefix):
        """
        Determines whether the file is in SAM format

        A file in SAM format consists of lines of tab-separated data.
        The following header line may be the first line::

          @QNAME  FLAG    RNAME   POS     MAPQ    CIGAR   MRNM    MPOS    ISIZE   SEQ     QUAL
          or
          @QNAME  FLAG    RNAME   POS     MAPQ    CIGAR   MRNM    MPOS    ISIZE   SEQ     QUAL    OPT

        Data in the OPT column is optional and can consist of tab-separated data

        For complete details see http://samtools.sourceforge.net/SAM1.pdf

        Rules for sniffing as True::

            There must be 11 or more columns of data on each line
            Columns 2 (FLAG), 4(POS), 5 (MAPQ), 8 (MPOS), and 9 (ISIZE) must be numbers (9 can be negative)
            We will only check that up to the first 5 alignments are correctly formatted.

        >>> from galaxy.datatypes.sniff import get_test_fname
        >>> fname = get_test_fname( 'sequence.maf' )
        >>> Sam().sniff( fname )
        False
        >>> fname = get_test_fname( '1.sam' )
        >>> Sam().sniff( fname )
        True
        """
        fh = file_prefix.string_io()
        count = 0
        while True:
            line = fh.readline()
            line = line.strip()
            if not line:
                break  # EOF
            if line:
                if line[0] != '@':
                    line_pieces = line.split('\t')
                    if len(line_pieces) < 11:
                        return False
                    try:
                        int(line_pieces[1])
                        int(line_pieces[3])
                        int(line_pieces[4])
                        int(line_pieces[7])
                        int(line_pieces[8])
                    except ValueError:
                        return False
                    count += 1
                    if count == 5:
                        return True
        if count < 5 and count > 0:
            return True
        return False

    def set_meta(self, dataset, overwrite=True, skip=None, max_data_lines=5, **kwd):
        if dataset.has_data():
            with open(dataset.file_name) as dataset_fh:
                comment_lines = 0
                if self.max_optional_metadata_filesize >= 0 and dataset.get_size() > self.max_optional_metadata_filesize:
                    # If the dataset is larger than optional_metadata, just count comment lines.
                    for line in dataset_fh:
                        if line.startswith('@'):
                            comment_lines += 1
                        else:
                            # No more comments, and the file is too big to look at the whole thing. Give up.
                            dataset.metadata.data_lines = None
                            break
                else:
                    # Otherwise, read the whole thing and set num data lines.
                    for i, l in enumerate(dataset_fh):  # noqa: B007
                        if l.startswith('@'):
                            comment_lines += 1
                    dataset.metadata.data_lines = i + 1 - comment_lines
            dataset.metadata.comment_lines = comment_lines
            dataset.metadata.columns = 12
            dataset.metadata.column_types = ['str', 'int', 'str', 'int', 'int', 'str', 'str', 'int', 'int', 'str', 'str', 'str']

    @staticmethod
    def merge(split_files, output_file):
        """
        Multiple SAM files may each have headers. Since the headers should all be the same, remove
        the headers from files 1-n, keeping them in the first file only
        """
        shutil.move(split_files[0], output_file)

        if len(split_files) > 1:
            cmd = ['egrep', '-v', '-h', '^@'] + split_files[1:] + ['>>', output_file]
            subprocess.check_call(cmd, shell=True)

    # Dataproviders
    # sam does not use '#' to indicate comments/headers - we need to strip out those headers from the std. providers
    # TODO:?? seems like there should be an easier way to do this - metadata.comment_char?
    @dataproviders.decorators.dataprovider_factory('line', dataproviders.line.FilteredLineDataProvider.settings)
    def line_dataprovider(self, dataset, **settings):
        settings['comment_char'] = '@'
        return super().line_dataprovider(dataset, **settings)

    @dataproviders.decorators.dataprovider_factory('regex-line', dataproviders.line.RegexLineDataProvider.settings)
    def regex_line_dataprovider(self, dataset, **settings):
        settings['comment_char'] = '@'
        return super().regex_line_dataprovider(dataset, **settings)

    @dataproviders.decorators.dataprovider_factory('column', dataproviders.column.ColumnarDataProvider.settings)
    def column_dataprovider(self, dataset, **settings):
        settings['comment_char'] = '@'
        return super().column_dataprovider(dataset, **settings)

    @dataproviders.decorators.dataprovider_factory('dataset-column',
                                                   dataproviders.column.ColumnarDataProvider.settings)
    def dataset_column_dataprovider(self, dataset, **settings):
        settings['comment_char'] = '@'
        return super().dataset_column_dataprovider(dataset, **settings)

    @dataproviders.decorators.dataprovider_factory('dict', dataproviders.column.DictDataProvider.settings)
    def dict_dataprovider(self, dataset, **settings):
        settings['comment_char'] = '@'
        return super().dict_dataprovider(dataset, **settings)

    @dataproviders.decorators.dataprovider_factory('dataset-dict', dataproviders.column.DictDataProvider.settings)
    def dataset_dict_dataprovider(self, dataset, **settings):
        settings['comment_char'] = '@'
        return super().dataset_dict_dataprovider(dataset, **settings)

    @dataproviders.decorators.dataprovider_factory('header', dataproviders.line.RegexLineDataProvider.settings)
    def header_dataprovider(self, dataset, **settings):
        dataset_source = dataproviders.dataset.DatasetDataProvider(dataset)
        headers_source = dataproviders.line.RegexLineDataProvider(dataset_source, regex_list=['^@'])
        return dataproviders.line.RegexLineDataProvider(headers_source, **settings)

    @dataproviders.decorators.dataprovider_factory('id-seq-qual', dict_dataprovider.settings)
    def id_seq_qual_dataprovider(self, dataset, **settings):
        # provided as an example of a specified column dict (w/o metadata)
        settings['indeces'] = [0, 9, 10]
        settings['column_names'] = ['id', 'seq', 'qual']
        return self.dict_dataprovider(dataset, **settings)

    @dataproviders.decorators.dataprovider_factory('genomic-region',
                                                   dataproviders.dataset.GenomicRegionDataProvider.settings)
    def genomic_region_dataprovider(self, dataset, **settings):
        settings['comment_char'] = '@'
        return dataproviders.dataset.GenomicRegionDataProvider(dataset, 2, 3, 3, **settings)

    @dataproviders.decorators.dataprovider_factory('genomic-region-dict',
                                                   dataproviders.dataset.GenomicRegionDataProvider.settings)
    def genomic_region_dict_dataprovider(self, dataset, **settings):
        settings['comment_char'] = '@'
        return dataproviders.dataset.GenomicRegionDataProvider(dataset, 2, 3, 3, True, **settings)

    # @dataproviders.decorators.dataprovider_factory( 'samtools' )
    # def samtools_dataprovider( self, dataset, **settings ):
    #     dataset_source = dataproviders.dataset.DatasetDataProvider( dataset )
    #     return dataproviders.dataset.SamtoolsDataProvider( dataset_source, **settings )


@dataproviders.decorators.has_dataproviders
@build_sniff_from_prefix
class Pileup(Tabular):
    """Tab delimited data in pileup (6- or 10-column) format"""
    edam_format = "format_3015"
    file_ext = "pileup"
    line_class = "genomic coordinate"
    data_sources = {"data": "tabix"}

    """Add metadata elements"""
    MetadataElement(name="chromCol", default=1, desc="Chrom column", param=metadata.ColumnParameter)
    MetadataElement(name="startCol", default=2, desc="Start column", param=metadata.ColumnParameter)
    MetadataElement(name="endCol", default=2, desc="End column", param=metadata.ColumnParameter)
    MetadataElement(name="baseCol", default=3, desc="Reference base column", param=metadata.ColumnParameter)

    def init_meta(self, dataset, copy_from=None):
        super().init_meta(dataset, copy_from=copy_from)

    def display_peek(self, dataset):
        """Returns formated html of peek"""
        return self.make_html_table(dataset, column_parameter_alias={'chromCol': 'Chrom', 'startCol': 'Start', 'baseCol': 'Base'})

    def repair_methods(self, dataset):
        """Return options for removing errors along with a description"""
        return [("lines", "Remove erroneous lines")]

    def sniff_prefix(self, file_prefix):
        """
        Checks for 'pileup-ness'

        There are two main types of pileup: 6-column and 10-column. For both,
        the first three and last two columns are the same. We only check the
        first three to allow for some personalization of the format.

        >>> from galaxy.datatypes.sniff import get_test_fname
        >>> fname = get_test_fname( 'interval.interval' )
        >>> Pileup().sniff( fname )
        False
        >>> fname = get_test_fname( '6col.pileup' )
        >>> Pileup().sniff( fname )
        True
        >>> fname = get_test_fname( '10col.pileup' )
        >>> Pileup().sniff( fname )
        True
        >>> fname = get_test_fname( '1.excel.xls' )
        >>> Pileup().sniff( fname )
        False
        >>> fname = get_test_fname( '2.txt' )
        >>> Pileup().sniff( fname )  # 2.txt
        False
        >>> fname = get_test_fname( '2.tabular' )
        >>> Pileup().sniff( fname )
        False
        """
        found_non_comment_lines = False
        try:
            headers = iter_headers(file_prefix, '\t')
            for hdr in headers:
                if hdr and not hdr[0].startswith('#'):
                    if len(hdr) < 5:
                        return False
                    # chrom start in column 1 (with 0-based columns)
                    # and reference base is in column 2
                    chrom = int(hdr[1])
                    assert chrom >= 0
                    assert hdr[2] in ['A', 'C', 'G', 'T', 'N', 'a', 'c', 'g', 't', 'n']
                    found_non_comment_lines = True
        except Exception:
            return False
        return found_non_comment_lines

    # Dataproviders
    @dataproviders.decorators.dataprovider_factory('genomic-region',
                                                   dataproviders.dataset.GenomicRegionDataProvider.settings)
    def genomic_region_dataprovider(self, dataset, **settings):
        return dataproviders.dataset.GenomicRegionDataProvider(dataset, **settings)

    @dataproviders.decorators.dataprovider_factory('genomic-region-dict',
                                                   dataproviders.dataset.GenomicRegionDataProvider.settings)
    def genomic_region_dict_dataprovider(self, dataset, **settings):
        settings['named_columns'] = True
        return self.genomic_region_dataprovider(dataset, **settings)


@dataproviders.decorators.has_dataproviders
@build_sniff_from_prefix
class BaseVcf(Tabular):
    """ Variant Call Format for describing SNPs and other simple genome variations. """
    edam_format = "format_3016"
    track_type = "VariantTrack"
    data_sources = {"data": "tabix", "index": "bigwig"}

    column_names = ['Chrom', 'Pos', 'ID', 'Ref', 'Alt', 'Qual', 'Filter', 'Info', 'Format', 'data']

    MetadataElement(name="columns", default=10, desc="Number of columns", readonly=True, visible=False)
    MetadataElement(name="column_types", default=['str', 'int', 'str', 'str', 'str', 'int', 'str', 'list', 'str', 'str'], param=metadata.ColumnTypesParameter, desc="Column types", readonly=True, visible=False)
    MetadataElement(name="viz_filter_cols", desc="Score column for visualization", default=[5], param=metadata.ColumnParameter, optional=True, multiple=True, visible=False)
    MetadataElement(name="sample_names", default=[], desc="Sample names", readonly=True, visible=False, optional=True, no_value=[])

    def _sniff(self, fname_or_file_prefix):
        # Because this sniffer is run on compressed files that might be BGZF (due to the VcfGz subclass), we should
        # handle unicode decode errors. This should ultimately be done in get_headers(), but guess_ext() currently
        # relies on get_headers() raising this exception.
        headers = get_headers(fname_or_file_prefix, '\n', count=1)
        return headers[0][0].startswith("##fileformat=VCF")

    def display_peek(self, dataset):
        """Returns formated html of peek"""
        return self.make_html_table(dataset, column_names=self.column_names)

    def set_meta(self, dataset, **kwd):
        super().set_meta(dataset, **kwd)
        source = open(dataset.file_name)

        # Skip comments.
        line = None
        for line in source:
            if not line.startswith('##'):
                break

        if line and line.startswith('#'):
            # Found header line, get sample names.
            dataset.metadata.sample_names = line.split()[9:]

    @staticmethod
    def merge(split_files, output_file):
        stderr_f = tempfile.NamedTemporaryFile(prefix="bam_merge_stderr")
        stderr_name = stderr_f.name
        command = ["bcftools", "concat"] + split_files + ["-o", output_file]
        log.info("Merging vcf files with command [%s]" % " ".join(command))
        exit_code = subprocess.call(args=command, stderr=open(stderr_name, 'wb'))
        with open(stderr_name, "rb") as f:
            stderr = f.read().strip()
        # Did merge succeed?
        if exit_code != 0:
            raise Exception("Error merging VCF files: %s" % stderr)

    def validate(self, dataset, **kwd):
        def validate_row(row):
            if len(row) < 8:
                raise Exception("Not enough columns in row %s" % row.join("\t"))
        validate_tabular(dataset.file_name, sep='\t', validate_row=validate_row, comment_designator="#")
        return data.DatatypeValidation.validated()

    # Dataproviders
    @dataproviders.decorators.dataprovider_factory('genomic-region',
                                                   dataproviders.dataset.GenomicRegionDataProvider.settings)
    def genomic_region_dataprovider(self, dataset, **settings):
        return dataproviders.dataset.GenomicRegionDataProvider(dataset, 0, 1, 1, **settings)

    @dataproviders.decorators.dataprovider_factory('genomic-region-dict',
                                                   dataproviders.dataset.GenomicRegionDataProvider.settings)
    def genomic_region_dict_dataprovider(self, dataset, **settings):
        settings['named_columns'] = True
        return self.genomic_region_dataprovider(dataset, **settings)


class Vcf(BaseVcf):
    file_ext = 'vcf'

    def sniff_prefix(self, file_prefix):
        return self._sniff(file_prefix)


class VcfGz(BaseVcf, binary.Binary):
    # This class name is a misnomer, should be VcfBgzip
    file_ext = 'vcf_bgzip'
    compressed = True
    compressed_format = "gzip"

    MetadataElement(name="tabix_index", desc="Vcf Index File", param=metadata.FileParameter, file_ext="tbi", readonly=True, no_value=None, visible=False, optional=True)

    def sniff(self, filename):
        if not self._sniff(filename):
            return False
        # Check that the file is compressed with bgzip (not gzip), i.e. the
        # compressed format is BGZF, as explained in
        # http://samtools.github.io/hts-specs/SAMv1.pdf
        with open(filename, 'rb') as fh:
            fh.seek(-28, 2)
            last28 = fh.read()
            return binascii.hexlify(last28) == b'1f8b08040000000000ff0600424302001b0003000000000000000000'

    def set_meta(self, dataset, **kwd):
        super(BaseVcf, self).set_meta(dataset, **kwd)
        """ Creates the index for the VCF file. """
        # These metadata values are not accessible by users, always overwrite
        index_file = dataset.metadata.tabix_index
        if not index_file:
            index_file = dataset.metadata.spec['tabix_index'].param.new_file(dataset=dataset)

        try:
            pysam.tabix_index(dataset.file_name, index=index_file.file_name, preset='vcf', force=True)
        except Exception as e:
            raise Exception('Error setting VCF.gz metadata: %s' % (util.unicodify(e)))
        dataset.metadata.tabix_index = index_file


@build_sniff_from_prefix
class Eland(Tabular):
    """Support for the export.txt.gz file used by Illumina's ELANDv2e aligner"""
    compressed = True
    compressed_format = "gzip"
    file_ext = '_export.txt.gz'
    MetadataElement(name="columns", default=0, desc="Number of columns", readonly=True, visible=False)
    MetadataElement(name="column_types", default=[], param=metadata.ColumnTypesParameter, desc="Column types", readonly=True, visible=False, no_value=[])
    MetadataElement(name="comment_lines", default=0, desc="Number of comments", readonly=True, visible=False)
    MetadataElement(name="tiles", default=[], param=metadata.ListParameter, desc="Set of tiles", readonly=True, visible=False, no_value=[])
    MetadataElement(name="reads", default=[], param=metadata.ListParameter, desc="Set of reads", readonly=True, visible=False, no_value=[])
    MetadataElement(name="lanes", default=[], param=metadata.ListParameter, desc="Set of lanes", readonly=True, visible=False, no_value=[])
    MetadataElement(name="barcodes", default=[], param=metadata.ListParameter, desc="Set of barcodes", readonly=True, visible=False, no_value=[])

    def __init__(self, **kwd):
        """Initialize eland datatype"""
        super().__init__(**kwd)
        self.column_names = ['MACHINE', 'RUN_NO', 'LANE', 'TILE', 'X', 'Y',
                             'INDEX', 'READ_NO', 'SEQ', 'QUAL', 'CHROM', 'CONTIG',
                             'POSITION', 'STRAND', 'DESC', 'SRAS', 'PRAS', 'PART_CHROM'
                             'PART_CONTIG', 'PART_OFFSET', 'PART_STRAND', 'FILT'
                             ]

    def make_html_table(self, dataset, skipchars=None, peek=None):
        """Create HTML table, used for displaying peek"""
        if skipchars is None:
            skipchars = []
        out = ['<table cellspacing="0" cellpadding="3">']
        try:
            # Generate column header
            out.append('<tr>')
            for i, name in enumerate(self.column_names):
                out.append('<th>{}.{}</th>'.format(str(i + 1), name))
            # This data type requires at least 11 columns in the data
            if dataset.metadata.columns - len(self.column_names) > 0:
                for i in range(len(self.column_names), dataset.metadata.columns):
                    out.append('<th>%s</th>' % str(i + 1))
                out.append('</tr>')
            out.append(self.make_html_peek_rows(dataset, skipchars=skipchars, peek=peek))
            out.append('</table>')
            out = "".join(out)
        except Exception as exc:
            out = "Can't create peek %s" % exc
        return out

    def sniff_prefix(self, file_prefix):
        """
        Determines whether the file is in ELAND export format

        A file in ELAND export format consists of lines of tab-separated data.
        There is no header.

        Rules for sniffing as True::

            - There must be 22 columns on each line
            - LANE, TILEm X, Y, INDEX, READ_NO, SEQ, QUAL, POSITION, *STRAND, FILT must be correct
            - We will only check that up to the first 5 alignments are correctly formatted.
        """
        fh = file_prefix.string_io()
        count = 0
        while True:
            line = fh.readline()
            line = line.strip()
            if not line:
                break  # EOF
            if line:
                line_pieces = line.split('\t')
                if len(line_pieces) != 22:
                    return False
                if int(line_pieces[1]) < 0:
                    raise Exception('Out of range')
                if int(line_pieces[2]) < 0:
                    raise Exception('Out of range')
                if int(line_pieces[3]) < 0:
                    raise Exception('Out of range')
                int(line_pieces[4])
                int(line_pieces[5])
                # can get a lot more specific
                count += 1
                if count == 5:
                    break
        if count > 0:
            return True

    def set_meta(self, dataset, overwrite=True, skip=None, max_data_lines=5, **kwd):
        if dataset.has_data():
            with compression_utils.get_fileobj(dataset.file_name, compressed_formats=['gzip']) as dataset_fh:
                lanes = {}
                tiles = {}
                barcodes = {}
                reads = {}
                # Should always read the entire file (until we devise a more clever way to pass metadata on)
                # if self.max_optional_metadata_filesize >= 0 and dataset.get_size() > self.max_optional_metadata_filesize:
                # If the dataset is larger than optional_metadata, just count comment lines.
                #     dataset.metadata.data_lines = None
                # else:
                # Otherwise, read the whole thing and set num data lines.
                for i, line in enumerate(dataset_fh):
                    if line:
                        line_pieces = line.split('\t')
                        if len(line_pieces) != 22:
                            raise Exception('%s:%d:Corrupt line!' % (dataset.file_name, i))
                        lanes[line_pieces[2]] = 1
                        tiles[line_pieces[3]] = 1
                        barcodes[line_pieces[6]] = 1
                        reads[line_pieces[7]] = 1
                dataset.metadata.data_lines = i + 1
            dataset.metadata.comment_lines = 0
            dataset.metadata.columns = 21
            dataset.metadata.column_types = ['str', 'int', 'int', 'int', 'int', 'int', 'str', 'int', 'str', 'str', 'str', 'str', 'str', 'str', 'str', 'str', 'str', 'str', 'str', 'str', 'str']
            dataset.metadata.lanes = list(lanes.keys())
            dataset.metadata.tiles = ["%04d" % int(t) for t in tiles.keys()]
            dataset.metadata.barcodes = [_ for _ in barcodes.keys() if _ != '0'] + ['NoIndex' for _ in barcodes.keys() if _ == '0']
            dataset.metadata.reads = list(reads.keys())


@build_sniff_from_prefix
class ElandMulti(Tabular):
    file_ext = 'elandmulti'

    def sniff_prefix(self, file_prefix):
        return False


class FeatureLocationIndex(Tabular):
    """
    An index that stores feature locations in tabular format.
    """
    file_ext = 'fli'
    MetadataElement(name="columns", default=2, desc="Number of columns", readonly=True, visible=False)
    MetadataElement(name="column_types", default=['str', 'str'], param=metadata.ColumnTypesParameter, desc="Column types", readonly=True, visible=False, no_value=[])


@dataproviders.decorators.has_dataproviders
class BaseCSV(TabularData):
    """
    Delimiter-separated table data.
    This includes CSV, TSV and other dialects understood by the
    Python 'csv' module https://docs.python.org/2/library/csv.html
    Must be extended to define the dialect to use, strict_width and file_ext.
    See the Python module csv for documentation of dialect settings
    """
    delimiter = ','
    peek_size = 1024  # File chunk used for sniffing CSV dialect
    big_peek_size = 10240  # Large File chunk used for sniffing CSV dialect

    def is_int(self, column_text):
        # Don't allow underscores in numeric literals (PEP 515)
        if '_' in column_text:
            return False
        try:
            int(column_text)
            return True
        except ValueError:
            return False

    def is_float(self, column_text):
        # Don't allow underscores in numeric literals (PEP 515)
        if '_' in column_text:
            return False
        try:
            float(column_text)
            return True
        except ValueError:
            if column_text.strip().lower() == 'na':
                return True  # na is special cased to be a float
            return False

    def guess_type(self, text):
        if self.is_int(text):
            return 'int'
        if self.is_float(text):
            return 'float'
        else:
            return 'str'

    def sniff(self, filename):
        """ Return True if if recognizes dialect and header. """
        # check the dialect works
        with open(filename, newline='') as f:
            reader = csv.reader(f, self.dialect)
            # Check we can read header and get columns
            header_row = next(reader)
            if len(header_row) < 2:
                # No columns so not separated by this dialect.
                return False

            # Check that there is a second row as it is used by set_meta and
            # that all rows can be read
            if self.strict_width:
                num_columns = len(header_row)
                found_second_line = False
                for data_row in reader:
                    found_second_line = True
                    # All columns must be the same length
                    if num_columns != len(data_row):
                        return False
                if not found_second_line:
                    return False
            else:
                data_row = next(reader)
                if len(data_row) < 2:
                    # No columns so not separated by this dialect.
                    return False
                # ignore the length in the rest
                for _ in reader:
                    pass

        # Optional: Check Python's csv comes up with a similar dialect
        with open(filename) as f:
            big_peek = f.read(self.big_peek_size)
        auto_dialect = csv.Sniffer().sniff(big_peek)
        if (auto_dialect.delimiter != self.dialect.delimiter):
            return False
        if (auto_dialect.quotechar != self.dialect.quotechar):
            return False
        """
        Not checking for other dialect options
        They may be mis detected from just the sample.
        Or not effect the read such as doublequote

        Optional: Check for headers as in the past.
        Note No way around Python's csv calling Sniffer.sniff again.
        Note Without checking the dialect returned by sniff
              this test may be checking the wrong dialect.
        """
        if not csv.Sniffer().has_header(big_peek):
            return False
        return True

    def set_meta(self, dataset, **kwd):
        column_types = []
        header_row = []
        data_row = []
        data_lines = 0
        if dataset.has_data():
            with open(dataset.file_name, newline='') as csvfile:
                # Parse file with the correct dialect
                reader = csv.reader(csvfile, self.dialect)
                try:
                    header_row = next(reader)
                    data_row = next(reader)
                    for _ in reader:
                        pass
                except StopIteration:
                    pass
                except csv.Error as e:
                    raise Exception('CSV reader error - line %d: %s' % (reader.line_num, e))
                else:
                    data_lines = reader.line_num - 1

        # Guess column types
        for cell in data_row:
            column_types.append(self.guess_type(cell))

        # Set metadata
        dataset.metadata.data_lines = data_lines
        dataset.metadata.comment_lines = int(bool(header_row))
        dataset.metadata.column_types = column_types
        dataset.metadata.columns = max(len(header_row), len(data_row))
        dataset.metadata.column_names = header_row
        dataset.metadata.delimiter = self.dialect.delimiter


@dataproviders.decorators.has_dataproviders
class CSV(BaseCSV):
    """
    Comma-separated table data.
    Only sniffs comma-separated files with at least 2 rows and 2 columns.
    """
    file_ext = 'csv'
    dialect = csv.excel  # This is the default
    strict_width = False  # Previous csv type did not check column width


@dataproviders.decorators.has_dataproviders
class TSV(BaseCSV):
    """
    Tab-separated table data.
    Only sniff tab-separated files with at least 2 rows and 2 columns.

    Note: Use of this datatype is optional as the general tabular datatype will
    handle most tab-separated files. This datatype is only required for datasets
    with tabs INSIDE double quotes.

    This datatype currently does not support TSV files where the header has one
    column less to indicate first column is row names. This kind of file is
    handled fine by the tabular datatype.
    """
    file_ext = 'tsv'
    dialect = csv.excel_tab
    strict_width = True  # Leave files with different width to tabular


@build_sniff_from_prefix
class ConnectivityTable(Tabular):
    edam_format = "format_3309"
    file_ext = "ct"

    header_regexp = re.compile("^[0-9]+" + "(?:\t|[ ]+)" + ".*?" + "(?:ENERGY|energy|dG)" + "[ \t].*?=")
    structure_regexp = re.compile("^[0-9]+" + "(?:\t|[ ]+)" + "[ACGTURYKMSWBDHVN]+" + "(?:\t|[ ]+)" + "[^\t]+" + "(?:\t|[ ]+)" + "[^\t]+" + "(?:\t|[ ]+)" + "[^\t]+" + "(?:\t|[ ]+)" + "[^\t]+")

    def __init__(self, **kwd):
        super().__init__(**kwd)
        self.columns = 6
        self.column_names = ['base_index', 'base', 'neighbor_left', 'neighbor_right', 'partner', 'natural_numbering']
        self.column_types = ['int', 'str', 'int', 'int', 'int', 'int']

    def set_meta(self, dataset, **kwd):
        data_lines = 0

        with open(dataset.file_name) as fh:
            for _ in fh:
                data_lines += 1

        dataset.metadata.data_lines = data_lines

    def sniff_prefix(self, file_prefix):
        """
        The ConnectivityTable (CT) is a file format used for describing
        RNA 2D structures by tools including MFOLD, UNAFOLD and
        the RNAStructure package. The tabular file format is defined as
        follows::

            5	energy = -12.3	sequence name
            1	G	0	2	0	1
            2	A	1	3	0	2
            3	A	2	4	0	3
            4	A	3	5	0	4
            5	C	4	6	1	5

        The links given at the edam ontology page do not indicate what
        type of separator is used (space or tab) while different
        implementations exist. The implementation that uses spaces as
        separator (implemented in RNAStructure) is as follows::

            10    ENERGY = -34.8  seqname
            1 G       0    2    9    1
            2 G       1    3    8    2
            3 G       2    4    7    3
            4 a       3    5    0    4
            5 a       4    6    0    5
            6 a       5    7    0    6
            7 C       6    8    3    7
            8 C       7    9    2    8
            9 C       8   10    1    9
            10 a       9    0    0   10
        """

        i = 0
        j = 1

        handle = file_prefix.string_io()
        for line in handle:
            line = line.strip()

            if len(line) > 0:
                if i == 0:
                    if not self.header_regexp.match(line):
                        return False
                    else:
                        length = int(re.split(r'\W+', line, 1)[0])
                else:
                    if not self.structure_regexp.match(line.upper()):
                        return False
                    else:
                        if j != int(re.split(r'\W+', line, 1)[0]):
                            return False
                        elif j == length:  # Last line of first sequence has been recheached
                            return True
                        else:
                            j += 1
                i += 1
        return False

    def get_chunk(self, trans, dataset, chunk):
        ck_index = int(chunk)
        f = open(dataset.file_name)
        f.seek(ck_index * trans.app.config.display_chunk_size)
        # If we aren't at the start of the file, seek to next newline.  Do this better eventually.
        if f.tell() != 0:
            cursor = f.read(1)
            while cursor and cursor != '\n':
                cursor = f.read(1)
        ck_data = f.read(trans.app.config.display_chunk_size)
        cursor = f.read(1)
        while cursor and ck_data[-1] != '\n':
            ck_data += cursor
            cursor = f.read(1)

        # The ConnectivityTable format has several derivatives of which one is delimited by (multiple) spaces.
        # By converting these spaces back to tabs, chucks can still be interpreted by tab delimited file parsers
        ck_data_header, ck_data_body = ck_data.split('\n', 1)
        ck_data_header = re.sub('^([0-9]+)[ ]+', r'\1\t', ck_data_header)
        ck_data_body = re.sub('\n[ \t]+', '\n', ck_data_body)
        ck_data_body = re.sub('[ ]+', '\t', ck_data_body)

        return dumps({'ck_data': util.unicodify(ck_data_header + "\n" + ck_data_body), 'ck_index': ck_index + 1})


@build_sniff_from_prefix
class MatrixMarket(TabularData):
    """
    The Matrix Market (MM) exchange formats provide a simple mechanism
    to facilitate the exchange of matrix data. MM coordinate format is
    suitable for representing sparse matrices. Only nonzero entries need
    be encoded, and the coordinates of each are given explicitly.

    The tabular file format is defined as follows:

    .. code-block::

        %%MatrixMarket matrix coordinate real general <--- header line
        %                                             <--+
        % comments                                       |-- 0 or more comment lines
        %                                             <--+
            M  N  L                                   <--- rows, columns, entries
            I1  J1  A(I1, J1)                         <--+
            I2  J2  A(I2, J2)                            |
            I3  J3  A(I3, J3)                            |-- L lines
                . . .                                    |
            IL JL  A(IL, JL)                          <--+

    Indices are 1-based, i.e. A(1,1) is the first element.

    >>> from galaxy.datatypes.sniff import get_test_fname
    >>> MatrixMarket().sniff( get_test_fname( 'sequence.maf' ) )
    False
    >>> MatrixMarket().sniff( get_test_fname( '1.mtx' ) )
    True
    >>> MatrixMarket().sniff( get_test_fname( '2.mtx' ) )
    True
    >>> MatrixMarket().sniff( get_test_fname( '3.mtx' ) )
    True
    """
    file_ext = "mtx"

    def __init__(self, **kwd):
        super().__init__(**kwd)

    def sniff_prefix(self, file_prefix):
        return file_prefix.startswith('%%MatrixMarket matrix coordinate')

    def set_meta(self, dataset, overwrite=True, skip=None, max_data_lines=5, **kwd):
        if dataset.has_data():
            # If the dataset is larger than optional_metadata, just count comment lines.
            with open(dataset.file_name) as dataset_fh:
                line = ''
                data_lines = 0
                comment_lines = 0
<<<<<<< HEAD
                if self.max_optional_metadata_filesize >= 0 and dataset.get_size() > self.max_optional_metadata_filesize:
                    # If the dataset is larger than optional_metadata, just count comment lines.
                    for line in dataset_fh:
                        if line.startswith('%'):
                            comment_lines += 1
                        else:
                            # No more comments, and the file is too big to look at the whole thing. Give up.
                            dataset.metadata.data_lines = None
                            break
                else:
                    for i, l in enumerate(dataset_fh):  # noqa: B007
                        if l.startswith('%'):
                            comment_lines += 1
                    dataset.metadata.data_lines = i + 1 - comment_lines
                if ' ' in l:
=======
                # If the dataset is larger than optional_metadata, just count comment lines.
                count_comments_only = self.max_optional_metadata_filesize >= 0 and dataset.get_size() > self.max_optional_metadata_filesize
                for line in dataset_fh:
                    if line.startswith('%'):
                        comment_lines += 1
                    elif count_comments_only:
                        data_lines = None
                        break
                    else:
                        data_lines += 1
                if ' ' in line:
>>>>>>> c0386f75
                    dataset.metadata.delimiter = ' '
                else:
                    dataset.metadata.delimiter = '\t'
            dataset.metadata.comment_lines = comment_lines
            dataset.metadata.data_lines = data_lines
            dataset.metadata.columns = 3
            dataset.metadata.column_types = ['int', 'int', 'float']<|MERGE_RESOLUTION|>--- conflicted
+++ resolved
@@ -1280,23 +1280,6 @@
                 line = ''
                 data_lines = 0
                 comment_lines = 0
-<<<<<<< HEAD
-                if self.max_optional_metadata_filesize >= 0 and dataset.get_size() > self.max_optional_metadata_filesize:
-                    # If the dataset is larger than optional_metadata, just count comment lines.
-                    for line in dataset_fh:
-                        if line.startswith('%'):
-                            comment_lines += 1
-                        else:
-                            # No more comments, and the file is too big to look at the whole thing. Give up.
-                            dataset.metadata.data_lines = None
-                            break
-                else:
-                    for i, l in enumerate(dataset_fh):  # noqa: B007
-                        if l.startswith('%'):
-                            comment_lines += 1
-                    dataset.metadata.data_lines = i + 1 - comment_lines
-                if ' ' in l:
-=======
                 # If the dataset is larger than optional_metadata, just count comment lines.
                 count_comments_only = self.max_optional_metadata_filesize >= 0 and dataset.get_size() > self.max_optional_metadata_filesize
                 for line in dataset_fh:
@@ -1308,7 +1291,6 @@
                     else:
                         data_lines += 1
                 if ' ' in line:
->>>>>>> c0386f75
                     dataset.metadata.delimiter = ' '
                 else:
                     dataset.metadata.delimiter = '\t'
