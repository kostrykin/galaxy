"""Utilities for dealing with the Galaxy 'handler' process pattern.

A 'handler' is a named Python process running the Galaxy application responsible
for some activity such as queuing up jobs or scheduling workflows.
"""
from __future__ import absolute_import

import logging
import os
import random
from collections import namedtuple

from sqlalchemy.orm import object_session

from galaxy.exceptions import HandlerAssignmentError
from galaxy.util import (
    ExecutionTimer,
    listify
)

log = logging.getLogger(__name__)

_handler_assignment_methods = (
    'MEM_SELF', 'DB_SELF', 'DB_PREASSIGN', 'DB_TRANSACTION_ISOLATION', 'DB_SKIP_LOCKED', 'UWSGI_MULE_MESSAGE'
)
HANDLER_ASSIGNMENT_METHODS = namedtuple('JOB_HANDLER_ASSIGNMENT_METHODS', _handler_assignment_methods)(
    *[x.lower().replace('_', '-') for x in _handler_assignment_methods]
)


class HandlerAssignmentSkip(Exception):
    """Exception for handler assignment methods to raise if the next method should be tried.
    """
    pass


class ConfiguresHandlers(object):
    DEFAULT_HANDLER_TAG = '_default_'
    DEFAULT_BASE_HANDLER_POOLS = ()
    UNSUPPORTED_HANDLER_ASSIGNMENT_METHODS = ()

    def add_handler(self, handler_id, tags):
        if handler_id not in self.handlers:
            self.handlers[handler_id] = (handler_id,)
        for tag in tags:
            if tag in self.handlers and handler_id not in self.handlers[tag]:
                self.handlers[tag].append(handler_id)
            else:
                self.handlers[tag] = [handler_id]

    @staticmethod
    def xml_to_dict(config, config_element):
        handling_config_dict = {}

        processes = {}
        handling_config_dict["processes"] = processes

        # Parse handlers
        if config_element is not None:
            for handler in ConfiguresHandlers._findall_with_required(config_element, 'handler'):
                handler_id = handler.get('id')
                if handler_id in processes:
                    log.error("Handler '%s' overlaps handler with the same name, ignoring", handler_id)
                else:
                    log.debug("Read definition for handler '%s'", handler_id)
                    plugins = []
                    for plugin in ConfiguresHandlers._findall_with_required(handler, 'plugin', ['id']):
                        plugins.append(plugin.get("id"))
                    tags = [x.strip() for x in handler.get('tags', ConfiguresHandlers.DEFAULT_HANDLER_TAG).split(',')]
                    handler_def = {"tags": tags}
                    if plugins:
                        handler_def["plugins"] = plugins
                    processes[handler_id] = handler_def
            default_handler = ConfiguresHandlers.get_xml_default(config, config_element)
            if default_handler:
                handling_config_dict["default"] = default_handler

            assign = listify(config_element.attrib.get('assign_with', []), do_strip=True)
            if len(assign) > 0:
                handling_config_dict["assign"] = assign
            max_grap_str = config_element.attrib.get('max_grab', None)
            if max_grap_str:
                handling_config_dict["max_grab"] = int(max_grap_str)

        return handling_config_dict

    def _init_handlers(self, handling_config_dict=None):
        handling_config_dict = handling_config_dict or {}
        for handler_id, process in handling_config_dict.get("processes", {}).items():
            process = process or {}
            if handler_id in self.handlers:
                log.error("Handler '%s' overlaps handler with the same name, ignoring", handler_id)
            else:
                log.debug("Read definition for handler '%s'", handler_id)
                self._parse_handler(handler_id, process)
                self.add_handler(handler_id, process.get("tags") or [self.DEFAULT_HANDLER_TAG])

        self.default_handler_id = self._ensure_default_set(handling_config_dict.get("default"), list(self.handlers.keys()), required=False)

    def _init_handler_assignment_methods(self, handling_config_dict=None):
        handling_config_dict = handling_config_dict or {}

        self.__is_handler = None
        # This is set by the stack job handler init code
        self.pool_for_tag = {}
        self._handler_assignment_method_methods = {
            HANDLER_ASSIGNMENT_METHODS.MEM_SELF: self._assign_mem_self_handler,
            HANDLER_ASSIGNMENT_METHODS.DB_SELF: self._assign_db_self_handler,
            HANDLER_ASSIGNMENT_METHODS.DB_PREASSIGN: self._assign_db_preassign_handler,
            HANDLER_ASSIGNMENT_METHODS.DB_TRANSACTION_ISOLATION: self._assign_db_tag,
            HANDLER_ASSIGNMENT_METHODS.DB_SKIP_LOCKED: self._assign_db_tag,
            HANDLER_ASSIGNMENT_METHODS.UWSGI_MULE_MESSAGE: self._assign_uwsgi_mule_message_handler,
        }
        if handling_config_dict:
            for method in handling_config_dict.get("assign", []):
                method = method.lower()
                assert method in HANDLER_ASSIGNMENT_METHODS, \
                    "Invalid job handler assignment method '%s', must be one of: %s" % (
                        method, ', '.join(HANDLER_ASSIGNMENT_METHODS))
                try:
                    self.handler_assignment_methods.append(method)
                except AttributeError:
                    self.handler_assignment_methods_configured = True
                    self.handler_assignment_methods = [method]
            if self.handler_assignment_methods == [HANDLER_ASSIGNMENT_METHODS.MEM_SELF]:
                self.app.config.track_jobs_in_database = False
<<<<<<< HEAD
            self.handler_max_grab = handling_config_dict.get('max_grab', self.handler_max_grab)
=======
            self.handler_max_grab = config_element.attrib.get('max_grab', self.handler_max_grab)
            if self.handler_max_grab is not None:
                self.handler_max_grab = int(self.handler_max_grab)
>>>>>>> e0a5e394

    def _set_default_handler_assignment_methods(self):
        if not self.handler_assignment_methods_configured:
            if not self.app.config.track_jobs_in_database and \
                    HANDLER_ASSIGNMENT_METHODS.MEM_SELF not in self.UNSUPPORTED_HANDLER_ASSIGNMENT_METHODS:
                # DEPRECATED: You should just set mem_self as the only method if you want this
                log.warning("The `track_jobs_in_database` option is deprecated, please set `%s` as the job"
                            " handler assignment method in the job handler configuration",
                            HANDLER_ASSIGNMENT_METHODS.MEM_SELF)
                self.handler_assignment_methods = [HANDLER_ASSIGNMENT_METHODS.MEM_SELF]
            elif not self.handlers:
                # No handlers defined, default is for processes to handle the jobs they create
                self.handler_assignment_methods = [HANDLER_ASSIGNMENT_METHODS.DB_SELF]
            else:
                # Handlers are defined, default is the value if the default attribute, or any untagged handler if
                # default attribute is unset
                self.handler_assignment_methods = [HANDLER_ASSIGNMENT_METHODS.DB_PREASSIGN]
            # If the stack has handler pools it can override these defaults
            self.app.application_stack.init_job_handling(self)
            log.info("%s: No job handler assignment method is set, defaulting to '%s', set the `assign_with` attribute"
                     " on <handlers> to override the default", self.__class__.__name__,
                     self.handler_assignment_methods[0])

    def _parse_handler(self, handler_id, handler_def):
        pass

    @staticmethod
    def get_xml_default(config, parent):
        rval = parent.get('default')
        if 'default_from_environ' in parent.attrib:
            environ_var = parent.attrib['default_from_environ']
            rval = os.environ.get(environ_var, rval)
        elif 'default_from_config' in parent.attrib:
            config_val = parent.attrib['default_from_config']
            rval = config.config_dict.get(config_val, rval)
        return rval

    def _get_default(self, config, parent, names, auto=False, required=True):
        """
        Returns the default attribute set in a parent tag like <handlers> or
        <destinations>, or return the ID of the child, if there is no explicit
        default and only one child.

        :param parent: Object representing a tag that may or may not have a 'default' attribute.
        :type parent: ``xml.etree.ElementTree.Element``
        :param names: The list of destination or handler IDs or tags that were loaded.
        :type names: list of str
        :param auto: Automatically set a default if there is no default in the parent tag and there is only one child.
        :type auto: bool
        :param required: Require a default to be set or determined automatically, else raise Exception
        :type required: bool

        :returns: str -- id or tag representing the default.
        """
        rval = ConfiguresHandlers.get_xml_default(config, parent)
        return self._ensure_default_set(rval, names, auto=auto, required=required)

    def _ensure_default_set(self, rval, names, auto=False, required=True):
        if rval is not None:
            # If the parent element has a 'default' attribute, use the id or tag in that attribute
            if required and rval not in names:
                raise Exception("default attribute '%s' does not match a defined id or tag in a child element" % (rval))
            log.debug("default set to child with id or tag '%s'" % (rval))
        elif auto and len(names) == 1:
            log.info("Setting default to child with id '%s'" % (names[0]))
            rval = names[0]
        elif required:
            raise Exception("No default specified, please specify a valid id or tag with the 'default' attribute")
        return rval

    @staticmethod
    def _findall_with_required(parent, match, attribs=None):
        """Like ``xml.etree.ElementTree.Element.findall()``, except only returns children that have the specified attribs.

        :param parent: Parent element in which to find.
        :type parent: ``xml.etree.ElementTree.Element``
        :param match: Name of child elements to find.
        :type match: str
        :param attribs: List of required attributes in children elements.
        :type attribs: list of str

        :returns: list of ``xml.etree.ElementTree.Element``
        """
        rval = []
        if attribs is None:
            attribs = ('id',)
        for elem in parent.findall(match):
            for attrib in attribs:
                if attrib not in elem.attrib:
                    log.warning("required '%s' attribute is missing from <%s> element" % (attrib, match))
                    break
            else:
                rval.append(elem)
        return rval

    @property
    def use_messaging(self):
        # The job manager uses this to determine whether the messaging job queue should be used
        return HANDLER_ASSIGNMENT_METHODS.UWSGI_MULE_MESSAGE in self.handler_assignment_methods

    @property
    def deterministic_handler_assignment(self):
        return self.handler_assignment_methods and any(
            filter(lambda x: x in (
                HANDLER_ASSIGNMENT_METHODS.UWSGI_MULE_MESSAGE,
                HANDLER_ASSIGNMENT_METHODS.DB_PREASSIGN,
            ), self.handler_assignment_methods))

    def _get_is_handler(self):
        """Indicate whether the current server is configured as a handler.

        :return: bool
        """
        if self.__is_handler is not None:
            return self.__is_handler
        if (HANDLER_ASSIGNMENT_METHODS.DB_SELF in self.handler_assignment_methods
                or HANDLER_ASSIGNMENT_METHODS.MEM_SELF in self.handler_assignment_methods):
            return True
        for collection in self.handlers.values():
            if self.app.config.server_name in collection:
                return True
        return False

    def _set_is_handler(self, value):
        self.__is_handler = value

    is_handler = property(_get_is_handler, _set_is_handler)

    def _get_single_item(self, collection, index=None):
        """Given a collection of handlers or destinations, return one item from the collection at random.
        """
        # Done like this to avoid random under the assumption it's faster to avoid it
        if len(collection) == 1:
            return collection[0]
        elif index is None:
            return random.choice(collection)
        else:
            return collection[index % len(collection)]

    @property
    def handler_tags(self):
        """Get an iteratable of all configured handler tags.
        """
        return filter(lambda k: isinstance(self.handlers[k], list), self.handlers.keys())

    @property
    def self_handler_tags(self):
        """Get an iterable of the current process's configured handler tags.
        """
        return filter(lambda k: self.app.config.server_name in self.handlers[k], self.handler_tags)

    # If these get to be any more complex we should probably modularize them, or at least move to a separate class

    def _assign_handler_direct(self, obj, configured):
        """Directly assign a handler if the object has been preconfigured to a known single static handler.

        :param obj:             Same as :method:`ConfiguresHandlers.assign_handler()`.
        :param configured:      Same as :method:`ConfiguresHandlers.assign_handler()`.

        :returns: str -- A valid handler ID, or False if no handler was assigned.
        """
        if self.app.config.track_jobs_in_database and configured:
            try:
                handlers = self.handlers[configured]
            except KeyError:
                handlers = None
            if handlers == (configured,):
                obj.set_handler(configured)
                _timed_flush_obj(obj)
                return configured
        return False

    def _assign_mem_self_handler(self, obj, method, configured, queue_callback=None, **kwargs):
        """Assign object to this handler using this process's in-memory queue.

        This method ignores all handler configuration.

        :param obj:             Same as :method:`ConfiguresHandlers.assign_handler()`.
        :param method:          Same as :method:`ConfiguresHandlers._assign_db_preassign_handler()`.
        :param configured:      Ignored.
        :param queue_callback:  Callback to be executed when the job should be queued (i.e. a callback to the handler's
                                ``put()`` method). No arguments are passed.
        :type queue_callback:   callable

        :returns: str -- This process's server name (handler ID).
        """
        assert queue_callback is not None, \
            "Cannot perform '%s' handler assignment: `queue_callback` is None" % HANDLER_ASSIGNMENT_METHODS.MEM_SELF
        if configured:
            log.warning("(%s) Ignoring handler assignment to '%s' because configured handler assignment method"
                        " '' overrides per-tool handler assignment", obj.log_str(),
                        HANDLER_ASSIGNMENT_METHODS.MEM_SELF, configured)
        _timed_flush_obj(obj)
        queue_callback()
        return self.app.config.server_name

    def _assign_db_self_handler(self, obj, method, configured, **kwargs):
        """Assign object to this process by setting its ``handler`` column in the database to this process.

        This only occurs if there is not an explicitly configured handler assignment for the object. Otherwise, it is
        passed to the DB_PREASSIGN method for assignment.

        :param obj:             Same as :method:`ConfiguresHandlers.assign_handler()`.
        :param method:          Same as :method:`ConfiguresHandlers._assign_db_preassign_handler()`.
        :param configured:      Same as :method:`ConfiguresHandlers.assign_handler()`.

        :returns: str -- The assigned handler ID.
        """
        if configured:
            return self._handler_assignment_method_methods[HANDLER_ASSIGNMENT_METHODS.DB_PREASSIGN](
                obj, method, configured, **kwargs
            )
        obj.set_handler(self.app.config.server_name)
        _timed_flush_obj(obj)
        return self.app.config.server_name

    def _assign_db_preassign_handler(self, obj, method, configured, index=None, **kwargs):
        """Assign object to a handler by setting its ``handler`` column in the database to a handler selected at random
        from the known handlers in the appropriate tag.

        Given a handler ID or tag, return a handler matching it, of those handlers that are statically configured in
        the job configuration, or known via preconfigured pools.

        :param obj:             Same as :method:`ConfiguresHandlers.assign_handler()`.
        :param method:          Assignment method currently being checked.
        :type method:           Value in :data:`HANDLER_ASSIGNMENT_METHODS`.
        :param configured:      Same as :method:`ConfiguresHandlers.assign_handler()`.
        :param index:           Generate "consistent" "random" handlers with this index if specified.
        :type index:            int

        :raises KeyError: if the configured or default handler is not a known handler ID or tag.
        :returns: str -- A valid job handler ID.
        """
        handler = configured
        if handler is None:
            handler = self.default_handler_id or self.DEFAULT_HANDLER_TAG
        # Get a random handler ID from the possible handlers. If the admin has configured a tool with a handler tag that
        # does not exist, or if there are no default handlers and configured is None, this will raise KeyError to
        # assign_handler, which should log it, try the next method (if any), and if no other methods succeed, raise
        # HandlerAssigmentError.
        handler_id = self._get_single_item(self.handlers[handler], index=index)
        if handler != handler_id:
            log.debug("(%s) Selected handler '%s' by random choice from handler tag '%s'", obj.log_str(),
                      handler_id, handler)
        obj.set_handler(handler_id)
        _timed_flush_obj(obj)
        return handler_id

    def _assign_db_tag(self, obj, method, configured, **kwargs):
        """Assign object to a handler by setting its ``handler`` column in the database to either the configured handler
        ID or tag, or to the default tag (or ``_default_``)

        :param obj:             Same as :method:`ConfiguresHandlers.assign_handler()`.
        :param method:          Same as :method:`ConfiguresHandlers._assign_db_preassign_handler()`.
        :param configured:      Same as :method:`ConfiguresHandlers.assign_handler()`.

        :returns: str -- The assigned handler pool.
        """
        handler = configured
        if handler is None:
            handler = self.default_handler_id or self.DEFAULT_HANDLER_TAG
        obj.set_handler(handler)
        _timed_flush_obj(obj)
        return handler

    def _assign_uwsgi_mule_message_handler(self, obj, method, configured, message_callback=None, **kwargs):
        """Assign object to a handler by sending a setup message to the appropriate handler pool (farm), where a handler
        (mule) will receive the message and assign itself.

        :param obj:             Same as :method:`ConfiguresHandlers.assign_handler()`.
        :param method:          Same as :method:`ConfiguresHandlers._assign_db_preassign_handler()`.
        :param configured:      Same as :method:`ConfiguresHandlers.assign_handler()`.
        :param queue_callback:  Callback returning a setup message to be sent via the stack messaging interface's
                                ``send_message()`` method. No arguments are passed.
        :type queue_callback:   callable

        :raises HandlerAssignmentSkip: if the configured or default handler is not a known handler pool (farm)
        :returns: str -- The assigned handler pool.
        """
        assert message_callback is not None, \
            "Cannot perform '%s' handler assignment: `message_callback` is None" \
            % HANDLER_ASSIGNMENT_METHODS.UWSGI_MULE_MESSAGE
        tag = configured or self.DEFAULT_HANDLER_TAG
        pool = self.pool_for_tag.get(tag)
        if pool is None:
            log.debug("(%s) No handler pool (uWSGI farm) for '%s' found", obj.log_str(), tag)
            raise HandlerAssignmentSkip()
        else:
            _timed_flush_obj(obj)
            message = message_callback()
            self.app.application_stack.send_message(pool, message)
        return pool

    def assign_handler(self, obj, configured=None, **kwargs):
        """Set a job handler, flush obj

        Called assignment methods should raise :exception:`HandlerAssignmentSkip` to indicate that the next method
        should be tried.

        :param obj:         Object to assign a handler to (must be a model object with ``handler`` attribute and
                            ``log_str`` callable).
        :type obj:          instance of :class:`galaxy.model.Job` or other model object with a ``set_handler()`` method.
        :param configured:  Preconfigured handler (ID, tag, or None) for the given object.
        :type configured:   str or None.

        :returns: bool -- True on successful assignment, False otherwise.
        """
        # It's a bit awkward that the method that actually hands off job execution is in the JobConfiguration, but
        # that's currently the best place for it. It's worth noting that this method is also part of the
        # WorkflowSchedulingManager, which acts like a combined JobConfiguration and JobManager. Combining those two
        # classes would probably be reasonable (and would remove the need for the queue callback).
        if self._assign_handler_direct(obj, configured):
            log.info("(%s) Skipped handler assignment logic due to explicit configuration to a single handler: %s",
                     obj.log_str(), configured)
            return True
        for method in self.handler_assignment_methods:
            try:
                handler = self._handler_assignment_method_methods[method](
                    obj, method, configured=configured, **kwargs)
                log.info("(%s) Handler '%s' assigned using '%s' assignment method", obj.log_str(), handler, method)
                return handler
            except HandlerAssignmentSkip:
                log.debug("(%s) Handler assignment method '%s' did not assign a handler, trying next method",
                          obj.log_str(), method)
            except Exception:
                log.exception("Caught exception in handler assignment method: %s", method)
        else:
            # Ideally we could just expunge the object from the SA session here, but in most cases, some of its related
            # objects have already been created, so instead we'll just have to fail it.
            log.error("(%s) Failed to select handler", obj.log_str())
            raise HandlerAssignmentError("Job handler assignment failed.", obj=obj)


def _timed_flush_obj(obj):
    obj_flush_timer = ExecutionTimer()
    sa_session = object_session(obj)
    sa_session.flush()
    log.info("Flushed transaction for %s %s" % (obj.log_str(), obj_flush_timer))<|MERGE_RESOLUTION|>--- conflicted
+++ resolved
@@ -124,13 +124,9 @@
                     self.handler_assignment_methods = [method]
             if self.handler_assignment_methods == [HANDLER_ASSIGNMENT_METHODS.MEM_SELF]:
                 self.app.config.track_jobs_in_database = False
-<<<<<<< HEAD
             self.handler_max_grab = handling_config_dict.get('max_grab', self.handler_max_grab)
-=======
-            self.handler_max_grab = config_element.attrib.get('max_grab', self.handler_max_grab)
             if self.handler_max_grab is not None:
                 self.handler_max_grab = int(self.handler_max_grab)
->>>>>>> e0a5e394
 
     def _set_default_handler_assignment_methods(self):
         if not self.handler_assignment_methods_configured:
