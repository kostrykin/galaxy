"""
Manager and Serializer for HDAs.

HistoryDatasetAssociations (HDAs) are datasets contained or created in a
history.
"""

import gettext
import logging
import os
from typing import (
    Any,
    Dict,
    List,
    Optional,
    Set,
)

from sqlalchemy import (
    and_,
    asc,
    desc,
    exists,
    false,
    func,
    nulls_first,
    nulls_last,
    select,
    true,
)
from sqlalchemy.orm.session import object_session

from galaxy import (
    datatypes,
    exceptions,
    model,
)
from galaxy.managers import (
    annotatable,
    base,
    datasets,
    lddas,
    secured,
    taggable,
    users,
)
from galaxy.model import (
    Job,
    JobStateHistory,
    JobToOutputDatasetAssociation,
)
from galaxy.model.base import transaction
from galaxy.model.deferred import materializer_factory
from galaxy.schema.schema import DatasetSourceType
from galaxy.schema.storage_cleaner import (
    CleanableItemsSummary,
    StorageItemCleanupError,
    StorageItemsCleanupResult,
    StoredItem,
    StoredItemOrderBy,
)
from galaxy.schema.tasks import (
    MaterializeDatasetInstanceTaskRequest,
    PurgeDatasetsTaskRequest,
    RequestUser,
)
from galaxy.structured_app import (
    MinimalManagerApp,
    StructuredApp,
)
from galaxy.util.compression_utils import get_fileobj

log = logging.getLogger(__name__)


class HistoryDatasetAssociationNoHistoryException(Exception):
    pass


class HDAManager(
    datasets.DatasetAssociationManager,
    secured.OwnableManagerMixin,
    annotatable.AnnotatableManagerMixin,
):
    """
    Interface/service object for interacting with HDAs.
    """

    model_class = model.HistoryDatasetAssociation
    foreign_key_name = "history_dataset_association"

    tag_assoc = model.HistoryDatasetAssociationTagAssociation
    annotation_assoc = model.HistoryDatasetAssociationAnnotationAssociation
    app: MinimalManagerApp

    # TODO: move what makes sense into DatasetManager
    # TODO: which of these are common with LDDAs and can be pushed down into DatasetAssociationManager?

    def __init__(
        self,
        app: MinimalManagerApp,
        user_manager: users.UserManager,
        ldda_manager: lddas.LDDAManager,
    ):
        """
        Set up and initialize other managers needed by hdas.
        """
        super().__init__(app)
        self.user_manager = user_manager
        self.ldda_manager = ldda_manager

    def get_owned_ids(self, object_ids, history=None):
        """Get owned IDs."""
        filters = [self.model_class.table.c.id.in_(object_ids), self.model_class.table.c.history_id == history.id]
        return self.list(filters=filters)

    # .... security and permissions
    def is_accessible(self, item: model.HistoryDatasetAssociation, user: Optional[model.User], **kwargs: Any) -> bool:
        """
        Override to allow owners (those that own the associated history).
        """
        # this, apparently, is not True:
        #   if I have a copy of a dataset and anyone who manages permissions on it revokes my access
        #   I can not access that dataset even if it's in my history
        # if self.is_owner( hda, user, **kwargs ):
        #     return True
        return super().is_accessible(item, user, **kwargs)

    def is_owner(self, item, user: Optional[model.User], current_history=None, **kwargs: Any) -> bool:
        """
        Use history to see if current user owns HDA.
        """
        if not isinstance(item, model.HistoryDatasetAssociation):
            raise TypeError('"item" must be of type HistoryDatasetAssociation.')
        if self.user_manager.is_admin(user, trans=kwargs.get("trans", None)):
            return True
        history = item.history
        if history is None:
            raise HistoryDatasetAssociationNoHistoryException
        # allow anonymous user to access current history
        # TODO: some dup here with historyManager.is_owner but prevents circ import
        # TODO: awkward kwarg (which is my new band name); this may not belong here - move to controller?
        if self.user_manager.is_anonymous(user):
            if current_history and history == current_history:
                return True
            return False
        return history.user == user

    # .... create and copy
    def create(
        self, flush: bool = True, history=None, dataset=None, *args: Any, **kwargs: Any
    ) -> model.HistoryDatasetAssociation:
        """
        Create a new hda optionally passing in it's history and dataset.

        ..note: to explicitly set hid to `None` you must pass in `hid=None`, otherwise
        it will be automatically set.
        """
        if not dataset:
            kwargs["create_dataset"] = True
        hda = model.HistoryDatasetAssociation(
            history=history, dataset=dataset, sa_session=self.app.model.context, **kwargs
        )

        if history:
            history.add_dataset(hda, set_hid=("hid" not in kwargs))
        # TODO:?? some internal sanity check here (or maybe in add_dataset) to make sure hids are not duped?

        self.session().add(hda)
        if flush:
            session = self.session()
            with transaction(session):
                session.commit()
        return hda

    def materialize(self, request: MaterializeDatasetInstanceTaskRequest) -> None:
        request_user: RequestUser = request.user
        materializer = materializer_factory(
            True,  # attached...
            object_store=self.app.object_store,
            file_sources=self.app.file_sources,
            sa_session=self.app.model.session(),
        )
        user = self.user_manager.by_id(request_user.user_id)
        if request.source == DatasetSourceType.hda:
            dataset_instance = self.get_accessible(request.content, user)
        else:
            dataset_instance = self.ldda_manager.get_accessible(request.content, user)
        history = self.app.history_manager.by_id(request.history_id)
        new_hda = materializer.ensure_materialized(dataset_instance, target_history=history)
        history.add_dataset(new_hda, set_hid=True)
        session = self.session()
        with transaction(session):
            session.commit()

    def copy(
        self, item: Any, history=None, hide_copy: bool = False, flush: bool = True, **kwargs: Any
    ) -> model.HistoryDatasetAssociation:
        """
        Copy hda, including annotation and tags, add to history and return the given HDA.
        """
        if not isinstance(item, model.HistoryDatasetAssociation):
            raise TypeError()
        hda = item
<<<<<<< HEAD
        copy = hda.copy(
            parent_id=kwargs.get("parent_id"),
            copy_hid=False,
            copy_tags=hda.tags,  # type:ignore[attr-defined]
            flush=flush,
        )
=======
        copy = hda.copy(parent_id=kwargs.get("parent_id"), copy_hid=False, copy_tags=hda.tags, flush=False)
>>>>>>> 21a57d24
        if hide_copy:
            copy.visible = False
        if history:
            history.stage_addition(copy)

        copy.set_size()

        original_annotation = self.annotation(hda)
        self.annotate(copy, original_annotation, user=hda.user, flush=False)
        if flush:
            if history:
                history.add_pending_items()
            session = object_session(copy)
            assert session
            with transaction(session):
                session.commit()

        return copy

    # .... deletion and purging
    def purge(self, hda, flush=True, **kwargs):
        if self.app.config.enable_celery_tasks:
            from galaxy.celery.tasks import purge_hda

            user = kwargs.get("user")
            return purge_hda.delay(hda_id=hda.id, task_user_id=getattr(user, "id", None))
        else:
            self._purge(hda, flush=flush)

    def _purge(self, hda, flush=True):
        """
        Purge this HDA and the dataset underlying it.
        """
        user = hda.history.user or None
        quota_amount_reduction = 0
        if user:
            quota_amount_reduction = hda.quota_amount(user)
        super().purge(hda, flush=flush)
        # decrease the user's space used
        quota_source_info = hda.dataset.quota_source_info
        if quota_amount_reduction and quota_source_info.use:
            user.adjust_total_disk_usage(-quota_amount_reduction, quota_source_info.label)
            # TODO: don't flush above if we're going to re-flush here
            session = object_session(user)
            assert session
            with transaction(session):
                session.commit()

    # .... states
    def error_if_uploading(self, hda):
        """
        Raise error if HDA is still uploading.
        """
        # TODO: may be better added to an overridden get_accessible
        if hda.state == model.Dataset.states.UPLOAD:
            raise exceptions.Conflict("Please wait until this dataset finishes uploading")
        return hda

    def has_been_resubmitted(self, hda):
        """
        Return True if the hda's job was resubmitted at any point.
        """
        stmt = select(
            exists()
            .where(JobToOutputDatasetAssociation.dataset_id == hda.id)
            .where(JobStateHistory.job_id == JobToOutputDatasetAssociation.job_id)
            .where(JobStateHistory.state == Job.states.RESUBMITTED)
        )
        return self.session().scalar(stmt)

    def data_conversion_status(self, hda):
        """
        Returns a message if an hda is not ready to be used in visualization.
        """
        # this is a weird syntax and return val
        if not hda:
            return self.model_class.conversion_messages.NO_DATA
        if hda.state == model.Job.states.ERROR:
            return self.model_class.conversion_messages.ERROR
        if hda.state != model.Job.states.OK:
            return self.model_class.conversion_messages.PENDING
        return None

    # .... data
    # TODO: to data provider or Text datatype directly
    def text_data(self, hda, preview=True):
        """
        Get data from text file, truncating if necessary.
        """
        # 1 MB
        MAX_PEEK_SIZE = 1000000

        truncated = False
        hda_data = None
        # For now, cannot get data from non-text datasets.
        if not isinstance(hda.datatype, datatypes.data.Text):
            return truncated, hda_data
        file_path = hda.get_file_name()
        if not os.path.exists(file_path):
            return truncated, hda_data

        truncated = preview and os.stat(file_path).st_size > MAX_PEEK_SIZE
        with get_fileobj(file_path) as fh:
            hda_data = fh.read(MAX_PEEK_SIZE)
        return truncated, hda_data

    # .... annotatable
    def annotation(self, hda):
        # override to scope to history owner
        return self._user_annotation(hda, hda.user)

    def _set_permissions(self, trans, hda, role_ids_dict):
        # The user associated the DATASET_ACCESS permission on the dataset with 1 or more roles.  We
        # need to ensure that they did not associate roles that would cause accessibility problems.
        security_agent = trans.app.security_agent
        permissions, in_roles, error, message = security_agent.derive_roles_from_access(
            trans, hda.dataset.id, "root", **role_ids_dict
        )
        if error:
            # Keep the original role associations for the DATASET_ACCESS permission on the dataset.
            access_action = security_agent.get_action(security_agent.permitted_actions.DATASET_ACCESS.action)
            permissions[access_action] = hda.dataset.get_access_roles(security_agent)
            trans.sa_session.refresh(hda.dataset)
            raise exceptions.RequestParameterInvalidException(message)
        else:
            error = security_agent.set_all_dataset_permissions(hda.dataset, permissions)
            trans.sa_session.refresh(hda.dataset)
            if error:
                raise exceptions.RequestParameterInvalidException(error)


class HDAStorageCleanerManager(base.StorageCleanerManager):
    def __init__(self, hda_manager: HDAManager, dataset_manager: datasets.DatasetManager):
        self.hda_manager = hda_manager
        self.dataset_manager = dataset_manager
        self.sort_map = {
            StoredItemOrderBy.NAME_ASC: asc(model.HistoryDatasetAssociation.name),
            StoredItemOrderBy.NAME_DSC: desc(model.HistoryDatasetAssociation.name),
            StoredItemOrderBy.SIZE_ASC: nulls_first(asc(model.Dataset.total_size)),
            StoredItemOrderBy.SIZE_DSC: nulls_last(desc(model.Dataset.total_size)),
            StoredItemOrderBy.UPDATE_TIME_ASC: asc(model.HistoryDatasetAssociation.update_time),
            StoredItemOrderBy.UPDATE_TIME_DSC: desc(model.HistoryDatasetAssociation.update_time),
        }

    def get_discarded_summary(self, user: model.User) -> CleanableItemsSummary:
        stmt = (
            select(func.sum(model.Dataset.total_size), func.count(model.HistoryDatasetAssociation.id))
            .select_from(model.HistoryDatasetAssociation)
            .join(model.Dataset, model.HistoryDatasetAssociation.table.c.dataset_id == model.Dataset.id)
            .join(model.History, model.HistoryDatasetAssociation.table.c.history_id == model.History.id)
            .where(
                and_(
                    model.HistoryDatasetAssociation.deleted == true(),
                    model.HistoryDatasetAssociation.purged == false(),  # type:ignore[arg-type]
                    model.History.user_id == user.id,
                )
            )
        )
        result = self.hda_manager.session().execute(stmt).fetchone()
        assert result
        total_size = 0 if result[0] is None else result[0]
        return CleanableItemsSummary(total_size=total_size, total_items=result[1])

    def get_discarded(
        self,
        user: model.User,
        offset: Optional[int],
        limit: Optional[int],
        order: Optional[StoredItemOrderBy],
    ) -> List[StoredItem]:
        stmt = (
            select(
                model.HistoryDatasetAssociation.id,
                model.HistoryDatasetAssociation.name,
                model.HistoryDatasetAssociation.update_time,
                model.Dataset.total_size,
            )
            .select_from(model.HistoryDatasetAssociation)
            .join(model.Dataset, model.HistoryDatasetAssociation.table.c.dataset_id == model.Dataset.id)
            .join(model.History, model.HistoryDatasetAssociation.table.c.history_id == model.History.id)
            .where(
                and_(
                    model.HistoryDatasetAssociation.deleted == true(),
                    model.HistoryDatasetAssociation.purged == false(),  # type:ignore[arg-type]
                    model.History.user_id == user.id,
                )
            )
        )
        if offset:
            stmt = stmt.offset(offset)
        if limit:
            stmt = stmt.limit(limit)
        if order:
            stmt = stmt.order_by(self.sort_map[order])
        result = self.hda_manager.session().execute(stmt)
        discarded = [
            StoredItem(id=row.id, name=row.name, type="dataset", size=row.total_size or 0, update_time=row.update_time)
            for row in result
        ]
        return discarded

    def cleanup_items(self, user: model.User, item_ids: Set[int]) -> StorageItemsCleanupResult:
        success_item_count = 0
        total_free_bytes = 0
        errors: List[StorageItemCleanupError] = []
        dataset_ids_to_remove: Set[int] = set()

        for hda_id in item_ids:
            try:
                hda: model.HistoryDatasetAssociation = self.hda_manager.get_owned(hda_id, user)
                hda.deleted = True
                quota_amount = int(hda.quota_amount(user))
                hda.purge_usage_from_quota(user, hda.dataset.quota_source_info)
                hda.purged = True
                dataset_ids_to_remove.add(hda.dataset.id)
                success_item_count += 1
                total_free_bytes += quota_amount
            except Exception as e:
                errors.append(StorageItemCleanupError(item_id=hda_id, error=str(e)))

        if success_item_count:
            session = self.hda_manager.session()
            with transaction(session):
                session.commit()

        self._request_full_delete_all(dataset_ids_to_remove, user)

        return StorageItemsCleanupResult(
            total_item_count=len(item_ids),
            success_item_count=success_item_count,
            total_free_bytes=total_free_bytes,
            errors=errors,
        )

    def _request_full_delete_all(self, dataset_ids_to_remove: Set[int], user: Optional[model.User]):
        use_tasks = self.dataset_manager.app.config.enable_celery_tasks
        request = PurgeDatasetsTaskRequest(dataset_ids=list(dataset_ids_to_remove))
        if use_tasks:
            from galaxy.celery.tasks import purge_datasets

            purge_datasets.delay(request=request, task_user_id=getattr(user, "id", None))
        else:
            self.dataset_manager.purge_datasets(request)


class HDASerializer(  # datasets._UnflattenedMetadataDatasetAssociationSerializer,
    datasets.DatasetAssociationSerializer[HDAManager],
    taggable.TaggableSerializerMixin,
    annotatable.AnnotatableSerializerMixin,
):
    model_manager_class = HDAManager
    app: StructuredApp

    def __init__(self, app: StructuredApp):
        super().__init__(app)
        self.hda_manager = self.manager

        self.default_view = "summary"
        self.add_view(
            "summary",
            [
                "id",
                "type_id",
                "name",
                "history_id",
                "hid",
                "history_content_type",
                "dataset_id",
                "genome_build",
                "state",
                "extension",
                "deleted",
                "purged",
                "visible",
                "tags",
                "type",
                "url",
                "create_time",
                "update_time",
                "object_store_id",
                "quota_source_label",
            ],
        )
        self.add_view(
            "detailed",
            [
                "model_class",
                "history_id",
                "hid",
                # why include if model_class is there?
                "hda_ldda",
                "copied_from_ldda_id",
                # TODO: accessible needs to go away
                "accessible",
                # remapped
                "misc_info",
                "misc_blurb",
                "file_ext",
                "file_size",
                "resubmitted",
                "metadata",
                "meta_files",
                "data_type",
                "peek",
                "creating_job",
                "rerunnable",
                "uuid",
                "permissions",
                "file_name",
                "display_apps",
                "display_types",
                "validated_state",
                "validated_state_message",
                # 'url',
                "download_url",
                "annotation",
                "api_type",
                "created_from_basename",
                "hashes",
                "sources",
                "drs_id",
            ],
            include_keys_from="summary",
        )

        self.add_view(
            "extended",
            [
                "tool_version",
                "parent_id",
                "designation",
            ],
            include_keys_from="detailed",
        )

        # keyset returned to create show a dataset where the owner has no access
        self.add_view(
            "inaccessible",
            ["accessible", "id", "name", "history_id", "hid", "history_content_type", "state", "deleted", "visible"],
        )

    def serialize_copied_from_ldda_id(self, item, key, **context):
        """
        Serialize an id attribute of `item`.
        """
        if item.copied_from_library_dataset_dataset_association is not None:
            return self.app.security.encode_id(item.copied_from_library_dataset_dataset_association.id)
        return None

    def add_serializers(self):
        super().add_serializers()
        taggable.TaggableSerializerMixin.add_serializers(self)
        annotatable.AnnotatableSerializerMixin.add_serializers(self)

        serializers: Dict[str, base.Serializer] = {
            "hid": lambda item, key, **context: item.hid if item.hid is not None else -1,
            "model_class": lambda item, key, **context: "HistoryDatasetAssociation",
            "history_content_type": lambda item, key, **context: "dataset",
            "hda_ldda": lambda item, key, **context: "hda",
            "type_id": self.serialize_type_id,
            "copied_from_ldda_id": self.serialize_copied_from_ldda_id,
            "history_id": self.serialize_id,
            # remapped
            "misc_info": self._remap_from("info"),
            "misc_blurb": self._remap_from("blurb"),
            "file_ext": self._remap_from("extension"),
            "file_path": self._remap_from("file_name"),
            "resubmitted": lambda item, key, **context: self.hda_manager.has_been_resubmitted(item),
            "display_apps": self.serialize_display_apps,
            "display_types": self.serialize_old_display_applications,
            # 'url'   : url_for( 'history_content_typed', history_id=encoded_history_id, id=encoded_id, type="dataset" ),
            # TODO: this intermittently causes a routes.GenerationException - temp use the legacy route to prevent this
            #   see also: https://trello.com/c/5d6j4X5y
            #   see also: https://sentry.galaxyproject.org/galaxy/galaxy-main/group/20769/events/9352883/
            "url": lambda item, key, **context: self.url_for(
                "history_content",
                history_id=self.app.security.encode_id(item.history_id),
                id=self.app.security.encode_id(item.id),
                context=context,
            ),
            "urls": self.serialize_urls,
            # TODO: backwards compat: need to go away
            "download_url": lambda item, key, **context: self.url_for(
                "history_contents_display",
                history_id=self.app.security.encode_id(item.history.id),
                history_content_id=self.app.security.encode_id(item.id),
                context=context,
            ),
            "parent_id": self.serialize_id,
            # TODO: to DatasetAssociationSerializer
            "accessible": lambda item, key, user=None, **c: self.manager.is_accessible(item, user, **c),
            "api_type": lambda item, key, **context: "file",
            "type": lambda item, key, **context: "file",
            "created_from_basename": lambda item, key, **context: item.created_from_basename,
            "object_store_id": lambda item, key, **context: item.object_store_id,
            "quota_source_label": lambda item, key, **context: item.dataset.quota_source_label,
            "hashes": lambda item, key, **context: [h.to_dict() for h in item.hashes],
            "sources": lambda item, key, **context: [s.to_dict() for s in item.sources],
            "drs_id": lambda item, key, **context: f"hda-{self.app.security.encode_id(item.id, kind='drs')}",
        }
        self.serializers.update(serializers)

    def serialize(self, hda, keys, user=None, **context):
        """
        Override to hide information to users not able to access.
        """
        # TODO: to DatasetAssociationSerializer
        if not self.manager.is_accessible(hda, user, **context):
            keys = self._view_to_keys("inaccessible")
        return super().serialize(hda, keys, user=user, **context)

    def serialize_display_apps(self, item, key, trans=None, **context):
        """
        Return dictionary containing new-style display app urls.
        """
        hda = item
        display_apps: List[Dict[str, Any]] = []
        for display_app in hda.get_display_applications(trans).values():
            app_links = []
            for link_app in display_app.links.values():
                app_links.append(
                    {
                        "target": link_app.url.get("target_frame", "_blank"),
                        "href": link_app.get_display_url(hda, trans),
                        "text": gettext.gettext(link_app.name),
                    }
                )
            if app_links:
                display_apps.append(dict(label=display_app.name, links=app_links))

        return display_apps

    def serialize_old_display_applications(self, item, key, trans=None, **context):
        """
        Return dictionary containing old-style display app urls.
        """
        hda = item
        display_apps: List[Dict[str, Any]] = []
        if not self.app.config.enable_old_display_applications:
            return display_apps

        display_link_fn = hda.datatype.get_display_links
        for display_app in hda.datatype.get_display_types():
            target_frame, display_links = display_link_fn(
                hda,
                display_app,
                self.app,
                trans.request.base,
            )

            if len(display_links) > 0:
                display_label = hda.datatype.get_display_label(display_app)

                app_links = []
                for display_name, display_link in display_links:
                    app_links.append(
                        {"target": target_frame, "href": display_link, "text": gettext.gettext(display_name)}
                    )
                if app_links:
                    display_apps.append(dict(label=display_label, links=app_links))

        return display_apps

    def serialize_urls(self, item, key, **context):
        """
        Return web controller urls useful for this HDA.
        """
        hda = item
        url_for = self.url_for
        encoded_id = self.app.security.encode_id(hda.id)
        urls = {
            "purge": url_for(controller="dataset", action="purge_async", dataset_id=encoded_id),
            "display": url_for(controller="dataset", action="display", dataset_id=encoded_id, preview=True),
            "edit": url_for(controller="dataset", action="edit", dataset_id=encoded_id),
            "download": url_for(controller="dataset", action="display", dataset_id=encoded_id, to_ext=hda.extension),
            "report_error": url_for(controller="dataset", action="errors", id=encoded_id),
            "rerun": url_for(controller="tool_runner", action="rerun", id=encoded_id),
            "show_params": url_for(controller="dataset", action="details", dataset_id=encoded_id),
            "visualization": url_for(
                controller="visualization", action="index", id=encoded_id, model="HistoryDatasetAssociation"
            ),
            "meta_download": url_for(
                controller="dataset", action="get_metadata_file", hda_id=encoded_id, metadata_name=""
            ),
        }
        return urls


class HDADeserializer(
    datasets.DatasetAssociationDeserializer,
    taggable.TaggableDeserializerMixin,
    annotatable.AnnotatableDeserializerMixin,
):
    """
    Interface/service object for validating and deserializing dictionaries into histories.
    """

    model_manager_class = HDAManager

    def __init__(self, app: MinimalManagerApp):
        super().__init__(app)
        self.hda_manager = self.manager

    def add_deserializers(self):
        super().add_deserializers()
        taggable.TaggableDeserializerMixin.add_deserializers(self)
        annotatable.AnnotatableDeserializerMixin.add_deserializers(self)

        self.deserializers.update(
            {
                "visible": self.deserialize_bool,
                # remapped
                "genome_build": lambda item, key, val, **c: self.deserialize_genome_build(item, "dbkey", val),
                "misc_info": lambda item, key, val, **c: self.deserialize_basestring(
                    item, "info", val, convert_none_to_empty=True
                ),
            }
        )
        self.deserializable_keyset.update(self.deserializers.keys())


class HDAFilterParser(
    datasets.DatasetAssociationFilterParser, taggable.TaggableFilterMixin, annotatable.AnnotatableFilterMixin
):
    model_manager_class = HDAManager
    model_class = model.HistoryDatasetAssociation

    def _add_parsers(self):
        super()._add_parsers()
        taggable.TaggableFilterMixin._add_parsers(self)
        annotatable.AnnotatableFilterMixin._add_parsers(self)<|MERGE_RESOLUTION|>--- conflicted
+++ resolved
@@ -202,16 +202,12 @@
         if not isinstance(item, model.HistoryDatasetAssociation):
             raise TypeError()
         hda = item
-<<<<<<< HEAD
         copy = hda.copy(
             parent_id=kwargs.get("parent_id"),
             copy_hid=False,
             copy_tags=hda.tags,  # type:ignore[attr-defined]
-            flush=flush,
-        )
-=======
-        copy = hda.copy(parent_id=kwargs.get("parent_id"), copy_hid=False, copy_tags=hda.tags, flush=False)
->>>>>>> 21a57d24
+            flush=False,
+        )
         if hide_copy:
             copy.visible = False
         if history:
