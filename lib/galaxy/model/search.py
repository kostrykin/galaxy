--- conflicted
+++ resolved
@@ -122,10 +122,6 @@
                     clazz, attribute = field.sqlalchemy_field
                     sqlalchemy_field_value = getattr(clazz, attribute)
                     if operator == "=":
-<<<<<<< HEAD
-                        # print field.sqlalchemy_field == right, field.sqlalchemy_field, right
-=======
->>>>>>> 2f2acb98
                         self.query = self.query.filter(sqlalchemy_field_value == right)
                     elif operator == "!=":
                         self.query = self.query.filter(sqlalchemy_field_value != right)
