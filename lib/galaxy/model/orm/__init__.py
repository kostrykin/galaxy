<<<<<<< HEAD
from sqlalchemy import *
from sqlalchemy.orm import *
from sqlalchemy.interfaces import *
=======
import logging
import pkg_resources

from galaxy import eggs
eggs.require('SQLAlchemy')

log = logging.getLogger( __name__ )

dialect_to_egg = {
    "sqlite": "pysqlite>=2",
    "postgres": "psycopg2",
    "postgresql": "psycopg2",
    "mysql": "MySQL_python"
}


def load_egg_for_url( url ):
    # Load the appropriate db module
    dialect = __guess_dialect_for_url( url )
    try:
        egg = dialect_to_egg[dialect]
        try:
            pkg_resources.require( egg )
            log.debug( "%s egg successfully loaded for %s dialect" % ( egg, dialect ) )
        except:
            # If the module's in the path elsewhere (i.e. non-egg), it'll still load.
            log.warning( "%s egg not found, but an attempt will be made to use %s anyway" % ( egg, dialect ) )
    except KeyError:
        # Let this go, it could possibly work with db's we don't support
        log.error( "database_connection contains an unknown SQLAlchemy database dialect: %s" % dialect )


def __guess_dialect_for_url( url ):
    return (url.split(':', 1))[0]
>>>>>>> c7394bd0
<|MERGE_RESOLUTION|>--- conflicted
+++ resolved
@@ -1,40 +1,3 @@
-<<<<<<< HEAD
-from sqlalchemy import *
-from sqlalchemy.orm import *
-from sqlalchemy.interfaces import *
-=======
-import logging
-import pkg_resources
-
-from galaxy import eggs
-eggs.require('SQLAlchemy')
-
-log = logging.getLogger( __name__ )
-
-dialect_to_egg = {
-    "sqlite": "pysqlite>=2",
-    "postgres": "psycopg2",
-    "postgresql": "psycopg2",
-    "mysql": "MySQL_python"
-}
-
-
-def load_egg_for_url( url ):
-    # Load the appropriate db module
-    dialect = __guess_dialect_for_url( url )
-    try:
-        egg = dialect_to_egg[dialect]
-        try:
-            pkg_resources.require( egg )
-            log.debug( "%s egg successfully loaded for %s dialect" % ( egg, dialect ) )
-        except:
-            # If the module's in the path elsewhere (i.e. non-egg), it'll still load.
-            log.warning( "%s egg not found, but an attempt will be made to use %s anyway" % ( egg, dialect ) )
-    except KeyError:
-        # Let this go, it could possibly work with db's we don't support
-        log.error( "database_connection contains an unknown SQLAlchemy database dialect: %s" % dialect )
-
-
-def __guess_dialect_for_url( url ):
-    return (url.split(':', 1))[0]
->>>>>>> c7394bd0
+"""
+galaxy.model.orm - ORM-related functionality
+"""