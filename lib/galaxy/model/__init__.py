"""
Galaxy data model classes

Naming: try to use class names that have a distinct plural form so that
the relationship cardinalities are obvious (e.g. prefer Dataset to Data)
"""

import abc
import base64
import errno
import json
import logging
import numbers
import operator
import os
import pwd
import random
import string
from collections import defaultdict
from collections.abc import Callable
from datetime import timedelta
from enum import Enum
from secrets import token_hex
from string import Template
from typing import (
    Any,
    Dict,
    Iterable,
    List,
    NamedTuple,
    Optional,
    overload,
    Set,
    Tuple,
    Type,
    TYPE_CHECKING,
    Union,
)
from uuid import (
    UUID,
    uuid4,
)

import sqlalchemy
from boltons.iterutils import remap
from pydantic import BaseModel
from social_core.storage import (
    AssociationMixin,
    CodeMixin,
    NonceMixin,
    PartialMixin,
    UserMixin,
)
from sqlalchemy import (
    alias,
    and_,
    asc,
    BigInteger,
    bindparam,
    Boolean,
    case,
    Column,
    column,
    DateTime,
    delete,
    desc,
    event,
    false,
    ForeignKey,
    func,
    Index,
    inspect,
    Integer,
    join,
    MetaData,
    not_,
    Numeric,
    or_,
    PrimaryKeyConstraint,
    select,
    String,
    Table,
    TEXT,
    Text,
    text,
    true,
    tuple_,
    type_coerce,
    Unicode,
    UniqueConstraint,
    update,
    VARCHAR,
)
from sqlalchemy.exc import OperationalError
from sqlalchemy.ext import hybrid
from sqlalchemy.ext.associationproxy import association_proxy
from sqlalchemy.ext.orderinglist import ordering_list
from sqlalchemy.orm import (
    aliased,
    column_property,
    deferred,
    joinedload,
    object_session,
    Query,
    reconstructor,
    registry,
    relationship,
)
from sqlalchemy.orm.attributes import flag_modified
from sqlalchemy.orm.collections import attribute_mapped_collection
from sqlalchemy.sql import exists
from typing_extensions import (
    Literal,
    Protocol,
    TypeAlias,
    TypedDict,
)

import galaxy.exceptions
import galaxy.model.metadata
import galaxy.model.tags
import galaxy.security.passwords
import galaxy.util
from galaxy.model.base import (
    ensure_object_added_to_session,
    transaction,
)
from galaxy.model.custom_types import (
    DoubleEncodedJsonType,
    JSONType,
    MetadataType,
    MutableJSONType,
    TrimmedString,
    UUIDType,
)
from galaxy.model.database_object_names import NAMING_CONVENTION
from galaxy.model.item_attrs import (
    get_item_annotation_str,
    UsesAnnotations,
)
from galaxy.model.orm.now import now
from galaxy.model.orm.util import add_object_to_object_session
from galaxy.objectstore import ObjectStore
from galaxy.schema.invocation import (
    InvocationCancellationUserRequest,
    InvocationState,
    InvocationStepState,
)
from galaxy.schema.schema import (
    DatasetCollectionPopulatedState,
    DatasetState,
    DatasetValidatedState,
    InvocationsStateCounts,
    JobState,
)
from galaxy.schema.workflow.comments import WorkflowCommentModel
from galaxy.security import get_permitted_actions
from galaxy.security.idencoding import IdEncodingHelper
from galaxy.security.validate_user_input import validate_password_str
from galaxy.util import (
    directory_hash_id,
    enum_values,
    hex_to_lowercase_alphanum,
    listify,
    ready_name_for_url,
    unicodify,
    unique_id,
)
from galaxy.util.dictifiable import (
    dict_for,
    Dictifiable,
)
from galaxy.util.form_builder import (
    AddressField,
    CheckboxField,
    HistoryField,
    PasswordField,
    SelectField,
    TextArea,
    TextField,
    WorkflowField,
    WorkflowMappingField,
)
from galaxy.util.hash_util import (
    md5_hash_str,
    new_insecure_hash,
)
from galaxy.util.json import safe_loads
from galaxy.util.sanitize_html import sanitize_html

if TYPE_CHECKING:
    from galaxy.schema.invocation import InvocationMessageUnion

log = logging.getLogger(__name__)

_datatypes_registry = None

mapper_registry = registry()

# When constructing filters with in for a fixed set of ids, maximum
# number of items to place in the IN statement. Different databases
# are going to have different limits so it is likely best to not let
# this be unlimited - filter in Python if over this limit.
MAX_IN_FILTER_LENGTH = 100

# The column sizes for job metrics. Note: changing these values does not change the column sizes, a migration must be
# performed to do that.
JOB_METRIC_MAX_LENGTH = 1023
JOB_METRIC_PRECISION = 26
JOB_METRIC_SCALE = 7
# Tags that get automatically propagated from inputs to outputs when running jobs.
AUTO_PROPAGATED_TAGS = ["name"]
YIELD_PER_ROWS = 100
CANNOT_SHARE_PRIVATE_DATASET_MESSAGE = "Attempting to share a non-shareable dataset."


if TYPE_CHECKING:
    # Workaround for https://github.com/python/mypy/issues/14182
    from sqlalchemy.orm.decl_api import DeclarativeMeta as _DeclarativeMeta

    class DeclarativeMeta(_DeclarativeMeta, type):
        pass

    from galaxy.datatypes.data import Data
    from galaxy.tools import DefaultToolState
    from galaxy.workflow.modules import WorkflowModule

    class _HasTable:
        table: Table
        __table__: Table

else:
    from sqlalchemy.orm.decl_api import DeclarativeMeta

    _HasTable = object


def get_uuid(uuid: Optional[Union[UUID, str]] = None) -> UUID:
    if isinstance(uuid, UUID):
        return uuid
    if not uuid:
        return uuid4()
    return UUID(str(uuid))


class Base(_HasTable, metaclass=DeclarativeMeta):
    __abstract__ = True
    metadata = MetaData(naming_convention=NAMING_CONVENTION)
    mapper_registry.metadata = metadata
    registry = mapper_registry
    __init__ = mapper_registry.constructor

    @classmethod
    def __declare_last__(cls):
        cls.table = cls.__table__


class RepresentById:
    id: int

    def __repr__(self):
        try:
            r = f"<galaxy.model.{self.__class__.__name__}({cached_id(self)}) at {hex(id(self))}>"
        except Exception:
            r = object.__repr__(self)
            log.exception("Caught exception attempting to generate repr for: %s", r)
        return r


class NoConverterException(Exception):
    def __init__(self, value):
        self.value = value

    def __str__(self):
        return repr(self.value)


class ConverterDependencyException(Exception):
    def __init__(self, value):
        self.value = value

    def __str__(self):
        return repr(self.value)


def _get_datatypes_registry():
    if _datatypes_registry is None:
        raise Exception(
            "galaxy.model.set_datatypes_registry must be called before performing certain DatasetInstance operations."
        )
    return _datatypes_registry


def set_datatypes_registry(d_registry):
    """
    Set up datatypes_registry
    """
    global _datatypes_registry
    _datatypes_registry = d_registry


class HasTags:
    dict_collection_visible_keys = ["tags"]
    dict_element_visible_keys = ["tags"]
    tags: List["ItemTagAssociation"]

    def to_dict(self, *args, **kwargs):
        rval = super().to_dict(*args, **kwargs)
        rval["tags"] = self.make_tag_string_list()
        return rval

    def make_tag_string_list(self):
        # add tags string list
        tags_str_list = []
        for tag in self.tags:
            tag_str = tag.user_tname
            if tag.value is not None:
                tag_str += f":{tag.user_value}"
            tags_str_list.append(tag_str)
        return tags_str_list

    def copy_tags_from(self, target_user, source):
        for source_tag_assoc in source.tags:
            new_tag_assoc = source_tag_assoc.copy()
            new_tag_assoc.user = target_user
            self.tags.append(new_tag_assoc)

    @property
    def auto_propagated_tags(self):
        return [t for t in self.tags if t.user_tname in AUTO_PROPAGATED_TAGS]


class SerializeFilesHandler(Protocol):
    def serialize_files(self, dataset: "DatasetInstance", as_dict: Dict[str, Any]) -> None:
        pass


class SerializationOptions:
    def __init__(
        self,
        for_edit: bool,
        serialize_dataset_objects: Optional[bool] = None,
        serialize_files_handler: Optional[SerializeFilesHandler] = None,
        strip_metadata_files: Optional[bool] = None,
    ) -> None:
        self.for_edit = for_edit
        if serialize_dataset_objects is None:
            serialize_dataset_objects = for_edit
        self.serialize_dataset_objects = serialize_dataset_objects
        self.serialize_files_handler = serialize_files_handler
        if strip_metadata_files is None:
            # If we're editing datasets - keep MetadataFile(s) in tact. For pure export
            # expect metadata tool to be rerun.
            strip_metadata_files = not for_edit
        self.strip_metadata_files = strip_metadata_files

    def attach_identifier(self, id_encoder, obj, ret_val):
        if self.for_edit and obj.id:
            ret_val["id"] = obj.id
        elif obj.id:
            ret_val["encoded_id"] = id_encoder.encode_id(obj.id, kind="model_export")
        else:
            if not hasattr(obj, "temp_id"):
                obj.temp_id = uuid4().hex
            ret_val["encoded_id"] = obj.temp_id

    def get_identifier(self, id_encoder, obj):
        if self.for_edit and obj.id:
            return obj.id
        elif obj.id:
            return id_encoder.encode_id(obj.id, kind="model_export")
        else:
            if not hasattr(obj, "temp_id"):
                obj.temp_id = uuid4().hex
            return obj.temp_id

    def get_identifier_for_id(self, id_encoder, obj_id):
        if self.for_edit and obj_id:
            return obj_id
        elif obj_id:
            return id_encoder.encode_id(obj_id, kind="model_export")
        else:
            raise NotImplementedError()

    def serialize_files(self, dataset, as_dict):
        if self.serialize_files_handler is not None:
            self.serialize_files_handler.serialize_files(dataset, as_dict)


class Serializable(RepresentById):
    def serialize(
        self, id_encoder: IdEncodingHelper, serialization_options: SerializationOptions, for_link: bool = False
    ) -> Dict[str, Any]:
        """Serialize model for a re-population in (potentially) another Galaxy instance."""
        if for_link:
            rval = dict_for(self)
            serialization_options.attach_identifier(id_encoder, self, rval)
            return rval
        return self._serialize(id_encoder, serialization_options)

    @abc.abstractmethod
    def _serialize(self, id_encoder: IdEncodingHelper, serialization_options: SerializationOptions) -> Dict[str, Any]:
        """Serialize model for a re-population in (potentially) another Galaxy instance."""


class HasName:
    def get_display_name(self):
        """
        These objects have a name attribute can be either a string or a unicode
        object. If string, convert to unicode object assuming 'utf-8' format.
        """
        name = self.name
        name = unicodify(name, "utf-8")
        return name


class UsesCreateAndUpdateTime:
    update_time: DateTime

    @property
    def seconds_since_updated(self):
        update_time = self.update_time or now()  # In case not yet flushed
        return (now() - update_time).total_seconds()

    @property
    def seconds_since_created(self):
        create_time = self.create_time or now()  # In case not yet flushed
        return (now() - create_time).total_seconds()

    def update(self):
        self.update_time = now()


class WorkerProcess(Base, UsesCreateAndUpdateTime):
    __tablename__ = "worker_process"
    __table_args__ = (UniqueConstraint("server_name", "hostname"),)

    id = Column(Integer, primary_key=True)
    server_name = Column(String(255), index=True)
    hostname = Column(String(255))
    pid = Column(Integer)
    update_time = Column(DateTime, default=now, onupdate=now)


def cached_id(galaxy_model_object):
    """Get model object id attribute without a firing a database query.

    Useful to fetching the id of a typical Galaxy model object after a flush,
    where SA is going to mark the id attribute as unloaded but we know the id
    is immutable and so we can use the database identity to fetch.

    With Galaxy's default SA initialization - any flush marks all attributes as
    unloaded - even objects completely unrelated to the flushed changes and
    even attributes we know to be immutable like id. See test_galaxy_mapping.py
    for verification of this behavior. This method is a workaround that uses
    the fact that we know all Galaxy objects use the id attribute as identity
    and SA internals (_sa_instance_state) to infer the previously loaded ID
    value. I tried digging into the SA internals extensively and couldn't find
    a way to get the previously loaded values after a flush to allow a
    generalization of this for other attributes.
    """
    if hasattr(galaxy_model_object, "_sa_instance_state"):
        identity = galaxy_model_object._sa_instance_state.identity
        if identity:
            assert len(identity) == 1
            return identity[0]

    return galaxy_model_object.id


class JobLike:
    MAX_NUMERIC = 10 ** (JOB_METRIC_PRECISION - JOB_METRIC_SCALE) - 1

    def _init_metrics(self):
        self.text_metrics = []
        self.numeric_metrics = []

    def add_metric(self, plugin, metric_name, metric_value):
        plugin = unicodify(plugin, "utf-8")
        metric_name = unicodify(metric_name, "utf-8")
        number = isinstance(metric_value, numbers.Number)
        if number and int(metric_value) <= JobLike.MAX_NUMERIC:
            metric = self._numeric_metric(plugin, metric_name, metric_value)
            self.numeric_metrics.append(metric)
        elif number:
            log.warning(
                "Cannot store metric due to database column overflow (max: %s): %s: %s",
                JobLike.MAX_NUMERIC,
                metric_name,
                metric_value,
            )
        else:
            metric_value = unicodify(metric_value, "utf-8")
            if len(metric_value) > (JOB_METRIC_MAX_LENGTH - 1):
                # Truncate these values - not needed with sqlite
                # but other backends must need it.
                metric_value = metric_value[: (JOB_METRIC_MAX_LENGTH - 1)]
            metric = self._text_metric(plugin, metric_name, metric_value)
            self.text_metrics.append(metric)

    @property
    def metrics(self):
        # TODO: Make iterable, concatenate with chain
        return self.text_metrics + self.numeric_metrics

    def set_streams(self, tool_stdout, tool_stderr, job_stdout=None, job_stderr=None, job_messages=None):
        def shrink_and_unicodify(what, stream):
            if stream and len(stream) > galaxy.util.DATABASE_MAX_STRING_SIZE:
                log.info(
                    "%s for %s %d is greater than %s, only a portion will be logged to database",
                    what,
                    type(self),
                    self.id,
                    galaxy.util.DATABASE_MAX_STRING_SIZE_PRETTY,
                )
            return galaxy.util.shrink_and_unicodify(stream)

        self.tool_stdout = shrink_and_unicodify("tool_stdout", tool_stdout)
        self.tool_stderr = shrink_and_unicodify("tool_stderr", tool_stderr)
        if job_stdout is not None:
            self.job_stdout = shrink_and_unicodify("job_stdout", job_stdout)
        else:
            self.job_stdout = None

        if job_stderr is not None:
            self.job_stderr = shrink_and_unicodify("job_stderr", job_stderr)
        else:
            self.job_stderr = None

        if job_messages is not None:
            self.job_messages = job_messages

    def log_str(self):
        extra = ""
        if (safe_id := getattr(self, "id", None)) is not None:
            extra += f"id={safe_id}"
        else:
            extra += "unflushed"

        return f"{self.__class__.__name__}[{extra},tool_id={self.tool_id}]"

    @property
    def stdout(self):
        stdout = self.tool_stdout or ""
        if self.job_stdout:
            stdout += f"\n{self.job_stdout}"
        return stdout

    @stdout.setter
    def stdout(self, stdout):
        raise NotImplementedError("Attempt to set stdout, must set tool_stdout or job_stdout")

    @property
    def stderr(self):
        stderr = self.tool_stderr or ""
        if self.job_stderr:
            stderr += f"\n{self.job_stderr}"
        return stderr

    @stderr.setter
    def stderr(self, stderr):
        raise NotImplementedError("Attempt to set stdout, must set tool_stderr or job_stderr")


UNIQUE_DATASET_USER_USAGE = """
WITH per_user_histories AS
(
    SELECT id
    FROM history
    WHERE user_id = :id
        AND NOT purged
),
per_hist_hdas AS (
    SELECT DISTINCT dataset_id
    FROM history_dataset_association
    WHERE NOT purged
        AND history_id IN (SELECT id FROM per_user_histories)
)
SELECT COALESCE(SUM(COALESCE(dataset.total_size, dataset.file_size, 0)), 0)
FROM dataset
LEFT OUTER JOIN library_dataset_dataset_association ON dataset.id = library_dataset_dataset_association.dataset_id
WHERE dataset.id IN (SELECT dataset_id FROM per_hist_hdas)
    AND library_dataset_dataset_association.id IS NULL
    {and_dataset_condition}
"""


def calculate_user_disk_usage_statements(user_id, quota_source_map, for_sqlite=False):
    """Standalone function so can be reused for postgres directly in pgcleanup.py."""
    statements = []
    default_quota_enabled = quota_source_map.default_quota_enabled
    default_exclude_ids = quota_source_map.default_usage_excluded_ids()
    default_cond = "dataset.object_store_id IS NULL" if default_quota_enabled and default_exclude_ids else ""
    exclude_cond = "dataset.object_store_id NOT IN :exclude_object_store_ids" if default_exclude_ids else ""
    use_or = " OR " if (default_cond != "" and exclude_cond != "") else ""
    default_usage_dataset_condition = f"{default_cond} {use_or} {exclude_cond}"
    if default_usage_dataset_condition.strip():
        default_usage_dataset_condition = f"AND ( {default_usage_dataset_condition} )"
    default_usage = UNIQUE_DATASET_USER_USAGE.format(and_dataset_condition=default_usage_dataset_condition)
    default_usage = (
        """
UPDATE galaxy_user SET disk_usage = (%s)
WHERE id = :id
"""
        % default_usage
    )
    params = {"id": user_id}
    if default_exclude_ids:
        params["exclude_object_store_ids"] = default_exclude_ids
    statements.append((default_usage, params))
    source = quota_source_map.ids_per_quota_source()
    # TODO: Merge a lot of these settings together by generating a temp table for
    # the object_store_id to quota_source_label into a temp table of values
    for quota_source_label, object_store_ids in source.items():
        label_usage = UNIQUE_DATASET_USER_USAGE.format(
            and_dataset_condition="AND ( dataset.object_store_id IN :include_object_store_ids )"
        )
        if for_sqlite:
            # hacky alternative for older sqlite
            statement = f"""
WITH new (user_id, quota_source_label, disk_usage) AS (
    VALUES(:id, :label, ({label_usage}))
)
INSERT OR REPLACE INTO user_quota_source_usage (id, user_id, quota_source_label, disk_usage)
SELECT old.id, new.user_id, new.quota_source_label, new.disk_usage
FROM new
    LEFT JOIN user_quota_source_usage AS old
        ON new.user_id = old.user_id
            AND new.quota_source_label = old.quota_source_label
"""
        else:
            statement = f"""
INSERT INTO user_quota_source_usage(user_id, quota_source_label, disk_usage)
VALUES(:id, :label, ({label_usage}))
ON CONFLICT
ON constraint uqsu_unique_label_per_user
DO UPDATE SET disk_usage = excluded.disk_usage
"""
        statements.append(
            (statement, {"id": user_id, "label": quota_source_label, "include_object_store_ids": object_store_ids})
        )

    params = {"id": user_id}
    source_labels = list(source.keys())
    if len(source_labels) > 0:
        clean_old_statement = """
DELETE FROM user_quota_source_usage
WHERE user_id = :id AND quota_source_label NOT IN :labels
"""
        params["labels"] = source_labels
    else:
        clean_old_statement = """
DELETE FROM user_quota_source_usage
WHERE user_id = :id AND quota_source_label IS NOT NULL
"""
    statements.append((clean_old_statement, params))
    return statements


# move these to galaxy.schema.schema once galaxy-data depends on
# galaxy-schema.
class UserQuotaBasicUsage(BaseModel):
    quota_source_label: Optional[str] = None
    total_disk_usage: float


class UserQuotaUsage(UserQuotaBasicUsage):
    quota_percent: Optional[float] = None
    quota_bytes: Optional[int] = None
    quota: Optional[str] = None


class User(Base, Dictifiable, RepresentById):
    """
    Data for a Galaxy user or admin and relations to their
    histories, credentials, and roles.
    """

    use_pbkdf2 = True
    bootstrap_admin_user = False
    # api_keys: 'List[APIKeys]'  already declared as relationship()

    __tablename__ = "galaxy_user"

    id = Column(Integer, primary_key=True)
    create_time = Column(DateTime, default=now)
    update_time = Column(DateTime, default=now, onupdate=now)
    email = Column(TrimmedString(255), index=True, nullable=False)
    username = Column(TrimmedString(255), index=True, unique=True)
    password = Column(TrimmedString(255), nullable=False)
    last_password_change = Column(DateTime, default=now)
    external = Column(Boolean, default=False)
    form_values_id = Column(Integer, ForeignKey("form_values.id"), index=True)
    preferred_object_store_id = Column(String(255), nullable=True)
    deleted = Column(Boolean, index=True, default=False)
    purged = Column(Boolean, index=True, default=False)
    disk_usage = Column(Numeric(15, 0), index=True)
    # Column("person_metadata", JSONType),  # TODO: add persistent, configurable metadata rep for workflow creator
    active = Column(Boolean, index=True, default=True, nullable=False)
    activation_token = Column(TrimmedString(64), nullable=True, index=True)

    addresses = relationship(
        "UserAddress", back_populates="user", order_by=lambda: desc(UserAddress.update_time), cascade_backrefs=False
    )
    cloudauthz = relationship("CloudAuthz", back_populates="user")
    custos_auth = relationship("CustosAuthnzToken", back_populates="user")
    default_permissions = relationship("DefaultUserPermissions", back_populates="user")
    groups = relationship("UserGroupAssociation", back_populates="user")
    histories = relationship(
        "History", back_populates="user", order_by=lambda: desc(History.update_time), cascade_backrefs=False  # type: ignore[has-type]
    )
    active_histories = relationship(
        "History",
        primaryjoin=(lambda: (History.user_id == User.id) & (not_(History.deleted)) & (not_(History.archived))),  # type: ignore[has-type]
        viewonly=True,
        order_by=lambda: desc(History.update_time),  # type: ignore[has-type]
    )
    galaxy_sessions = relationship(
        "GalaxySession", back_populates="user", order_by=lambda: desc(GalaxySession.update_time), cascade_backrefs=False  # type: ignore[has-type]
    )
    quotas = relationship("UserQuotaAssociation", back_populates="user")
    quota_source_usages = relationship("UserQuotaSourceUsage", back_populates="user")
    social_auth = relationship("UserAuthnzToken", back_populates="user")
    stored_workflow_menu_entries = relationship(
        "StoredWorkflowMenuEntry",
        primaryjoin=(
            lambda: (StoredWorkflowMenuEntry.user_id == User.id)
            & (StoredWorkflowMenuEntry.stored_workflow_id == StoredWorkflow.id)  # type: ignore[has-type]
            & not_(StoredWorkflow.deleted)  # type: ignore[has-type]
        ),
        back_populates="user",
        cascade="all, delete-orphan",
        collection_class=ordering_list("order_index"),
    )
    _preferences = relationship("UserPreference", collection_class=attribute_mapped_collection("name"))
    values = relationship(
        "FormValues", primaryjoin=(lambda: User.form_values_id == FormValues.id)  # type: ignore[has-type]
    )
    # Add type hint (will this work w/SA?)
    api_keys: "List[APIKeys]" = relationship(
        "APIKeys",
        back_populates="user",
        order_by=lambda: desc(APIKeys.create_time),
        primaryjoin=(
            lambda: and_(
                User.id == APIKeys.user_id,  # type: ignore[attr-defined]
                not_(APIKeys.deleted == true()),  # type: ignore[has-type]
            )
        ),
    )
    data_manager_histories = relationship("DataManagerHistoryAssociation", back_populates="user")
    roles = relationship("UserRoleAssociation", back_populates="user")
    stored_workflows = relationship(
        "StoredWorkflow",
        back_populates="user",
        primaryjoin=(lambda: User.id == StoredWorkflow.user_id),  # type: ignore[has-type]
        cascade_backrefs=False,
    )
    all_notifications = relationship("UserNotificationAssociation", back_populates="user", cascade_backrefs=False)
    non_private_roles = relationship(
        "UserRoleAssociation",
        viewonly=True,
        primaryjoin=(
            lambda: (User.id == UserRoleAssociation.user_id)  # type: ignore[has-type]
            & (UserRoleAssociation.role_id == Role.id)  # type: ignore[has-type]
            & not_(Role.name == User.email)  # type: ignore[has-type]
        ),
    )

    preferences: association_proxy  # defined at the end of this module

    # attributes that will be accessed and returned when calling to_dict( view='collection' )
    dict_collection_visible_keys = ["id", "email", "username", "deleted", "active", "last_password_change"]
    # attributes that will be accessed and returned when calling to_dict( view='element' )
    dict_element_visible_keys = [
        "id",
        "email",
        "username",
        "total_disk_usage",
        "nice_total_disk_usage",
        "deleted",
        "active",
        "last_password_change",
        "preferred_object_store_id",
    ]

    def __init__(self, email=None, password=None, username=None):
        self.email = email
        self.password = password
        self.external = False
        self.deleted = False
        self.purged = False
        self.active = False
        self.username = username

    def get_user_data_tables(self, data_table: str):
        session = object_session(self)
        assert session
        metadata_select = (
            select(HistoryDatasetAssociation)
            .join(Dataset)
            .join(History)
            .where(
                HistoryDatasetAssociation.deleted == false(),
                HistoryDatasetAssociation.extension == "data_manager_json",
                History.user_id == self.id,
                Dataset.state == "ok",
                # excludes data manager runs that actually populated tables.
                # maybe track this formally by creating a different datatype for bundles ?
                Dataset.total_size != Dataset.file_size,
                HistoryDatasetAssociation._metadata.contains(data_table),
            )
            .order_by(HistoryDatasetAssociation.id)
        )
        return session.execute(metadata_select).scalars().all()

    @property
    def extra_preferences(self):
        data = defaultdict(lambda: None)
        if extra_user_preferences := self.preferences.get("extra_user_preferences"):
            try:
                data.update(json.loads(extra_user_preferences))
            except Exception:
                pass
        return data

    def set_password_cleartext(self, cleartext):
        """
        Set user password to the digest of `cleartext`.
        """
        if message := validate_password_str(cleartext):
            raise Exception(f"Invalid password: {message}")
        if User.use_pbkdf2:
            self.password = galaxy.security.passwords.hash_password(cleartext)
        else:
            self.password = new_insecure_hash(text_type=cleartext)
        self.last_password_change = now()

    def set_random_password(self, length=16):
        """
        Sets user password to a random string of the given length.
        :return: void
        """
        self.set_password_cleartext(
            "".join(random.SystemRandom().choice(string.ascii_letters + string.digits) for _ in range(length))
        )

    def check_password(self, cleartext):
        """
        Check if `cleartext` matches user password when hashed.
        """
        return galaxy.security.passwords.check_password(cleartext, self.password)

    def system_user_pwent(self, real_system_username):
        """
        Gives the system user pwent entry based on e-mail or username depending
        on the value in real_system_username
        """
        if real_system_username == "user_email":
            username = self.email.split("@")[0]
        elif real_system_username == "username":
            username = self.username
        else:
            username = real_system_username
        try:
            return pwd.getpwnam(username)
        except Exception:
            log.exception(f"Error getting the password database entry for user {username}")
            raise

    def all_roles(self):
        """
        Return a unique list of Roles associated with this user or any of their groups.
        """
        try:
            db_session = object_session(self)
            user = (
                db_session.query(User)
                .filter_by(id=self.id)  # don't use get, it will use session variant.
                .options(
                    joinedload(User.roles),
                    joinedload(User.roles.role),
                    joinedload(User.groups),
                    joinedload(User.groups.group),
                    joinedload(User.groups.group.roles),
                    joinedload(User.groups.group.roles.role),
                )
                .one()
            )
        except Exception:
            # If not persistent user, just use models normaly and
            # skip optimizations...
            user = self

        roles = [ura.role for ura in user.roles]
        for group in [uga.group for uga in user.groups]:
            for role in [gra.role for gra in group.roles]:
                if role not in roles:
                    roles.append(role)
        return roles

    def all_roles_exploiting_cache(self):
        """ """
        roles = [ura.role for ura in self.roles]
        for group in [uga.group for uga in self.groups]:
            for role in [gra.role for gra in group.roles]:
                if role not in roles:
                    roles.append(role)
        return roles

    def get_disk_usage(self, nice_size=False, quota_source_label=None):
        """
        Return byte count of disk space used by user or a human-readable
        string if `nice_size` is `True`.
        """
        if quota_source_label is None:
            rval = 0
            if self.disk_usage is not None:
                rval = self.disk_usage
        else:
            statement = """
SELECT DISK_USAGE
FROM user_quota_source_usage
WHERE user_id = :user_id and quota_source_label = :label
"""
            sa_session = object_session(self)
            params = {
                "user_id": self.id,
                "label": quota_source_label,
            }
            row = sa_session.execute(statement, params).fetchone()
            if row is not None:
                rval = row[0]
            else:
                rval = 0
        if nice_size:
            rval = galaxy.util.nice_size(rval)
        return rval

    def set_disk_usage(self, bytes):
        """
        Manually set the disk space used by a user to `bytes`.
        """
        self.disk_usage = bytes

    total_disk_usage = property(get_disk_usage, set_disk_usage)

    def adjust_total_disk_usage(self, amount, quota_source_label):
        assert amount is not None
        if amount != 0:
            if quota_source_label is None:
                self.disk_usage = func.coalesce(self.table.c.disk_usage, 0) + amount
            else:
                # else would work on newer sqlite - 3.24.0
                engine = object_session(self).bind
                if "sqlite" in engine.dialect.name:
                    # hacky alternative for older sqlite
                    statement = """
WITH new (user_id, quota_source_label) AS ( VALUES(:user_id, :label) )
INSERT OR REPLACE INTO user_quota_source_usage (id, user_id, quota_source_label, disk_usage)
SELECT old.id, new.user_id, new.quota_source_label, COALESCE(old.disk_usage + :amount, :amount)
FROM new LEFT JOIN user_quota_source_usage AS old ON new.user_id = old.user_id AND NEW.quota_source_label = old.quota_source_label;
"""
                else:
                    statement = """
INSERT INTO user_quota_source_usage(user_id, disk_usage, quota_source_label)
VALUES(:user_id, :amount, :label)
ON CONFLICT
    ON constraint uqsu_unique_label_per_user
    DO UPDATE SET disk_usage = user_quota_source_usage.disk_usage + :amount
"""
                statement = text(statement)
                params = {
                    "user_id": self.id,
                    "amount": int(amount),
                    "label": quota_source_label,
                }
                with engine.connect() as conn, conn.begin():
                    conn.execute(statement, params)

    def _get_social_auth(self, provider_backend):
        if not self.social_auth:
            return None
        for auth in self.social_auth:
            if auth.provider == provider_backend and auth.extra_data:
                return auth
        return None

    def _get_custos_auth(self, provider_backend):
        if not self.custos_auth:
            return None
        for auth in self.custos_auth:
            if auth.provider == provider_backend and auth.refresh_token:
                return auth
        return None

    def get_oidc_tokens(self, provider_backend):
        tokens = {"id": None, "access": None, "refresh": None}
        auth = self._get_social_auth(provider_backend)
        if auth:
            tokens["access"] = auth.extra_data.get("access_token", None)
            tokens["refresh"] = auth.extra_data.get("refresh_token", None)
            tokens["id"] = auth.extra_data.get("id_token", None)
            return tokens

        # no social auth found, check custos auth
        auth = self._get_custos_auth(provider_backend)
        if auth:
            tokens["access"] = auth.access_token
            tokens["refresh"] = auth.refresh_token
            tokens["id"] = auth.id_token

        return tokens

    @property
    def nice_total_disk_usage(self):
        """
        Return byte count of disk space used in a human-readable string.
        """
        return self.get_disk_usage(nice_size=True)

    def calculate_disk_usage_default_source(self, object_store):
        """
        Return byte count total of disk space used by all non-purged, non-library
        HDAs in non-purged histories assigned to default quota source.
        """
        # only used in set_user_disk_usage.py
        assert object_store is not None
        quota_source_map = object_store.get_quota_source_map()
        default_quota_enabled = quota_source_map.default_quota_enabled
        exclude_objectstore_ids = quota_source_map.default_usage_excluded_ids()
        default_cond = "dataset.object_store_id IS NULL OR" if default_quota_enabled and exclude_objectstore_ids else ""
        default_usage_dataset_condition = (
            f"AND ( {default_cond} dataset.object_store_id NOT IN :exclude_object_store_ids )"
            if exclude_objectstore_ids
            else ""
        )
        default_usage = UNIQUE_DATASET_USER_USAGE.format(and_dataset_condition=default_usage_dataset_condition)
        sql_calc = text(default_usage)
        params = {"id": self.id}
        bindparams = [bindparam("id")]
        if exclude_objectstore_ids:
            params["exclude_object_store_ids"] = exclude_objectstore_ids
            bindparams.append(bindparam("exclude_object_store_ids", expanding=True))
        sql_calc = sql_calc.bindparams(*bindparams)
        sa_session = object_session(self)
        usage = sa_session.scalar(sql_calc, params)
        return usage

    def calculate_and_set_disk_usage(self, object_store):
        """
        Calculates and sets user disk usage.
        """
        self._calculate_or_set_disk_usage(object_store=object_store)

    def _calculate_or_set_disk_usage(self, object_store):
        """
        Utility to calculate and return the disk usage.  If dryrun is False,
        the new value is set immediately.
        """
        assert object_store is not None
        quota_source_map = object_store.get_quota_source_map()
        sa_session = object_session(self)
        for_sqlite = "sqlite" in sa_session.bind.dialect.name
        statements = calculate_user_disk_usage_statements(self.id, quota_source_map, for_sqlite)
        for sql, args in statements:
            statement = text(sql)
            binds = []
            for key, _ in args.items():
                expand_binding = key.endswith("s")
                binds.append(bindparam(key, expanding=expand_binding))
            statement = statement.bindparams(*binds)
            sa_session.execute(statement, args)
            # expire user.disk_usage so sqlalchemy knows to ignore
            # the existing value - we're setting it in raw SQL for
            # performance reasons and bypassing object properties.
            sa_session.expire(self, ["disk_usage"])
        with transaction(sa_session):
            sa_session.commit()

    @staticmethod
    def user_template_environment(user):
        """

        >>> env = User.user_template_environment(None)
        >>> env['__user_email__']
        'Anonymous'
        >>> env['__user_id__']
        'Anonymous'
        >>> user = User('foo@example.com')
        >>> user.id = 6
        >>> user.username = 'foo2'
        >>> env = User.user_template_environment(user)
        >>> env['__user_id__']
        '6'
        >>> env['__user_name__']
        'foo2'
        """
        if user:
            user_id = "%d" % user.id
            user_email = str(user.email)
            user_name = str(user.username)
        else:
            user = None
            user_id = "Anonymous"
            user_email = "Anonymous"
            user_name = "Anonymous"
        environment = {}
        environment["__user__"] = user
        environment["__user_id__"] = environment["userId"] = user_id
        environment["__user_email__"] = environment["userEmail"] = user_email
        environment["__user_name__"] = user_name
        return environment

    @staticmethod
    def expand_user_properties(user, in_string):
        """ """
        environment = User.user_template_environment(user)
        return Template(in_string).safe_substitute(environment)

    def is_active(self):
        return self.active

    def is_authenticated(self):
        # TODO: is required for python social auth (PSA); however, a user authentication is relative to the backend.
        # For instance, a user who is authenticated with Google, is not necessarily authenticated
        # with Amazon. Therefore, this function should also receive the backend and check if this
        # user is already authenticated on that backend or not. For now, returning always True
        # seems reasonable. Besides, this is also how a PSA example is implemented:
        # https://github.com/python-social-auth/social-examples/blob/master/example-cherrypy/example/db/user.py
        return True

    def attempt_create_private_role(self):
        session = object_session(self)
        role_name = self.email
        role_desc = f"Private Role for {self.email}"
        role_type = Role.types.PRIVATE
        role = Role(name=role_name, description=role_desc, type=role_type)
        assoc = UserRoleAssociation(self, role)
        session.add(assoc)
        with transaction(session):
            session.commit()

    def dictify_usage(self, object_store=None) -> List[UserQuotaBasicUsage]:
        """Include object_store to include empty/unused usage info."""
        used_labels: Set[Union[str, None]] = set()
        rval: List[UserQuotaBasicUsage] = [
            UserQuotaBasicUsage(
                quota_source_label=None,
                total_disk_usage=float(self.disk_usage or 0),
            )
        ]
        used_labels.add(None)
        for quota_source_usage in self.quota_source_usages:
            label = quota_source_usage.quota_source_label
            rval.append(
                UserQuotaBasicUsage(
                    quota_source_label=label,
                    total_disk_usage=float(quota_source_usage.disk_usage),
                )
            )
            used_labels.add(label)

        if object_store is not None:
            for label in object_store.get_quota_source_map().ids_per_quota_source().keys():
                if label not in used_labels:
                    rval.append(
                        UserQuotaBasicUsage(
                            quota_source_label=label,
                            total_disk_usage=0.0,
                        )
                    )

        return rval

    def dictify_usage_for(self, quota_source_label: Optional[str]) -> UserQuotaBasicUsage:
        rval: UserQuotaBasicUsage
        if quota_source_label is None:
            rval = UserQuotaBasicUsage(
                quota_source_label=None,
                total_disk_usage=float(self.disk_usage or 0),
            )
        else:
            quota_source_usage = self.quota_source_usage_for(quota_source_label)
            if quota_source_usage is None:
                rval = UserQuotaBasicUsage(
                    quota_source_label=quota_source_label,
                    total_disk_usage=0.0,
                )
            else:
                rval = UserQuotaBasicUsage(
                    quota_source_label=quota_source_label,
                    total_disk_usage=float(quota_source_usage.disk_usage),
                )

        return rval

    def quota_source_usage_for(self, quota_source_label: Optional[str]) -> Optional["UserQuotaSourceUsage"]:
        for quota_source_usage in self.quota_source_usages:
            if quota_source_usage.quota_source_label == quota_source_label:
                return quota_source_usage
        return None

    def count_stored_workflow_user_assocs(self, stored_workflow) -> int:
        stmt = select(StoredWorkflowUserShareAssociation).filter_by(user=self, stored_workflow=stored_workflow)
        stmt = select(func.count()).select_from(stmt)
        session = object_session(self)
        return session.scalar(stmt)


class PasswordResetToken(Base):
    __tablename__ = "password_reset_token"

    token = Column(String(32), primary_key=True, unique=True, index=True)
    expiration_time = Column(DateTime)
    user_id = Column(Integer, ForeignKey("galaxy_user.id"), index=True)
    user = relationship("User")

    def __init__(self, user, token=None):
        if token:
            self.token = token
        else:
            self.token = unique_id()
        self.user = user
        self.expiration_time = now() + timedelta(hours=24)


class DynamicTool(Base, Dictifiable, RepresentById):
    __tablename__ = "dynamic_tool"

    id = Column(Integer, primary_key=True)
    uuid = Column(UUIDType())
    create_time = Column(DateTime, default=now)
    update_time = Column(DateTime, index=True, default=now, onupdate=now)
    tool_id = Column(Unicode(255))
    tool_version = Column(Unicode(255))
    tool_format = Column(Unicode(255))
    tool_path = Column(Unicode(255))
    tool_directory = Column(Unicode(255))
    hidden = Column(Boolean, default=True)
    active = Column(Boolean, default=True)
    value = Column(MutableJSONType)

    dict_collection_visible_keys = ("id", "tool_id", "tool_format", "tool_version", "uuid", "active", "hidden")
    dict_element_visible_keys = ("id", "tool_id", "tool_format", "tool_version", "uuid", "active", "hidden")

    def __init__(self, active=True, hidden=True, **kwd):
        super().__init__(**kwd)
        self.active = active
        self.hidden = hidden
        _uuid = kwd.get("uuid")
        self.uuid = get_uuid(_uuid)


class BaseJobMetric(Base):
    __abstract__ = True

    def __init__(self, plugin, metric_name, metric_value):
        super().__init__()
        self.plugin = plugin
        self.metric_name = metric_name
        self.metric_value = metric_value


class JobMetricText(BaseJobMetric, RepresentById):
    __tablename__ = "job_metric_text"

    id = Column(Integer, primary_key=True)
    job_id = Column(Integer, ForeignKey("job.id"), index=True)
    plugin = Column(Unicode(255))
    metric_name = Column(Unicode(255))
    metric_value = Column(Unicode(JOB_METRIC_MAX_LENGTH))


class JobMetricNumeric(BaseJobMetric, RepresentById):
    __tablename__ = "job_metric_numeric"

    id = Column(Integer, primary_key=True)
    job_id = Column(Integer, ForeignKey("job.id"), index=True)
    plugin = Column(Unicode(255))
    metric_name = Column(Unicode(255))
    metric_value = Column(Numeric(JOB_METRIC_PRECISION, JOB_METRIC_SCALE))


class TaskMetricText(BaseJobMetric, RepresentById):
    __tablename__ = "task_metric_text"

    id = Column(Integer, primary_key=True)
    task_id = Column(Integer, ForeignKey("task.id"), index=True)
    plugin = Column(Unicode(255))
    metric_name = Column(Unicode(255))
    metric_value = Column(Unicode(JOB_METRIC_MAX_LENGTH))


class TaskMetricNumeric(BaseJobMetric, RepresentById):
    __tablename__ = "task_metric_numeric"

    id = Column(Integer, primary_key=True)
    task_id = Column(Integer, ForeignKey("task.id"), index=True)
    plugin = Column(Unicode(255))
    metric_name = Column(Unicode(255))
    metric_value = Column(Numeric(JOB_METRIC_PRECISION, JOB_METRIC_SCALE))


class IoDicts(NamedTuple):
    inp_data: Dict[str, Optional["DatasetInstance"]]
    out_data: Dict[str, "DatasetInstance"]
    out_collections: Dict[str, Union["DatasetCollectionInstance", "DatasetCollection"]]


class Job(Base, JobLike, UsesCreateAndUpdateTime, Dictifiable, Serializable):
    """
    A job represents a request to run a tool given input datasets, tool
    parameters, and output datasets.
    """

    __tablename__ = "job"

    id = Column(Integer, primary_key=True)
    create_time = Column(DateTime, default=now)
    update_time = Column(DateTime, default=now, onupdate=now, index=True)
    history_id = Column(Integer, ForeignKey("history.id"), index=True)
    library_folder_id = Column(Integer, ForeignKey("library_folder.id"), index=True)
    tool_id = Column(String(255))
    tool_version = Column(TEXT, default="1.0.0")
    galaxy_version = Column(String(64), default=None)
    dynamic_tool_id = Column(Integer, ForeignKey("dynamic_tool.id"), index=True, nullable=True)
    state = Column(String(64), index=True)
    info = Column(TrimmedString(255))
    copied_from_job_id = Column(Integer, nullable=True)
    command_line = Column(TEXT)
    dependencies = Column(MutableJSONType, nullable=True)
    job_messages = Column(MutableJSONType, nullable=True)
    param_filename = Column(String(1024))
    runner_name = Column(String(255))
    job_stdout = Column(TEXT)
    job_stderr = Column(TEXT)
    tool_stdout = Column(TEXT)
    tool_stderr = Column(TEXT)
    exit_code = Column(Integer, nullable=True)
    traceback = Column(TEXT)
    session_id = Column(Integer, ForeignKey("galaxy_session.id"), index=True, nullable=True)
    user_id = Column(Integer, ForeignKey("galaxy_user.id"), index=True, nullable=True)
    job_runner_name = Column(String(255))
    job_runner_external_id = Column(String(255), index=True)
    destination_id = Column(String(255), nullable=True)
    destination_params = Column(MutableJSONType, nullable=True)
    object_store_id = Column(TrimmedString(255), index=True)
    imported = Column(Boolean, default=False, index=True)
    params = Column(TrimmedString(255), index=True)
    handler = Column(TrimmedString(255), index=True)
    preferred_object_store_id = Column(String(255), nullable=True)
    object_store_id_overrides = Column(JSONType)

    user = relationship("User")
    galaxy_session = relationship("GalaxySession")
    history = relationship("History", back_populates="jobs")
    library_folder = relationship("LibraryFolder")
    parameters = relationship("JobParameter")
    input_datasets = relationship("JobToInputDatasetAssociation", back_populates="job")
    input_dataset_collections = relationship("JobToInputDatasetCollectionAssociation", back_populates="job")
    input_dataset_collection_elements = relationship(
        "JobToInputDatasetCollectionElementAssociation", back_populates="job"
    )
    output_dataset_collection_instances = relationship("JobToOutputDatasetCollectionAssociation", back_populates="job")
    output_dataset_collections = relationship("JobToImplicitOutputDatasetCollectionAssociation", back_populates="job")
    post_job_actions = relationship("PostJobActionAssociation", back_populates="job", cascade_backrefs=False)
    input_library_datasets = relationship("JobToInputLibraryDatasetAssociation", back_populates="job")
    output_library_datasets = relationship("JobToOutputLibraryDatasetAssociation", back_populates="job")
    external_output_metadata = relationship("JobExternalOutputMetadata", back_populates="job")
    tasks = relationship("Task", back_populates="job")
    output_datasets = relationship("JobToOutputDatasetAssociation", back_populates="job")
    state_history = relationship("JobStateHistory")
    text_metrics = relationship("JobMetricText")
    numeric_metrics = relationship("JobMetricNumeric")
    interactivetool_entry_points = relationship("InteractiveToolEntryPoint", back_populates="job", uselist=True)
    implicit_collection_jobs_association = relationship(
        "ImplicitCollectionJobsJobAssociation", back_populates="job", uselist=False, cascade_backrefs=False
    )
    container = relationship("JobContainerAssociation", back_populates="job", uselist=False)
    data_manager_association = relationship(
        "DataManagerJobAssociation", back_populates="job", uselist=False, cascade_backrefs=False
    )
    history_dataset_collection_associations = relationship("HistoryDatasetCollectionAssociation", back_populates="job")
    workflow_invocation_step = relationship(
        "WorkflowInvocationStep", back_populates="job", uselist=False, cascade_backrefs=False
    )

    any_output_dataset_collection_instances_deleted: column_property  # defined at the end of this module
    any_output_dataset_deleted: column_property  # defined at the end of this module

    dict_collection_visible_keys = ["id", "state", "exit_code", "update_time", "create_time", "galaxy_version"]
    dict_element_visible_keys = [
        "id",
        "state",
        "exit_code",
        "update_time",
        "create_time",
        "galaxy_version",
        "command_version",
        "copied_from_job_id",
    ]

    _numeric_metric = JobMetricNumeric
    _text_metric = JobMetricText

    states: TypeAlias = JobState

    # states that are not expected to change, except through admin action or re-scheduling
    terminal_states = [states.OK, states.ERROR, states.DELETED]
    # deleting state should not turn back into any of the non-ready states
    finished_states = terminal_states + [states.DELETING]
    #: job states where the job hasn't finished and the model may still change
    non_ready_states = [
        states.NEW,
        states.RESUBMITTED,
        states.UPLOAD,
        states.WAITING,
        states.QUEUED,
        states.RUNNING,
    ]

    # Please include an accessor (get/set pair) for any new columns/members.
    def __init__(self):
        self.dependencies = []
        self.state = Job.states.NEW
        self.imported = False
        self._init_metrics()
        self.state_history.append(JobStateHistory(self))

    @property
    def running(self):
        return self.state == Job.states.RUNNING

    @property
    def finished(self):
        return self.state in self.finished_states

    def io_dicts(self, exclude_implicit_outputs=False) -> IoDicts:
        inp_data: Dict[str, Optional[DatasetInstance]] = {da.name: da.dataset for da in self.input_datasets}
        out_data: Dict[str, DatasetInstance] = {da.name: da.dataset for da in self.output_datasets}
        inp_data.update([(da.name, da.dataset) for da in self.input_library_datasets])
        out_data.update([(da.name, da.dataset) for da in self.output_library_datasets])

        out_collections: Dict[str, Union[DatasetCollectionInstance, DatasetCollection]]
        if not exclude_implicit_outputs:
            out_collections = {
                obj.name: obj.dataset_collection_instance for obj in self.output_dataset_collection_instances
            }
        else:
            out_collections = {}
            for obj in self.output_dataset_collection_instances:
                if obj.name not in out_data:
                    out_collections[obj.name] = obj.dataset_collection_instance
                # else this is a mapped over output
        out_collections.update([(obj.name, obj.dataset_collection) for obj in self.output_dataset_collections])
        return IoDicts(inp_data, out_data, out_collections)

    # TODO: Add accessors for members defined in SQL Alchemy for the Job table and
    # for the mapper defined to the Job table.
    def get_external_output_metadata(self):
        """
        The external_output_metadata is currently a reference from Job to
        JobExternalOutputMetadata. It exists for a job but not a task.
        """
        return self.external_output_metadata

    def get_session_id(self):
        return self.session_id

    def get_user_id(self):
        return self.user_id

    def get_tool_id(self):
        return self.tool_id

    def get_tool_version(self):
        return self.tool_version

    def get_command_line(self):
        return self.command_line

    def get_dependencies(self):
        return self.dependencies

    def get_param_filename(self):
        return self.param_filename

    def get_parameters(self):
        return self.parameters

    def get_copied_from_job_id(self):
        return self.copied_from_job_id

    def get_input_datasets(self):
        return self.input_datasets

    def get_output_datasets(self):
        return self.output_datasets

    def get_input_library_datasets(self):
        return self.input_library_datasets

    def get_output_library_datasets(self):
        return self.output_library_datasets

    def get_state(self):
        return self.state

    def get_info(self):
        return self.info

    def get_job_runner_name(self):
        # This differs from the Task class in that job_runner_name is
        # accessed instead of task_runner_name. Note that the field
        # runner_name is not the same thing.
        return self.job_runner_name

    def get_job_runner_external_id(self):
        # This is different from the Task just in the member accessed:
        return self.job_runner_external_id

    def get_post_job_actions(self):
        return self.post_job_actions

    def get_imported(self):
        return self.imported

    def get_handler(self):
        return self.handler

    def get_params(self):
        return self.params

    def get_user(self):
        # This is defined in the SQL Alchemy mapper as a relation to the User.
        return self.user

    def get_tasks(self):
        # The tasks member is pert of a reference in the SQL Alchemy schema:
        return self.tasks

    def get_id_tag(self):
        """
        Return a tag that can be useful in identifying a Job.
        This returns the Job's get_id
        """
        return f"{self.id}"

    def set_session_id(self, session_id):
        self.session_id = session_id

    def set_user_id(self, user_id):
        self.user_id = user_id

    def set_tool_id(self, tool_id):
        self.tool_id = tool_id

    def get_user_email(self):
        if self.user is not None:
            return self.user.email
        elif self.galaxy_session is not None and self.galaxy_session.user is not None:
            return self.galaxy_session.user.email
        elif self.history is not None and self.history.user is not None:
            return self.history.user.email
        return None

    def set_tool_version(self, tool_version):
        self.tool_version = tool_version

    def set_command_line(self, command_line):
        self.command_line = command_line

    def set_dependencies(self, dependencies):
        self.dependencies = dependencies

    def set_param_filename(self, param_filename):
        self.param_filename = param_filename

    def set_parameters(self, parameters):
        self.parameters = parameters

    def set_copied_from_job_id(self, job_id):
        self.copied_from_job_id = job_id

    def set_input_datasets(self, input_datasets):
        self.input_datasets = input_datasets

    def set_output_datasets(self, output_datasets):
        self.output_datasets = output_datasets

    def set_input_library_datasets(self, input_library_datasets):
        self.input_library_datasets = input_library_datasets

    def set_output_library_datasets(self, output_library_datasets):
        self.output_library_datasets = output_library_datasets

    def set_info(self, info):
        self.info = info

    def set_runner_name(self, job_runner_name):
        self.job_runner_name = job_runner_name

    def get_job(self):
        # Added so job and task have same interface (.get_job() ) to get at
        # underlying job object.
        return self

    def set_runner_external_id(self, job_runner_external_id):
        self.job_runner_external_id = job_runner_external_id

    def set_post_job_actions(self, post_job_actions):
        self.post_job_actions = post_job_actions

    def set_imported(self, imported):
        self.imported = imported

    def set_handler(self, handler):
        self.handler = handler

    def set_params(self, params):
        self.params = params

    def add_parameter(self, name, value):
        self.parameters.append(JobParameter(name, value))

    def add_input_dataset(self, name, dataset=None, dataset_id=None):
        assoc = JobToInputDatasetAssociation(name, dataset)
        if dataset is None and dataset_id is not None:
            assoc.dataset_id = dataset_id
        add_object_to_object_session(self, assoc)
        self.input_datasets.append(assoc)

    def add_output_dataset(self, name, dataset):
        joda = JobToOutputDatasetAssociation(name, dataset)
        add_object_to_object_session(self, joda)
        self.output_datasets.append(joda)

    def add_input_dataset_collection(self, name, dataset_collection):
        self.input_dataset_collections.append(JobToInputDatasetCollectionAssociation(name, dataset_collection))

    def add_input_dataset_collection_element(self, name, dataset_collection_element):
        self.input_dataset_collection_elements.append(
            JobToInputDatasetCollectionElementAssociation(name, dataset_collection_element)
        )

    def add_output_dataset_collection(self, name, dataset_collection_instance):
        self.output_dataset_collection_instances.append(
            JobToOutputDatasetCollectionAssociation(name, dataset_collection_instance)
        )

    def add_implicit_output_dataset_collection(self, name, dataset_collection):
        self.output_dataset_collections.append(
            JobToImplicitOutputDatasetCollectionAssociation(name, dataset_collection)
        )

    def add_input_library_dataset(self, name, dataset):
        self.input_library_datasets.append(JobToInputLibraryDatasetAssociation(name, dataset))

    def add_output_library_dataset(self, name, dataset):
        self.output_library_datasets.append(JobToOutputLibraryDatasetAssociation(name, dataset))

    def add_post_job_action(self, pja):
        self.post_job_actions.append(PostJobActionAssociation(pja, self))

    @property
    def all_entry_points_configured(self):
        # consider an actual DB attribute for this.
        all_configured = True
        for ep in self.interactivetool_entry_points:
            all_configured = ep.configured and all_configured
        return all_configured

    def set_state(self, state: JobState) -> bool:
        """
        Save state history. Returns True if state has changed, else False.
        """
        if self.state == state:
            # Nothing changed, no action needed
            return False
        session = object_session(self)
        if session and self.id and state not in Job.finished_states:
            # generate statement that will not revert DELETING or DELETED back to anything non-terminal
            rval = session.execute(
                update(Job.table)
                .where(Job.id == self.id, ~Job.state.in_((Job.states.DELETING, Job.states.DELETED)))
                .values(state=state)
            )
            if rval.rowcount == 1:
                # Need to expire state since we just updated it, but ORM doesn't know about it.
                session.expire(self, ["state"])
                self.state_history.append(JobStateHistory(self))
                return True
            else:
                return False
        else:
            self.state = state
            self.state_history.append(JobStateHistory(self))
            return True

    def get_param_values(self, app, ignore_errors=False):
        """
        Read encoded parameter values from the database and turn back into a
        dict of tool parameter values.
        """
        param_dict = self.raw_param_dict()
        tool = app.toolbox.get_tool(self.tool_id, tool_version=self.tool_version)
        param_dict = tool.params_from_strings(param_dict, app, ignore_errors=ignore_errors)
        return param_dict

    def raw_param_dict(self):
        param_dict = {p.name: p.value for p in self.parameters}
        return param_dict

    def check_if_output_datasets_deleted(self):
        """
        Return true if all of the output datasets associated with this job are
        in the deleted state
        """
        for dataset_assoc in self.output_datasets:
            dataset = dataset_assoc.dataset
            # only the originator of the job can delete a dataset to cause
            # cancellation of the job, no need to loop through history_associations
            if not dataset.deleted:
                return False
        return True

    def mark_stopped(self, track_jobs_in_database=False):
        """
        Mark this job as stopped
        """
        if self.finished:
            # Do not modify the state/outputs of jobs that are already terminal
            return
        if track_jobs_in_database:
            self.state = Job.states.STOPPING
        else:
            self.state = Job.states.STOPPED

    def mark_deleted(self, track_jobs_in_database=False):
        """
        Mark this job as deleted, and mark any output datasets as discarded.
        """
        if self.finished:
            # Do not modify the state/outputs of jobs that are already terminal
            return
        if track_jobs_in_database:
            self.state = Job.states.DELETING
        else:
            self.state = Job.states.DELETED
        self.info = "Job output deleted by user before job completed."
        for jtoda in self.output_datasets:
            output_hda = jtoda.dataset
            output_hda.deleted = True
            output_hda.state = output_hda.states.DISCARDED
            for shared_hda in output_hda.dataset.history_associations:
                # propagate info across shared datasets
                shared_hda.deleted = True
                shared_hda.blurb = "deleted"
                shared_hda.peek = "Job deleted"
                shared_hda.info = "Job output deleted by user before job completed"

    def mark_failed(self, info="Job execution failed", blurb=None, peek=None):
        """
        Mark this job as failed, and mark any output datasets as errored.
        """
        self.state = self.states.FAILED
        self.info = info
        for jtod in self.output_datasets:
            jtod.dataset.state = jtod.dataset.states.ERROR
            for hda in jtod.dataset.dataset.history_associations:
                hda.state = hda.states.ERROR
                if blurb:
                    hda.blurb = blurb
                if peek:
                    hda.peek = peek
                hda.info = info

    def resume(self, flush=True):
        if self.state == self.states.PAUSED:
            self.set_state(self.states.NEW)
            object_session(self).add(self)
            jobs_to_resume = set()
            for jtod in self.output_datasets:
                jobs_to_resume.update(jtod.dataset.unpause_dependent_jobs(jobs_to_resume))
            for job in jobs_to_resume:
                job.resume(flush=False)
            if flush:
                session = object_session(self)
                with transaction(session):
                    session.commit()

    def _serialize(self, id_encoder, serialization_options):
        job_attrs = dict_for(self)
        serialization_options.attach_identifier(id_encoder, self, job_attrs)
        job_attrs["tool_id"] = self.tool_id
        job_attrs["tool_version"] = self.tool_version
        job_attrs["galaxy_version"] = self.galaxy_version
        job_attrs["state"] = self.state
        job_attrs["info"] = self.info
        job_attrs["traceback"] = self.traceback
        job_attrs["command_line"] = self.command_line
        job_attrs["tool_stderr"] = self.tool_stderr
        job_attrs["job_stderr"] = self.job_stderr
        job_attrs["tool_stdout"] = self.tool_stdout
        job_attrs["job_stdout"] = self.job_stdout
        job_attrs["exit_code"] = self.exit_code
        job_attrs["create_time"] = self.create_time.isoformat()
        job_attrs["update_time"] = self.update_time.isoformat()
        job_attrs["job_messages"] = self.job_messages

        # Get the job's parameters
        param_dict = self.raw_param_dict()
        params_objects = {}
        for key in param_dict:
            params_objects[key] = safe_loads(param_dict[key])

        def remap_objects(p, k, obj):
            if isinstance(obj, dict) and "src" in obj and obj["src"] in ["hda", "hdca", "dce"]:
                new_id = serialization_options.get_identifier_for_id(id_encoder, obj["id"])
                new_obj = obj.copy()
                new_obj["id"] = new_id
                return (k, new_obj)
            return (k, obj)

        params_objects = remap(params_objects, remap_objects)

        params_dict = {}
        for name, value in params_objects.items():
            params_dict[name] = value
        job_attrs["params"] = params_dict
        return job_attrs

    def requires_shareable_storage(self, security_agent):
        # An easy optimization would be to calculate this in galaxy.tools.actions when the
        # job is created and all the output permissions are already known. Having to reload
        # these permissions in the job code shouldn't strictly be needed.

        requires_sharing = False
        for dataset_assoc in self.output_datasets + self.output_library_datasets:
            if not security_agent.dataset_is_private_to_a_user(dataset_assoc.dataset.dataset):
                requires_sharing = True
                break

        return requires_sharing

    def to_dict(self, view="collection", system_details=False):
        if view == "admin_job_list":
            rval = super().to_dict(view="collection")
        else:
            rval = super().to_dict(view=view)
        rval["tool_id"] = self.tool_id
        rval["tool_version"] = self.tool_version
        rval["history_id"] = self.history_id
        if system_details or view == "admin_job_list":
            # System level details that only admins should have.
            rval["external_id"] = self.job_runner_external_id
            rval["command_line"] = self.command_line
            rval["traceback"] = self.traceback
        if view == "admin_job_list":
            rval["user_email"] = self.user.email if self.user else None
            rval["handler"] = self.handler
            rval["job_runner_name"] = self.job_runner_name
            rval["info"] = self.info
            rval["session_id"] = self.session_id
            if self.galaxy_session and self.galaxy_session.remote_host:
                rval["remote_host"] = self.galaxy_session.remote_host
        if view == "element":
            param_dict = {p.name: p.value for p in self.parameters}
            rval["params"] = param_dict

            input_dict = {}
            for i in self.input_datasets:
                if i.dataset is not None:
                    input_dict[i.name] = {
                        "id": i.dataset.id,
                        "src": "hda",
                        "uuid": str(i.dataset.dataset.uuid) if i.dataset.dataset.uuid is not None else None,
                    }
            for i in self.input_library_datasets:
                if i.dataset is not None:
                    input_dict[i.name] = {
                        "id": i.dataset.id,
                        "src": "ldda",
                        "uuid": str(i.dataset.dataset.uuid) if i.dataset.dataset.uuid is not None else None,
                    }
            for k in input_dict:
                if k in param_dict:
                    del param_dict[k]
            rval["inputs"] = input_dict

            output_dict = {}
            for i in self.output_datasets:
                if i.dataset is not None:
                    output_dict[i.name] = {
                        "id": i.dataset.id,
                        "src": "hda",
                        "uuid": str(i.dataset.dataset.uuid) if i.dataset.dataset.uuid is not None else None,
                    }
            for i in self.output_library_datasets:
                if i.dataset is not None:
                    output_dict[i.name] = {
                        "id": i.dataset.id,
                        "src": "ldda",
                        "uuid": str(i.dataset.dataset.uuid) if i.dataset.dataset.uuid is not None else None,
                    }
            rval["outputs"] = output_dict
            rval["output_collections"] = {
                jtodca.name: {"id": jtodca.dataset_collection_instance.id, "src": "hdca"}
                for jtodca in self.output_dataset_collection_instances
            }

        return rval

    def update_hdca_update_time_for_job(self, update_time, sa_session, supports_skip_locked):
        subq = (
            sa_session.query(HistoryDatasetCollectionAssociation.id)
            .join(ImplicitCollectionJobs)
            .join(ImplicitCollectionJobsJobAssociation)
            .filter(ImplicitCollectionJobsJobAssociation.job_id == self.id)
        )
        if supports_skip_locked:
            subq = subq.with_for_update(skip_locked=True).subquery()
        implicit_statement = (
            HistoryDatasetCollectionAssociation.table.update()
            .where(HistoryDatasetCollectionAssociation.table.c.id.in_(select(subq)))
            .values(update_time=update_time)
        )
        explicit_statement = (
            HistoryDatasetCollectionAssociation.table.update()
            .where(HistoryDatasetCollectionAssociation.table.c.job_id == self.id)
            .values(update_time=update_time)
        )
        sa_session.execute(explicit_statement)
        if supports_skip_locked:
            sa_session.execute(implicit_statement)
        else:
            conn = sa_session.connection(execution_options={"isolation_level": "SERIALIZABLE"})
            with conn.begin() as trans:
                try:
                    conn.execute(implicit_statement)
                    trans.commit()
                except OperationalError as e:
                    # If this is a serialization failure on PostgreSQL, then e.orig is a psycopg2 TransactionRollbackError
                    # and should have attribute `code`. Other engines should just report the message and move on.
                    if int(getattr(e.orig, "pgcode", -1)) != 40001:
                        log.debug(
                            f"Updating implicit collection uptime_time for job {self.id} failed (this is expected for large collections and not a problem): {unicodify(e)}"
                        )
                    trans.rollback()

    def set_final_state(self, final_state, supports_skip_locked):
        self.set_state(final_state)
        # TODO: migrate to where-in subqueries?
        statement = text(
            """
            UPDATE workflow_invocation_step
            SET update_time = :update_time
            WHERE job_id = :job_id;
        """
        )
        sa_session = object_session(self)
        update_time = now()
        self.update_hdca_update_time_for_job(
            update_time=update_time, sa_session=sa_session, supports_skip_locked=supports_skip_locked
        )
        params = {"job_id": self.id, "update_time": update_time}
        sa_session.execute(statement, params)

    def get_destination_configuration(self, dest_params, config, key, default=None):
        """Get a destination parameter that can be defaulted back
        in specified config if it needs to be applied globally.
        """
        param_unspecified = object()
        config_value = (self.destination_params or {}).get(key, param_unspecified)
        if config_value is param_unspecified:
            config_value = dest_params.get(key, param_unspecified)
        if config_value is param_unspecified:
            config_value = getattr(config, key, param_unspecified)
        if config_value is param_unspecified:
            config_value = default
        return config_value

    @property
    def command_version(self):
        # TODO: make actual database property and track properly - we should be recording this on the job and not on the datasets
        for dataset_assoc in self.output_datasets:
            return dataset_assoc.dataset.tool_version

    def update_output_states(self, supports_skip_locked):
        # TODO: migrate to where-in subqueries?
        statements = [
            text(
                """
            UPDATE dataset
            SET
                state = :state,
                update_time = :update_time
            WHERE id IN (
                SELECT hda.dataset_id FROM history_dataset_association hda
                INNER JOIN job_to_output_dataset jtod
                ON jtod.dataset_id = hda.id AND jtod.job_id = :job_id
            );
        """
            ),
            text(
                """
            UPDATE dataset
            SET
                state = :state,
                update_time = :update_time
            WHERE id IN (
                SELECT ldda.dataset_id FROM library_dataset_dataset_association ldda
                INNER JOIN job_to_output_library_dataset jtold
                ON jtold.ldda_id = ldda.id AND jtold.job_id = :job_id
            );
        """
            ),
            text(
                """
            UPDATE history_dataset_association
            SET
                info = :info,
                update_time = :update_time
            WHERE id IN (
                SELECT jtod.dataset_id
                FROM job_to_output_dataset jtod
                WHERE jtod.job_id = :job_id
            );
        """
            ),
            text(
                """
            UPDATE library_dataset_dataset_association
            SET
                info = :info,
                update_time = :update_time
            WHERE id IN (
                SELECT jtold.ldda_id
                FROM job_to_output_library_dataset jtold
                WHERE jtold.job_id = :job_id
            );
        """
            ),
        ]
        sa_session = object_session(self)
        update_time = now()
        self.update_hdca_update_time_for_job(
            update_time=update_time, sa_session=sa_session, supports_skip_locked=supports_skip_locked
        )
        params = {"job_id": self.id, "state": self.state, "info": self.info, "update_time": update_time}
        for statement in statements:
            sa_session.execute(statement, params)

    def remappable(self):
        """
        Check whether job is remappable when rerun
        """
        if self.state == self.states.ERROR:
            try:
                for jtod in self.output_datasets:
                    if jtod.dataset.dependent_jobs:
                        return True
                if self.output_dataset_collection_instances:
                    # We'll want to replace this item
                    return "job_produced_collection_elements"
            except Exception:
                log.exception(f"Error trying to determine if job {self.id} is remappable")
        return False

    def hide_outputs(self, flush=True):
        for output_association in self.output_datasets + self.output_dataset_collection_instances:
            output_association.item.visible = False
        if flush:
            session = object_session(self)
            with transaction(session):
                session.commit()


class Task(Base, JobLike, RepresentById):
    """
    A task represents a single component of a job.
    """

    __tablename__ = "task"

    id = Column(Integer, primary_key=True)
    create_time = Column(DateTime, default=now)
    execution_time = Column(DateTime)
    update_time = Column(DateTime, default=now, onupdate=now)
    state = Column(String(64), index=True)
    command_line = Column(TEXT)
    param_filename = Column(String(1024))
    runner_name = Column(String(255))
    job_stdout = Column(TEXT)  # job_stdout makes sense here because it is short for job script standard out
    job_stderr = Column(TEXT)
    tool_stdout = Column(TEXT)
    tool_stderr = Column(TEXT)
    exit_code = Column(Integer, nullable=True)
    job_messages = Column(MutableJSONType, nullable=True)
    info = Column(TrimmedString(255))
    traceback = Column(TEXT)
    job_id = Column(Integer, ForeignKey("job.id"), index=True, nullable=False)
    working_directory = Column(String(1024))
    task_runner_name = Column(String(255))
    task_runner_external_id = Column(String(255))
    prepare_input_files_cmd = Column(TEXT)
    job = relationship("Job", back_populates="tasks")
    text_metrics = relationship("TaskMetricText")
    numeric_metrics = relationship("TaskMetricNumeric")

    _numeric_metric = TaskMetricNumeric
    _text_metric = TaskMetricText

    class states(str, Enum):
        NEW = "new"
        WAITING = "waiting"
        QUEUED = "queued"
        RUNNING = "running"
        OK = "ok"
        ERROR = "error"
        DELETED = "deleted"

    # Please include an accessor (get/set pair) for any new columns/members.
    def __init__(self, job, working_directory, prepare_files_cmd):
        self.parameters = []
        self.state = Task.states.NEW
        self.working_directory = working_directory
        add_object_to_object_session(self, job)
        self.job = job
        self.prepare_input_files_cmd = prepare_files_cmd
        self._init_metrics()

    def get_param_values(self, app):
        """
        Read encoded parameter values from the database and turn back into a
        dict of tool parameter values.
        """
        param_dict = {p.name: p.value for p in self.job.parameters}
        tool = app.toolbox.get_tool(self.job.tool_id, tool_version=self.job.tool_version)
        param_dict = tool.params_from_strings(param_dict, app)
        return param_dict

    def get_id_tag(self):
        """
        Return an id tag suitable for identifying the task.
        This combines the task's job id and the task's own id.
        """
        return f"{self.job.id}_{self.id}"

    def get_command_line(self):
        return self.command_line

    def get_parameters(self):
        return self.parameters

    def get_state(self):
        return self.state

    def get_info(self):
        return self.info

    def get_working_directory(self):
        return self.working_directory

    def get_task_runner_name(self):
        return self.task_runner_name

    def get_task_runner_external_id(self):
        return self.task_runner_external_id

    def get_job(self):
        return self.job

    def get_prepare_input_files_cmd(self):
        return self.prepare_input_files_cmd

    # The following accessors are for members that are in the Job class but
    # not in the Task class. So they can either refer to the parent Job
    # or return None, depending on whether Tasks need to point to the parent
    # (e.g., for a session) or never use the member (e.g., external output
    # metdata). These can be filled in as needed.
    def get_external_output_metadata(self):
        """
        The external_output_metadata is currently a backref to
        JobExternalOutputMetadata. It exists for a job but not a task,
        and when a task is cancelled its corresponding parent Job will
        be cancelled. So None is returned now, but that could be changed
        to self.get_job().get_external_output_metadata().
        """
        return None

    def get_job_runner_name(self):
        """
        Since runners currently access Tasks the same way they access Jobs,
        this method just refers to *this* instance's runner.
        """
        return self.task_runner_name

    def get_job_runner_external_id(self):
        """
        Runners will use the same methods to get information about the Task
        class as they will about the Job class, so this method just returns
        the task's external id.
        """
        # TODO: Merge into get_runner_external_id.
        return self.task_runner_external_id

    def get_session_id(self):
        # The Job's galaxy session is equal to the Job's session, so the
        # Job's session is the same as the Task's session.
        return self.get_job().get_session_id()

    def set_id(self, id):
        # This is defined in the SQL Alchemy's mapper and not here.
        # This should never be called.
        self.id = id

    def set_command_line(self, command_line):
        self.command_line = command_line

    def set_parameters(self, parameters):
        self.parameters = parameters

    def set_state(self, state):
        self.state = state

    def set_info(self, info):
        self.info = info

    def set_working_directory(self, working_directory):
        self.working_directory = working_directory

    def set_task_runner_name(self, task_runner_name):
        self.task_runner_name = task_runner_name

    def set_job_runner_external_id(self, task_runner_external_id):
        # This method is available for runners that do not want/need to
        # differentiate between the kinds of Runnable things (Jobs and Tasks)
        # that they're using.
        log.debug("Task %d: Set external id to %s" % (self.id, task_runner_external_id))
        self.task_runner_external_id = task_runner_external_id

    def set_task_runner_external_id(self, task_runner_external_id):
        self.task_runner_external_id = task_runner_external_id

    def set_job(self, job):
        self.job = job

    def set_prepare_input_files_cmd(self, prepare_input_files_cmd):
        self.prepare_input_files_cmd = prepare_input_files_cmd


class JobParameter(Base, RepresentById):
    __tablename__ = "job_parameter"

    id = Column(Integer, primary_key=True)
    job_id = Column(Integer, ForeignKey("job.id"), index=True)
    name = Column(String(255))
    value = Column(TEXT)

    def __init__(self, name, value):
        self.name = name
        self.value = value

    def copy(self):
        return JobParameter(name=self.name, value=self.value)


class JobToInputDatasetAssociation(Base, RepresentById):
    __tablename__ = "job_to_input_dataset"

    id = Column(Integer, primary_key=True)
    job_id = Column(Integer, ForeignKey("job.id"), index=True)
    dataset_id = Column(Integer, ForeignKey("history_dataset_association.id"), index=True)
    dataset_version = Column(Integer)
    name = Column(String(255))
    dataset = relationship("HistoryDatasetAssociation", lazy="joined", back_populates="dependent_jobs")
    job = relationship("Job", back_populates="input_datasets")

    def __init__(self, name, dataset):
        self.name = name
        add_object_to_object_session(self, dataset)
        self.dataset = dataset
        self.dataset_version = 0  # We start with version 0 and update once the job is ready


class JobToOutputDatasetAssociation(Base, RepresentById):
    __tablename__ = "job_to_output_dataset"

    id = Column(Integer, primary_key=True)
    job_id = Column(Integer, ForeignKey("job.id"), index=True)
    dataset_id = Column(Integer, ForeignKey("history_dataset_association.id"), index=True)
    name = Column(String(255))
    dataset = relationship("HistoryDatasetAssociation", lazy="joined", back_populates="creating_job_associations")
    job = relationship("Job", back_populates="output_datasets")

    def __init__(self, name, dataset):
        self.name = name
        add_object_to_object_session(self, dataset)
        self.dataset = dataset

    @property
    def item(self):
        return self.dataset


class JobToInputDatasetCollectionAssociation(Base, RepresentById):
    __tablename__ = "job_to_input_dataset_collection"

    id = Column(Integer, primary_key=True)
    job_id = Column(Integer, ForeignKey("job.id"), index=True)
    dataset_collection_id = Column(Integer, ForeignKey("history_dataset_collection_association.id"), index=True)
    name = Column(String(255))
    dataset_collection = relationship("HistoryDatasetCollectionAssociation", lazy="joined")
    job = relationship("Job", back_populates="input_dataset_collections")

    def __init__(self, name, dataset_collection):
        self.name = name
        self.dataset_collection = dataset_collection


class JobToInputDatasetCollectionElementAssociation(Base, RepresentById):
    __tablename__ = "job_to_input_dataset_collection_element"

    id = Column(Integer, primary_key=True)
    job_id = Column(Integer, ForeignKey("job.id"), index=True)
    dataset_collection_element_id = Column(Integer, ForeignKey("dataset_collection_element.id"), index=True)
    name = Column(Unicode(255))
    dataset_collection_element = relationship("DatasetCollectionElement", lazy="joined")
    job = relationship("Job", back_populates="input_dataset_collection_elements")

    def __init__(self, name, dataset_collection_element):
        self.name = name
        self.dataset_collection_element = dataset_collection_element


# Many jobs may map to one HistoryDatasetCollection using these for a given
# tool output (if mapping over an input collection).
class JobToOutputDatasetCollectionAssociation(Base, RepresentById):
    __tablename__ = "job_to_output_dataset_collection"

    id = Column(Integer, primary_key=True)
    job_id = Column(Integer, ForeignKey("job.id"), index=True)
    dataset_collection_id = Column(Integer, ForeignKey("history_dataset_collection_association.id"), index=True)
    name = Column(Unicode(255))
    dataset_collection_instance = relationship("HistoryDatasetCollectionAssociation", lazy="joined")
    job = relationship("Job", back_populates="output_dataset_collection_instances")

    def __init__(self, name, dataset_collection_instance):
        self.name = name
        self.dataset_collection_instance = dataset_collection_instance

    @property
    def item(self):
        return self.dataset_collection_instance


# A DatasetCollection will be mapped to at most one job per tool output
# using these. (You can think of many of these models as going into the
# creation of a JobToOutputDatasetCollectionAssociation.)
class JobToImplicitOutputDatasetCollectionAssociation(Base, RepresentById):
    __tablename__ = "job_to_implicit_output_dataset_collection"

    id = Column(Integer, primary_key=True)
    job_id = Column(Integer, ForeignKey("job.id"), index=True)
    dataset_collection_id = Column(Integer, ForeignKey("dataset_collection.id"), index=True)
    name = Column(Unicode(255))
    dataset_collection = relationship("DatasetCollection")
    job = relationship("Job", back_populates="output_dataset_collections")

    def __init__(self, name, dataset_collection):
        self.name = name
        self.dataset_collection = dataset_collection


class JobToInputLibraryDatasetAssociation(Base, RepresentById):
    __tablename__ = "job_to_input_library_dataset"

    id = Column(Integer, primary_key=True)
    job_id = Column(Integer, ForeignKey("job.id"), index=True)
    ldda_id = Column(Integer, ForeignKey("library_dataset_dataset_association.id"), index=True)
    name = Column(Unicode(255))
    job = relationship("Job", back_populates="input_library_datasets")
    dataset = relationship("LibraryDatasetDatasetAssociation", lazy="joined", back_populates="dependent_jobs")

    def __init__(self, name, dataset):
        self.name = name
        add_object_to_object_session(self, dataset)
        self.dataset = dataset


class JobToOutputLibraryDatasetAssociation(Base, RepresentById):
    __tablename__ = "job_to_output_library_dataset"

    id = Column(Integer, primary_key=True)
    job_id = Column(Integer, ForeignKey("job.id"), index=True)
    ldda_id = Column(Integer, ForeignKey("library_dataset_dataset_association.id"), index=True)
    name = Column(Unicode(255))
    job = relationship("Job", back_populates="output_library_datasets")
    dataset = relationship(
        "LibraryDatasetDatasetAssociation", lazy="joined", back_populates="creating_job_associations"
    )

    def __init__(self, name, dataset):
        self.name = name
        add_object_to_object_session(self, dataset)
        self.dataset = dataset


class JobStateHistory(Base, RepresentById):
    __tablename__ = "job_state_history"

    id = Column(Integer, primary_key=True)
    create_time = Column(DateTime, default=now)
    job_id = Column(Integer, ForeignKey("job.id"), index=True)
    state = Column(String(64), index=True)
    info = Column(TrimmedString(255))

    def __init__(self, job):
        self.job_id = job.id
        self.state = job.state
        self.info = job.info


class ImplicitlyCreatedDatasetCollectionInput(Base, RepresentById):
    __tablename__ = "implicitly_created_dataset_collection_inputs"

    id = Column(Integer, primary_key=True)
    dataset_collection_id = Column(Integer, ForeignKey("history_dataset_collection_association.id"), index=True)
    input_dataset_collection_id = Column(Integer, ForeignKey("history_dataset_collection_association.id"), index=True)
    name = Column(Unicode(255))

    input_dataset_collection = relationship(
        "HistoryDatasetCollectionAssociation",
        primaryjoin=(
            lambda: HistoryDatasetCollectionAssociation.id  # type: ignore[has-type]
            == ImplicitlyCreatedDatasetCollectionInput.input_dataset_collection_id
        ),  # type: ignore[has-type]
    )

    def __init__(self, name, input_dataset_collection):
        self.name = name
        self.input_dataset_collection = input_dataset_collection


class ImplicitCollectionJobs(Base, Serializable):
    __tablename__ = "implicit_collection_jobs"

    id = Column(Integer, primary_key=True)
    populated_state = Column(TrimmedString(64), default="new", nullable=False)
    jobs = relationship(
        "ImplicitCollectionJobsJobAssociation", back_populates="implicit_collection_jobs", cascade_backrefs=False
    )

    class populated_states(str, Enum):
        NEW = "new"  # New implicit jobs object, unpopulated job associations
        OK = "ok"  # Job associations are set and fixed.
        FAILED = "failed"  # There were issues populating job associations, object is in error.

    def __init__(self, populated_state=None):
        self.populated_state = populated_state or ImplicitCollectionJobs.populated_states.NEW

    @property
    def job_list(self):
        return [icjja.job for icjja in self.jobs]

    def _serialize(self, id_encoder, serialization_options):
        rval = dict_for(
            self,
            populated_state=self.populated_state,
            jobs=[serialization_options.get_identifier(id_encoder, j_a.job) for j_a in self.jobs],
        )
        serialization_options.attach_identifier(id_encoder, self, rval)
        return rval


class ImplicitCollectionJobsJobAssociation(Base, RepresentById):
    __tablename__ = "implicit_collection_jobs_job_association"

    id = Column(Integer, primary_key=True)
    implicit_collection_jobs_id = Column(Integer, ForeignKey("implicit_collection_jobs.id"), index=True)
    job_id = Column(Integer, ForeignKey("job.id"), index=True)  # Consider making this nullable...
    order_index = Column(Integer, nullable=False)
    implicit_collection_jobs = relationship("ImplicitCollectionJobs", back_populates="jobs")
    job = relationship("Job", back_populates="implicit_collection_jobs_association")


class PostJobAction(Base, RepresentById):
    __tablename__ = "post_job_action"

    id = Column(Integer, primary_key=True)
    workflow_step_id = Column(Integer, ForeignKey("workflow_step.id"), index=True, nullable=True)
    action_type = Column(String(255), nullable=False)
    output_name = Column(String(255), nullable=True)
    action_arguments = Column(MutableJSONType, nullable=True)
    workflow_step = relationship(
        "WorkflowStep",
        back_populates="post_job_actions",
        primaryjoin=(lambda: WorkflowStep.id == PostJobAction.workflow_step_id),  # type: ignore[has-type]
    )

    def __init__(self, action_type, workflow_step=None, output_name=None, action_arguments=None):
        self.action_type = action_type
        self.output_name = output_name
        self.action_arguments = action_arguments
        self.workflow_step = workflow_step
        ensure_object_added_to_session(self, object_in_session=workflow_step)


class PostJobActionAssociation(Base, RepresentById):
    __tablename__ = "post_job_action_association"

    id = Column(Integer, primary_key=True)
    job_id = Column(Integer, ForeignKey("job.id"), index=True, nullable=False)
    post_job_action_id = Column(Integer, ForeignKey("post_job_action.id"), index=True, nullable=False)
    post_job_action = relationship("PostJobAction")
    job = relationship("Job", back_populates="post_job_actions")

    def __init__(self, pja, job=None, job_id=None):
        if job is not None:
            self.job = job
            ensure_object_added_to_session(self, object_in_session=job)
        elif job_id is not None:
            self.job_id = job_id
        else:
            raise Exception("PostJobActionAssociation must be created with a job or a job_id.")
        self.post_job_action = pja


class JobExternalOutputMetadata(Base, RepresentById):
    __tablename__ = "job_external_output_metadata"

    id = Column(Integer, primary_key=True)
    job_id = Column(Integer, ForeignKey("job.id"), index=True)
    history_dataset_association_id = Column(
        Integer, ForeignKey("history_dataset_association.id"), index=True, nullable=True
    )
    library_dataset_dataset_association_id = Column(
        Integer, ForeignKey("library_dataset_dataset_association.id"), index=True, nullable=True
    )
    is_valid = Column(Boolean, default=True)
    filename_in = Column(String(255))
    filename_out = Column(String(255))
    filename_results_code = Column(String(255))
    filename_kwds = Column(String(255))
    filename_override_metadata = Column(String(255))
    job_runner_external_pid = Column(String(255))
    history_dataset_association = relationship("HistoryDatasetAssociation", lazy="joined")
    library_dataset_dataset_association = relationship("LibraryDatasetDatasetAssociation", lazy="joined")
    job = relationship("Job", back_populates="external_output_metadata")

    def __init__(self, job=None, dataset=None):
        add_object_to_object_session(self, job)
        self.job = job
        if isinstance(dataset, galaxy.model.HistoryDatasetAssociation):
            self.history_dataset_association = dataset
        elif isinstance(dataset, galaxy.model.LibraryDatasetDatasetAssociation):
            self.library_dataset_dataset_association = dataset

    @property
    def dataset(self):
        if self.history_dataset_association:
            return self.history_dataset_association
        elif self.library_dataset_dataset_association:
            return self.library_dataset_dataset_association
        return None


# Set up output dataset association for export history jobs. Because job
# uses a Dataset rather than an HDA or LDA, it's necessary to set up a
# fake dataset association that provides the needed attributes for
# preparing a job.
class FakeDatasetAssociation:
    fake_dataset_association = True

    def __init__(self, dataset=None):
        self.dataset = dataset
        self.metadata = dict()

    def get_file_name(self, sync_cache=True):
        return self.dataset.get_file_name(sync_cache)

    def __eq__(self, other):
        return isinstance(other, FakeDatasetAssociation) and self.dataset == other.dataset


class JobExportHistoryArchive(Base, RepresentById):
    __tablename__ = "job_export_history_archive"

    id = Column(Integer, primary_key=True)
    job_id = Column(Integer, ForeignKey("job.id"), index=True)
    history_id = Column(Integer, ForeignKey("history.id"), index=True)
    dataset_id = Column(Integer, ForeignKey("dataset.id"), index=True)
    compressed = Column(Boolean, index=True, default=False)
    history_attrs_filename = Column(TEXT)
    job = relationship("Job")
    dataset = relationship("Dataset")
    history = relationship("History", back_populates="exports")

    ATTRS_FILENAME_HISTORY = "history_attrs.txt"

    def __init__(self, compressed=False, **kwd):
        if "history" in kwd:
            add_object_to_object_session(self, kwd["history"])
        super().__init__(**kwd)
        self.compressed = compressed

    @property
    def fda(self):
        return FakeDatasetAssociation(self.dataset)

    @property
    def temp_directory(self):
        return os.path.split(self.history_attrs_filename)[0]

    @property
    def up_to_date(self):
        """Return False, if a new export should be generated for corresponding
        history.
        """
        job = self.job
        return job.state not in [Job.states.ERROR, Job.states.DELETED] and job.update_time > self.history.update_time

    @property
    def ready(self):
        return self.job.state == Job.states.OK

    @property
    def preparing(self):
        return self.job.state in [Job.states.RUNNING, Job.states.QUEUED, Job.states.WAITING]

    @property
    def export_name(self):
        # Stream archive.
        hname = ready_name_for_url(self.history.name)
        hname = f"Galaxy-History-{hname}.tar"
        if self.compressed:
            hname += ".gz"
        return hname

    @staticmethod
    def create_for_history(history, job, sa_session, object_store, compressed):
        # Create dataset that will serve as archive.
        archive_dataset = Dataset()
        sa_session.add(archive_dataset)

        with transaction(sa_session):
            sa_session.commit()  # ensure job.id and archive_dataset.id are available

        object_store.create(archive_dataset)  # set the object store id, create dataset (if applicable)
        # Add association for keeping track of job, history, archive relationship.
        jeha = JobExportHistoryArchive(job=job, history=history, dataset=archive_dataset, compressed=compressed)
        sa_session.add(jeha)

        #
        # Create attributes/metadata files for export.
        #
        jeha.dataset.create_extra_files_path()
        temp_output_dir = jeha.dataset.extra_files_path

        history_attrs_filename = os.path.join(temp_output_dir, jeha.ATTRS_FILENAME_HISTORY)
        jeha.history_attrs_filename = history_attrs_filename
        return jeha

    def to_dict(self):
        return {
            "id": self.id,
            "job_id": self.job.id,
            "ready": self.ready,
            "preparing": self.preparing,
            "up_to_date": self.up_to_date,
        }


class JobImportHistoryArchive(Base, RepresentById):
    __tablename__ = "job_import_history_archive"

    id = Column(Integer, primary_key=True)
    job_id = Column(Integer, ForeignKey("job.id"), index=True)
    history_id = Column(Integer, ForeignKey("history.id"), index=True)
    archive_dir = Column(TEXT)
    job = relationship("Job")
    history = relationship("History")


class StoreExportAssociation(Base, RepresentById):
    __tablename__ = "store_export_association"
    __table_args__ = (Index("ix_store_export_object", "object_id", "object_type"),)

    id = Column(Integer, primary_key=True)
    task_uuid = Column(UUIDType(), index=True, unique=True)
    create_time = Column(DateTime, default=now)
    object_type = Column(TrimmedString(32))
    object_id = Column(Integer)
    export_metadata = Column(JSONType)


class JobContainerAssociation(Base, RepresentById):
    __tablename__ = "job_container_association"

    id = Column(Integer, primary_key=True)
    job_id = Column(Integer, ForeignKey("job.id"), index=True)
    container_type = Column(TEXT)
    container_name = Column(TEXT)
    container_info = Column(MutableJSONType, nullable=True)
    created_time = Column(DateTime, default=now)
    modified_time = Column(DateTime, default=now, onupdate=now)
    job = relationship("Job", back_populates="container")

    def __init__(self, **kwd):
        if "job" in kwd:
            add_object_to_object_session(self, kwd["job"])
        super().__init__(**kwd)
        self.container_info = self.container_info or {}


class InteractiveToolEntryPoint(Base, Dictifiable, RepresentById):
    __tablename__ = "interactivetool_entry_point"

    id = Column(Integer, primary_key=True)
    job_id = Column(Integer, ForeignKey("job.id"), index=True)
    name = Column(TEXT)
    token = Column(TEXT)
    tool_port = Column(Integer)
    host = Column(TEXT)
    port = Column(Integer)
    protocol = Column(TEXT)
    entry_url = Column(TEXT)
    requires_domain = Column(Boolean, default=True)
    requires_path_in_url = Column(Boolean, default=False)
    requires_path_in_header_named = Column(TEXT)
    info = Column(MutableJSONType, nullable=True)
    configured = Column(Boolean, default=False)
    deleted = Column(Boolean, default=False)
    created_time = Column(DateTime, default=now)
    modified_time = Column(DateTime, default=now, onupdate=now)
    label = Column(TEXT)
    job = relationship("Job", back_populates="interactivetool_entry_points", uselist=False)

    dict_collection_visible_keys = [
        "id",
        "job_id",
        "name",
        "label",
        "active",
        "created_time",
        "modified_time",
        "output_datasets_ids",
    ]
    dict_element_visible_keys = [
        "id",
        "job_id",
        "name",
        "label",
        "active",
        "created_time",
        "modified_time",
        "output_datasets_ids",
    ]

    def __init__(
        self,
        requires_domain=True,
        requires_path_in_url=False,
        configured=False,
        deleted=False,
        **kwd,
    ):
        super().__init__(**kwd)
        self.requires_domain = requires_domain
        self.requires_path_in_url = requires_path_in_url
        self.configured = configured
        self.deleted = deleted
        self.token = self.token or hex_to_lowercase_alphanum(token_hex(8))
        self.info = self.info or {}

    @property
    def active(self):
        if self.configured and not self.deleted:
            # FIXME: don't included queued?
            return not self.job.finished
        return False

    @property
    def class_id(self):
        return "ep"

    @property
    def output_datasets_ids(self):
        return [da.dataset.id for da in self.job.output_datasets]


class GenomeIndexToolData(Base, RepresentById):  # TODO: params arg is lost
    __tablename__ = "genome_index_tool_data"

    id = Column(Integer, primary_key=True)
    job_id = Column(Integer, ForeignKey("job.id"), index=True)
    dataset_id = Column(Integer, ForeignKey("dataset.id"), index=True)
    fasta_path = Column(String(255))
    created_time = Column(DateTime, default=now)
    modified_time = Column(DateTime, default=now, onupdate=now)
    indexer = Column(String(64))
    user_id = Column(Integer, ForeignKey("galaxy_user.id"), index=True)
    job = relationship("Job")
    dataset = relationship("Dataset")
    user = relationship("User")


class Group(Base, Dictifiable, RepresentById):
    __tablename__ = "galaxy_group"

    id = Column(Integer, primary_key=True)
    create_time = Column(DateTime, default=now)
    update_time = Column(DateTime, default=now, onupdate=now)
    name = Column(String(255), index=True, unique=True)
    deleted = Column(Boolean, index=True, default=False)
    quotas = relationship("GroupQuotaAssociation", back_populates="group")
    roles = relationship("GroupRoleAssociation", back_populates="group", cascade_backrefs=False)
    users = relationship("UserGroupAssociation", back_populates="group")

    dict_collection_visible_keys = ["id", "name"]
    dict_element_visible_keys = ["id", "name"]

    def __init__(self, name=None):
        self.name = name
        self.deleted = False


class UserGroupAssociation(Base, RepresentById):
    __tablename__ = "user_group_association"

    id = Column(Integer, primary_key=True)
    user_id = Column(Integer, ForeignKey("galaxy_user.id"), index=True)
    group_id = Column(Integer, ForeignKey("galaxy_group.id"), index=True)
    create_time = Column(DateTime, default=now)
    update_time = Column(DateTime, default=now, onupdate=now)
    user = relationship("User", back_populates="groups")
    group = relationship("Group", back_populates="users")

    def __init__(self, user, group):
        add_object_to_object_session(self, user)
        self.user = user
        self.group = group


class Notification(Base, Dictifiable, RepresentById):
    __tablename__ = "notification"

    id = Column(Integer, primary_key=True)
    create_time = Column(DateTime, default=now)
    update_time = Column(DateTime, default=now, onupdate=now)
    publication_time = Column(
        DateTime, default=now
    )  # The date of publication, can be a future date to allow scheduling
    expiration_time = Column(
        DateTime, default=now() + timedelta(days=30 * 6)
    )  # The expiration date, expired notifications will be permanently removed from DB regularly
    source = Column(String(32), index=True)  # Who (or what) generated the notification
    category = Column(
        String(64), index=True
    )  # Category of the notification, defines its contents. Used for filtering, un/subscribing, etc
    variant = Column(
        String(16), index=True
    )  # Defines the 'importance' of the notification ('info', 'warning', 'urgent', etc.). Used for filtering, highlight rendering, etc
    # A bug in early 23.1 led to values being stored as json string, so we use this special type to process the result value twice.
    # content should always be a dict
    content = Column(DoubleEncodedJsonType)

    user_notification_associations = relationship("UserNotificationAssociation", back_populates="notification")

    def __init__(self, source: str, category: str, variant: str, content):
        self.source = source
        self.category = category
        self.variant = variant
        self.content = content


class UserNotificationAssociation(Base, RepresentById):
    __tablename__ = "user_notification_association"

    id = Column(Integer, primary_key=True)
    user_id = Column(Integer, ForeignKey("galaxy_user.id"), index=True)
    notification_id = Column(Integer, ForeignKey("notification.id"), index=True)
    seen_time = Column(DateTime, nullable=True)
    deleted = Column(Boolean, index=True, default=False)
    update_time = Column(DateTime, default=now, onupdate=now)

    user = relationship("User", back_populates="all_notifications")
    notification = relationship("Notification", back_populates="user_notification_associations")

    def __init__(self, user, notification):
        self.user = user
        ensure_object_added_to_session(self, object_in_session=user)
        self.notification = notification


def is_hda(d):
    return isinstance(d, HistoryDatasetAssociation)


class HistoryAudit(Base, RepresentById):
    __tablename__ = "history_audit"
    __table_args__ = (PrimaryKeyConstraint(sqlite_on_conflict="IGNORE"),)

    history_id = Column(Integer, ForeignKey("history.id"), primary_key=True, nullable=False)
    update_time = Column(DateTime, default=now, primary_key=True, nullable=False)

    # This class should never be instantiated.
    # See https://github.com/galaxyproject/galaxy/pull/11914 for details.
    __init__ = None  # type: ignore[assignment]

    @classmethod
    def prune(cls, sa_session):
        latest_subq = (
            select(cls.history_id, func.max(cls.update_time).label("max_update_time"))
            .group_by(cls.history_id)
            .subquery()
        )
        not_latest_query = (
            select(cls.history_id, cls.update_time)
            .select_from(latest_subq)
            .join(
                cls,
                and_(
                    cls.update_time < latest_subq.columns.max_update_time,
                    cls.history_id == latest_subq.columns.history_id,
                ),
            )
            .subquery()
        )
        q = cls.__table__.delete().where(tuple_(cls.history_id, cls.update_time).in_(select(not_latest_query)))
        with sa_session() as session, session.begin():
            session.execute(q)


class History(Base, HasTags, Dictifiable, UsesAnnotations, HasName, Serializable):
    __tablename__ = "history"
    __table_args__ = (Index("ix_history_slug", "slug", mysql_length=200),)

    id = Column(Integer, primary_key=True)
    create_time = Column(DateTime, default=now)
    _update_time = Column("update_time", DateTime, index=True, default=now, onupdate=now)
    user_id = Column(Integer, ForeignKey("galaxy_user.id"), index=True)
    name = Column(TrimmedString(255))
    hid_counter = Column(Integer, default=1)
    deleted = Column(Boolean, index=True, default=False)
    purged = Column(Boolean, index=True, default=False)
    importing = Column(Boolean, index=True, default=False)
    genome_build = Column(TrimmedString(40))
    importable = Column(Boolean, default=False)
    slug = Column(TEXT)
    published = Column(Boolean, index=True, default=False)
    preferred_object_store_id = Column(String(255), nullable=True)
    archived = Column(Boolean, index=True, default=False, server_default=false())
    archive_export_id = Column(Integer, ForeignKey("store_export_association.id"), nullable=True, default=None)

    datasets = relationship(
        "HistoryDatasetAssociation", back_populates="history", cascade_backrefs=False, order_by=lambda: asc(HistoryDatasetAssociation.hid)  # type: ignore[has-type]
    )
    exports = relationship(
        "JobExportHistoryArchive",
        back_populates="history",
        primaryjoin=lambda: JobExportHistoryArchive.history_id == History.id,
        order_by=lambda: desc(JobExportHistoryArchive.id),
    )
    active_datasets = relationship(
        "HistoryDatasetAssociation",
        primaryjoin=(
            lambda: and_(
                HistoryDatasetAssociation.history_id == History.id,  # type: ignore[attr-defined]
                not_(HistoryDatasetAssociation.deleted),  # type: ignore[has-type]
            )
        ),
        order_by=lambda: asc(HistoryDatasetAssociation.hid),  # type: ignore[has-type]
        viewonly=True,
    )
    dataset_collections = relationship("HistoryDatasetCollectionAssociation", back_populates="history")
    active_dataset_collections = relationship(
        "HistoryDatasetCollectionAssociation",
        primaryjoin=(
            lambda: (
                and_(
                    HistoryDatasetCollectionAssociation.history_id == History.id,  # type: ignore[has-type]
                    not_(HistoryDatasetCollectionAssociation.deleted),  # type: ignore[has-type]
                )
            )
        ),
        order_by=lambda: asc(HistoryDatasetCollectionAssociation.hid),  # type: ignore[has-type]
        viewonly=True,
    )
    visible_datasets = relationship(
        "HistoryDatasetAssociation",
        primaryjoin=(
            lambda: and_(
                HistoryDatasetAssociation.history_id == History.id,  # type: ignore[attr-defined]
                not_(HistoryDatasetAssociation.deleted),  # type: ignore[has-type]
                HistoryDatasetAssociation.visible,  # type: ignore[has-type]
            )
        ),
        order_by=lambda: asc(HistoryDatasetAssociation.hid),  # type: ignore[has-type]
        viewonly=True,
    )
    visible_dataset_collections = relationship(
        "HistoryDatasetCollectionAssociation",
        primaryjoin=(
            lambda: and_(
                HistoryDatasetCollectionAssociation.history_id == History.id,  # type: ignore[has-type]
                not_(HistoryDatasetCollectionAssociation.deleted),  # type: ignore[has-type]
                HistoryDatasetCollectionAssociation.visible,  # type: ignore[has-type]
            )
        ),
        order_by=lambda: asc(HistoryDatasetCollectionAssociation.hid),  # type: ignore[has-type]
        viewonly=True,
    )
    tags = relationship("HistoryTagAssociation", order_by=lambda: HistoryTagAssociation.id, back_populates="history")
    annotations = relationship(
        "HistoryAnnotationAssociation", order_by=lambda: HistoryAnnotationAssociation.id, back_populates="history"
    )
    ratings = relationship(
        "HistoryRatingAssociation",
        order_by=lambda: HistoryRatingAssociation.id,  # type: ignore[has-type]
        back_populates="history",
    )
    default_permissions = relationship("DefaultHistoryPermissions", back_populates="history")
    users_shared_with = relationship("HistoryUserShareAssociation", back_populates="history")
    galaxy_sessions = relationship("GalaxySessionToHistoryAssociation", back_populates="history")
    workflow_invocations = relationship("WorkflowInvocation", back_populates="history", cascade_backrefs=False)
    user = relationship("User", back_populates="histories")
    jobs = relationship("Job", back_populates="history", cascade_backrefs=False)

    update_time = column_property(
        select(func.max(HistoryAudit.update_time)).where(HistoryAudit.history_id == id).scalar_subquery(),
    )
    users_shared_with_count: column_property  # defined at the end of this module
    average_rating: column_property  # defined at the end of this module

    # Set up proxy so that
    #   History.users_shared_with
    # returns a list of users that history is shared with.
    users_shared_with_dot_users = association_proxy("users_shared_with", "user")

    dict_collection_visible_keys = ["id", "name", "published", "deleted"]
    dict_element_visible_keys = [
        "id",
        "name",
        "archived",
        "create_time",
        "deleted",
        "empty",
        "genome_build",
        "hid_counter",
        "importable",
        "preferred_object_store_id",
        "purged",
        "published",
        "slug",
        "tags",
        "update_time",
        "username",
    ]
    default_name = "Unnamed history"

    def __init__(self, id=None, name=None, user=None):
        self.id = id
        self.name = name or History.default_name
        self.deleted = False
        self.purged = False
        self.importing = False
        self.published = False
        add_object_to_object_session(self, user)
        self.user = user
        # Objects to eventually add to history
        self._pending_additions = []
        self._item_by_hid_cache = None

    @reconstructor
    def init_on_load(self):
        # Restores properties that are not tracked in the database
        self._pending_additions = []

    def stage_addition(self, items):
        history_id = self.id
        for item in listify(items):
            item.history = self
            if history_id:
                item.history_id = history_id
            self._pending_additions.append(item)

    @property
    def empty(self):
        return self.hid_counter is None or self.hid_counter == 1

    @property
    def username(self):
        if user := self.user:
            return user.username
        return None

    @property
    def count(self):
        return self.hid_counter - 1

    def add_pending_items(self, set_output_hid=True):
        # These are assumed to be either copies of existing datasets or new, empty datasets,
        # so we don't need to set the quota.
        self.add_datasets(
            object_session(self), self._pending_additions, set_hid=set_output_hid, quota=False, flush=False
        )
        self._pending_additions = []

    def _next_hid(self, n=1):
        """
        Generate next_hid from the database in a concurrency safe way:
        1. Retrieve hid_counter from database
        2. Increment hid_counter by n and store in database
        3. Return retrieved hid_counter.

        Handle with SQLAlchemy Core to keep this independent from current session state, except:
        expire hid_counter attribute, since its value in the session is no longer valid.
        """
        session = object_session(self)
        engine = session.bind
        table = self.__table__
        history_id = cached_id(self)
        update_stmt = update(table).where(table.c.id == history_id).values(hid_counter=table.c.hid_counter + n)

        with engine.begin() as conn:
            if engine.name in ["postgres", "postgresql"]:
                stmt = update_stmt.returning(table.c.hid_counter)
                updated_hid = conn.execute(stmt).scalar()
                hid = updated_hid - n
            else:
                select_stmt = select(table.c.hid_counter).where(table.c.id == history_id).with_for_update()
                hid = conn.execute(select_stmt).scalar()
                conn.execute(update_stmt)

        session.expire(self, ["hid_counter"])
        return hid

    def add_galaxy_session(self, galaxy_session, association=None):
        if association is None:
            self.galaxy_sessions.append(GalaxySessionToHistoryAssociation(galaxy_session, self))
        else:
            self.galaxy_sessions.append(association)

    def add_dataset(self, dataset, parent_id=None, genome_build=None, set_hid=True, quota=True):
        if isinstance(dataset, Dataset):
            dataset = HistoryDatasetAssociation(dataset=dataset)
            object_session(self).add(dataset)

            session = object_session(self)
            with transaction(session):
                session.commit()

        elif not isinstance(dataset, (HistoryDatasetAssociation, HistoryDatasetCollectionAssociation)):
            raise TypeError(
                "You can only add Dataset and HistoryDatasetAssociation instances to a history"
                + f" ( you tried to add {str(dataset)} )."
            )
        is_dataset = is_hda(dataset)
        if parent_id:
            for data in self.datasets:
                if data.id == parent_id:
                    dataset.hid = data.hid
                    break
            else:
                if set_hid:
                    dataset.hid = self._next_hid()
        else:
            if set_hid:
                dataset.hid = self._next_hid()
        add_object_to_object_session(dataset, self)
        if quota and is_dataset and self.user:
            quota_source_info = dataset.dataset.quota_source_info
            if quota_source_info.use:
                self.user.adjust_total_disk_usage(dataset.quota_amount(self.user), quota_source_info.label)
        dataset.history = self
        if is_dataset and genome_build not in [None, "?"]:
            self.genome_build = genome_build
        dataset.history_id = self.id
        return dataset

    def add_datasets(
        self, sa_session, datasets, parent_id=None, genome_build=None, set_hid=True, quota=True, flush=False
    ):
        """Optimized version of add_dataset above that minimizes database
        interactions when adding many datasets and collections to history at once.
        """
        optimize = len(datasets) > 1 and parent_id is None and set_hid
        if optimize:
            self.__add_datasets_optimized(datasets, genome_build=genome_build)
            if quota and self.user:
                disk_usage = sum(d.get_total_size() for d in datasets if is_hda(d))
                if disk_usage:
                    quota_source_info = datasets[0].dataset.quota_source_info
                    if quota_source_info.use:
                        self.user.adjust_total_disk_usage(disk_usage, quota_source_info.label)
            sa_session.add_all(datasets)
            if flush:
                with transaction(sa_session):
                    sa_session.commit()
        else:
            for dataset in datasets:
                self.add_dataset(dataset, parent_id=parent_id, genome_build=genome_build, set_hid=set_hid, quota=quota)
                sa_session.add(dataset)
                if flush:
                    with transaction(sa_session):
                        sa_session.commit()

    def __add_datasets_optimized(self, datasets, genome_build=None):
        """Optimized version of add_dataset above that minimizes database
        interactions when adding many datasets to history at once under
        certain circumstances.
        """
        n = len(datasets)

        base_hid = self._next_hid(n=n)
        set_genome = genome_build not in [None, "?"]
        for i, dataset in enumerate(datasets):
            dataset.hid = base_hid + i
            dataset.history = self
            dataset.history_id = cached_id(self)
            if set_genome and is_hda(dataset):
                self.genome_build = genome_build
        return datasets

    def add_dataset_collection(self, history_dataset_collection, set_hid=True):
        if set_hid:
            history_dataset_collection.hid = self._next_hid()
        add_object_to_object_session(history_dataset_collection, self)
        history_dataset_collection.history = self
        # TODO: quota?
        self.dataset_collections.append(history_dataset_collection)
        return history_dataset_collection

    def copy(self, name=None, target_user=None, activatable=False, all_datasets=False):
        """
        Return a copy of this history using the given `name` and `target_user`.
        If `activatable`, copy only non-deleted datasets. If `all_datasets`, copy
        non-deleted, deleted, and purged datasets.
        """
        name = name or self.name
        applies_to_quota = target_user != self.user

        # Create new history.
        new_history = History(name=name, user=target_user)
        db_session = object_session(self)
        db_session.add(new_history)
        db_session.flush([new_history])

        # copy history tags and annotations (if copying user is not anonymous)
        if target_user:
            self.copy_item_annotation(db_session, self.user, self, target_user, new_history)
            new_history.copy_tags_from(target_user=target_user, source=self)

        # Copy HDAs.
        if activatable:
            hdas = self.activatable_datasets
        elif all_datasets:
            hdas = self.datasets
        else:
            hdas = self.active_datasets
        for hda in hdas:
            # Copy HDA.
            new_hda = hda.copy(flush=False)
            new_history.add_dataset(new_hda, set_hid=False, quota=applies_to_quota)

            if target_user:
                new_hda.copy_item_annotation(db_session, self.user, hda, target_user, new_hda)
                new_hda.copy_tags_from(target_user, hda)

        # Copy history dataset collections
        if all_datasets:
            hdcas = self.dataset_collections
        else:
            hdcas = self.active_dataset_collections
        for hdca in hdcas:
            new_hdca = hdca.copy(flush=False, element_destination=new_history, set_hid=False, minimize_copies=True)
            new_history.add_dataset_collection(new_hdca, set_hid=False)
            db_session.add(new_hdca)

            if target_user:
                new_hdca.copy_item_annotation(db_session, self.user, hdca, target_user, new_hdca)
                new_hdca.copy_tags_from(target_user, hdca)

        new_history.hid_counter = self.hid_counter
        with transaction(db_session):
            db_session.commit()

        return new_history

    def get_dataset_by_hid(self, hid):
        if self._item_by_hid_cache is None:
            self._item_by_hid_cache = {dataset.hid: dataset for dataset in self.datasets}
        return self._item_by_hid_cache.get(hid)

    @property
    def has_possible_members(self):
        return True

    @property
    def activatable_datasets(self):
        # This needs to be a list
        return [hda for hda in self.datasets if not hda.dataset.deleted]

    def _serialize(self, id_encoder, serialization_options):
        history_attrs = dict_for(
            self,
            create_time=self.create_time.__str__(),
            update_time=self.update_time.__str__(),
            name=unicodify(self.name),
            hid_counter=self.hid_counter,
            genome_build=self.genome_build,
            annotation=unicodify(get_item_annotation_str(object_session(self), self.user, self)),
            tags=self.make_tag_string_list(),
        )
        serialization_options.attach_identifier(id_encoder, self, history_attrs)
        return history_attrs

    def to_dict(self, view="collection", value_mapper=None):
        # Get basic value.
        rval = super().to_dict(view=view, value_mapper=value_mapper)

        if view == "element":
            rval["size"] = int(self.disk_size)

        return rval

    @property
    def latest_export(self):
        exports = self.exports
        return exports and exports[0]

    def unhide_datasets(self):
        for dataset in self.datasets:
            dataset.mark_unhidden()

    def resume_paused_jobs(self):
        job = None
        for job in self.paused_jobs:
            job.resume(flush=False)
        if job is not None:
            # We'll flush once if there was a paused job
            session = object_session(job)
            with transaction(session):
                session.commit()

    @property
    def paused_jobs(self):
        stmt = select(Job).where(Job.history_id == self.id, Job.state == Job.states.PAUSED)
        return object_session(self).scalars(stmt).all()

    @hybrid.hybrid_property
    def disk_size(self):
        """
        Return the size in bytes of this history by summing the 'total_size's of
        all non-purged, unique datasets within it.
        """
        # non-.expression part of hybrid.hybrid_property: called when an instance is the namespace (not the class)
        subq = (
            select(HistoryDatasetAssociation.dataset_id, Dataset.total_size)
            .join(Dataset)
            .where(HistoryDatasetAssociation.history_id == self.id)
            .where(HistoryDatasetAssociation.purged != true())
            .where(Dataset.purged != true())
            .distinct()  # unique datasets only
            .subquery()
        )
        stmt = select(func.sum(subq.c.total_size))
        return object_session(self).scalar(stmt) or 0

    @disk_size.expression  # type: ignore[no-redef]
    def disk_size(cls):
        """
        Return a query scalar that will get any history's size in bytes by summing
        the 'total_size's of all non-purged, unique datasets within it.
        """
        # .expression acts as a column_property and should return a scalar
        # first, get the distinct datasets within a history that are not purged
        hda_to_dataset_join = join(
            HistoryDatasetAssociation, Dataset, HistoryDatasetAssociation.table.c.dataset_id == Dataset.table.c.id
        )
        distinct_datasets = (
            select(
                # use labels here to better access from the query above
                HistoryDatasetAssociation.table.c.history_id.label("history_id"),
                Dataset.total_size.label("dataset_size"),
                Dataset.id.label("dataset_id"),
            )
            .where(HistoryDatasetAssociation.table.c.purged != true())
            .where(Dataset.table.c.purged != true())
            .select_from(hda_to_dataset_join)
            # TODO: slow (in general) but most probably here - index total_size for easier sorting/distinct?
            .distinct()
        )
        # postgres needs an alias on FROM
        distinct_datasets_alias = aliased(distinct_datasets.subquery(), name="datasets")
        # then, bind as property of history using the cls.id
        size_query = (
            select(func.coalesce(func.sum(distinct_datasets_alias.c.dataset_size), 0))
            .select_from(distinct_datasets_alias)
            .where(distinct_datasets_alias.c.history_id == cls.id)
        )
        # label creates a scalar
        return size_query.label("disk_size")

    @property
    def disk_nice_size(self):
        """Returns human readable size of history on disk."""
        return galaxy.util.nice_size(self.disk_size)

    def _active_dataset_and_roles_query(self):
        return (
            select(HistoryDatasetAssociation)
            .where(HistoryDatasetAssociation.history_id == self.id)
            .where(not_(HistoryDatasetAssociation.deleted))
            .order_by(HistoryDatasetAssociation.hid.asc())
            .options(
                joinedload(HistoryDatasetAssociation.dataset)
                .joinedload(Dataset.actions)
                .joinedload(DatasetPermissions.role),
                joinedload(HistoryDatasetAssociation.tags),
            )
        )

    @property
    def active_datasets_and_roles(self):
        if not hasattr(self, "_active_datasets_and_roles"):
            stmt = self._active_dataset_and_roles_query()
            self._active_datasets_and_roles = object_session(self).scalars(stmt).unique().all()
        return self._active_datasets_and_roles

    @property
    def active_visible_datasets_and_roles(self):
        if not hasattr(self, "_active_visible_datasets_and_roles"):
            stmt = self._active_dataset_and_roles_query().where(HistoryDatasetAssociation.visible)
            self._active_visible_datasets_and_roles = object_session(self).scalars(stmt).unique().all()
        return self._active_visible_datasets_and_roles

    @property
    def active_visible_dataset_collections(self):
        if not hasattr(self, "_active_visible_dataset_collections"):
            stmt = (
                select(HistoryDatasetCollectionAssociation)
                .where(HistoryDatasetCollectionAssociation.history_id == self.id)
                .where(not_(HistoryDatasetCollectionAssociation.deleted))
                .where(HistoryDatasetCollectionAssociation.visible)
                .order_by(HistoryDatasetCollectionAssociation.hid.asc())
                .options(
                    joinedload(HistoryDatasetCollectionAssociation.collection),
                    joinedload(HistoryDatasetCollectionAssociation.tags),
                )
            )
            self._active_visible_dataset_collections = object_session(self).scalars(stmt).unique().all()
        return self._active_visible_dataset_collections

    @property
    def active_contents(self):
        """Return all active contents ordered by hid."""
        return self.contents_iter(types=["dataset", "dataset_collection"], deleted=False, visible=True)

    def contents_iter(self, **kwds):
        """
        Fetch filtered list of contents of history.
        """
        default_contents_types = [
            "dataset",
        ]
        types = kwds.get("types", default_contents_types)
        iters = []
        if "dataset" in types:
            iters.append(self.__dataset_contents_iter(**kwds))
        if "dataset_collection" in types:
            iters.append(self.__collection_contents_iter(**kwds))
        return galaxy.util.merge_sorted_iterables(operator.attrgetter("hid"), *iters)

    def __dataset_contents_iter(self, **kwds):
        return self.__filter_contents(HistoryDatasetAssociation, **kwds)

    def __collection_contents_iter(self, **kwds):
        return self.__filter_contents(HistoryDatasetCollectionAssociation, **kwds)

    def __filter_contents(self, content_class, **kwds):
        session = object_session(self)
        stmt = select(content_class).where(content_class.history_id == self.id).order_by(content_class.hid.asc())

        deleted = galaxy.util.string_as_bool_or_none(kwds.get("deleted", None))
        if deleted is not None:
            stmt = stmt.where(content_class.deleted == deleted)

        visible = galaxy.util.string_as_bool_or_none(kwds.get("visible", None))
        if visible is not None:
            stmt = stmt.where(content_class.visible == visible)

        if "object_store_ids" in kwds:
            if content_class == HistoryDatasetAssociation:
                stmt = stmt.join(content_class.dataset).where(Dataset.object_store_id.in_(kwds.get("object_store_ids")))
            # else ignoring object_store_ids on HDCAs...

        if "ids" in kwds:
            assert "object_store_ids" not in kwds
            ids = kwds["ids"]
            max_in_filter_length = kwds.get("max_in_filter_length", MAX_IN_FILTER_LENGTH)
            if len(ids) < max_in_filter_length:
                stmt = stmt.where(content_class.id.in_(ids))
            else:
                return (content for content in session.scalars(stmt) if content.id in ids)

        return session.scalars(stmt)


class UserShareAssociation(RepresentById):
    user: Optional[User]


class HistoryUserShareAssociation(Base, UserShareAssociation):
    __tablename__ = "history_user_share_association"

    id = Column(Integer, primary_key=True)
    history_id = Column(Integer, ForeignKey("history.id"), index=True)
    user_id = Column(Integer, ForeignKey("galaxy_user.id"), index=True)
    user = relationship("User")
    history = relationship("History", back_populates="users_shared_with")


class UserRoleAssociation(Base, RepresentById):
    __tablename__ = "user_role_association"

    id = Column(Integer, primary_key=True)
    user_id = Column(Integer, ForeignKey("galaxy_user.id"), index=True)
    role_id = Column(Integer, ForeignKey("role.id"), index=True)
    create_time = Column(DateTime, default=now)
    update_time = Column(DateTime, default=now, onupdate=now)

    user = relationship("User", back_populates="roles")
    role = relationship("Role", back_populates="users")

    def __init__(self, user, role):
        add_object_to_object_session(self, user)
        self.user = user
        self.role = role


class GroupRoleAssociation(Base, RepresentById):
    __tablename__ = "group_role_association"

    id = Column(Integer, primary_key=True)
    group_id = Column(Integer, ForeignKey("galaxy_group.id"), index=True)
    role_id = Column(Integer, ForeignKey("role.id"), index=True)
    create_time = Column(DateTime, default=now)
    update_time = Column(DateTime, default=now, onupdate=now)
    group = relationship("Group", back_populates="roles")
    role = relationship("Role", back_populates="groups")

    def __init__(self, group, role):
        self.group = group
        ensure_object_added_to_session(self, object_in_session=group)
        self.role = role


class Role(Base, Dictifiable, RepresentById):
    __tablename__ = "role"

    id = Column(Integer, primary_key=True)
    create_time = Column(DateTime, default=now)
    update_time = Column(DateTime, default=now, onupdate=now)
    name = Column(String(255), index=True, unique=True)
    description = Column(TEXT)
    type = Column(String(40), index=True)
    deleted = Column(Boolean, index=True, default=False)
    dataset_actions = relationship("DatasetPermissions", back_populates="role")
    groups = relationship("GroupRoleAssociation", back_populates="role")
    users = relationship("UserRoleAssociation", back_populates="role")

    dict_collection_visible_keys = ["id", "name"]
    dict_element_visible_keys = ["id", "name", "description", "type"]
    private_id = None

    class types(str, Enum):
        PRIVATE = "private"
        SYSTEM = "system"
        USER = "user"
        ADMIN = "admin"
        SHARING = "sharing"

    def __init__(self, name=None, description=None, type=types.SYSTEM, deleted=False):
        self.name = name
        self.description = description
        self.type = type
        self.deleted = deleted


class UserQuotaSourceUsage(Base, Dictifiable, RepresentById):
    __tablename__ = "user_quota_source_usage"
    __table_args__ = (UniqueConstraint("user_id", "quota_source_label", name="uqsu_unique_label_per_user"),)

    dict_element_visible_keys = ["disk_usage", "quota_source_label"]

    id = Column(Integer, primary_key=True)
    user_id = Column(Integer, ForeignKey("galaxy_user.id"), index=True)
    quota_source_label = Column(String(32), index=True)
    # user had an index on disk_usage - does that make any sense? -John
    disk_usage = Column(Numeric(15, 0), default=0, nullable=False)
    user = relationship("User", back_populates="quota_source_usages")


class UserQuotaAssociation(Base, Dictifiable, RepresentById):
    __tablename__ = "user_quota_association"

    id = Column(Integer, primary_key=True)
    user_id = Column(Integer, ForeignKey("galaxy_user.id"), index=True)
    quota_id = Column(Integer, ForeignKey("quota.id"), index=True)
    create_time = Column(DateTime, default=now)
    update_time = Column(DateTime, default=now, onupdate=now)
    user = relationship("User", back_populates="quotas")
    quota = relationship("Quota", back_populates="users")

    dict_element_visible_keys = ["user"]

    def __init__(self, user, quota):
        add_object_to_object_session(self, user)
        self.user = user
        self.quota = quota


class GroupQuotaAssociation(Base, Dictifiable, RepresentById):
    __tablename__ = "group_quota_association"

    id = Column(Integer, primary_key=True)
    group_id = Column(Integer, ForeignKey("galaxy_group.id"), index=True)
    quota_id = Column(Integer, ForeignKey("quota.id"), index=True)
    create_time = Column(DateTime, default=now)
    update_time = Column(DateTime, default=now, onupdate=now)
    group = relationship("Group", back_populates="quotas")
    quota = relationship("Quota", back_populates="groups")

    dict_element_visible_keys = ["group"]

    def __init__(self, group, quota):
        add_object_to_object_session(self, group)
        self.group = group
        self.quota = quota


class Quota(Base, Dictifiable, RepresentById):
    __tablename__ = "quota"
    __table_args__ = (Index("ix_quota_quota_source_label", "quota_source_label"),)

    id = Column(Integer, primary_key=True)
    create_time = Column(DateTime, default=now)
    update_time = Column(DateTime, default=now, onupdate=now)
    name = Column(String(255), index=True, unique=True)
    description = Column(TEXT)
    bytes = Column(BigInteger)
    operation = Column(String(8))
    deleted = Column(Boolean, index=True, default=False)
    quota_source_label = Column(String(32), default=None)
    default = relationship("DefaultQuotaAssociation", back_populates="quota", cascade_backrefs=False)
    groups = relationship("GroupQuotaAssociation", back_populates="quota")
    users = relationship("UserQuotaAssociation", back_populates="quota")

    dict_collection_visible_keys = ["id", "name", "quota_source_label"]
    dict_element_visible_keys = [
        "id",
        "name",
        "description",
        "bytes",
        "operation",
        "display_amount",
        "default",
        "users",
        "groups",
        "quota_source_label",
    ]
    valid_operations = ("+", "-", "=")

    def __init__(self, name=None, description=None, amount=0, operation="=", quota_source_label=None):
        self.name = name
        self.description = description
        if amount is None:
            self.bytes = -1
        else:
            self.bytes = amount
        self.operation = operation
        self.quota_source_label = quota_source_label

    def get_amount(self):
        if self.bytes == -1:
            return None
        return self.bytes

    def set_amount(self, amount):
        if amount is None:
            self.bytes = -1
        else:
            self.bytes = amount

    amount = property(get_amount, set_amount)

    @property
    def display_amount(self):
        if self.bytes == -1:
            return "unlimited"
        else:
            return galaxy.util.nice_size(self.bytes)


class DefaultQuotaAssociation(Base, Dictifiable, RepresentById):
    __tablename__ = "default_quota_association"

    id = Column(Integer, primary_key=True)
    create_time = Column(DateTime, default=now)
    update_time = Column(DateTime, default=now, onupdate=now)
    type = Column(String(32))
    quota_id = Column(Integer, ForeignKey("quota.id"), index=True)
    quota = relationship("Quota", back_populates="default")

    dict_element_visible_keys = ["type"]

    class types(str, Enum):
        UNREGISTERED = "unregistered"
        REGISTERED = "registered"

    def __init__(self, type, quota):
        assert type in self.types.__members__.values(), "Invalid type"
        self.type = type
        self.quota = quota
        ensure_object_added_to_session(self, object_in_session=quota)


class DatasetPermissions(Base, RepresentById):
    __tablename__ = "dataset_permissions"

    id = Column(Integer, primary_key=True)
    create_time = Column(DateTime, default=now)
    update_time = Column(DateTime, default=now, onupdate=now)
    action = Column(TEXT)
    dataset_id = Column(Integer, ForeignKey("dataset.id"), index=True)
    role_id = Column(Integer, ForeignKey("role.id"), index=True)
    dataset = relationship("Dataset", back_populates="actions")
    role = relationship("Role", back_populates="dataset_actions")

    def __init__(self, action, dataset, role=None, role_id=None):
        self.action = action
        add_object_to_object_session(self, dataset)
        self.dataset = dataset
        if role is not None:
            self.role = role
        else:
            self.role_id = role_id


class LibraryPermissions(Base, RepresentById):
    __tablename__ = "library_permissions"

    id = Column(Integer, primary_key=True)
    create_time = Column(DateTime, default=now)
    update_time = Column(DateTime, default=now, onupdate=now)
    action = Column(TEXT)
    library_id = Column(Integer, ForeignKey("library.id"), nullable=True, index=True)
    role_id = Column(Integer, ForeignKey("role.id"), index=True)
    library = relationship("Library", back_populates="actions")
    role = relationship("Role")

    def __init__(self, action, library_item, role):
        self.action = action
        if isinstance(library_item, Library):
            self.library = library_item
            ensure_object_added_to_session(self, object_in_session=library_item)
        else:
            raise Exception(f"Invalid Library specified: {library_item.__class__.__name__}")
        self.role = role


class LibraryFolderPermissions(Base, RepresentById):
    __tablename__ = "library_folder_permissions"

    id = Column(Integer, primary_key=True)
    create_time = Column(DateTime, default=now)
    update_time = Column(DateTime, default=now, onupdate=now)
    action = Column(TEXT)
    library_folder_id = Column(Integer, ForeignKey("library_folder.id"), nullable=True, index=True)
    role_id = Column(Integer, ForeignKey("role.id"), index=True)
    folder = relationship("LibraryFolder", back_populates="actions")
    role = relationship("Role")

    def __init__(self, action, library_item, role):
        self.action = action
        if isinstance(library_item, LibraryFolder):
            self.folder = library_item
            ensure_object_added_to_session(self, object_in_session=library_item)
        else:
            raise Exception(f"Invalid LibraryFolder specified: {library_item.__class__.__name__}")
        self.role = role


class LibraryDatasetPermissions(Base, RepresentById):
    __tablename__ = "library_dataset_permissions"

    id = Column(Integer, primary_key=True)
    create_time = Column(DateTime, default=now)
    update_time = Column(DateTime, default=now, onupdate=now)
    action = Column(TEXT)
    library_dataset_id = Column(Integer, ForeignKey("library_dataset.id"), nullable=True, index=True)
    role_id = Column(Integer, ForeignKey("role.id"), index=True)
    library_dataset = relationship("LibraryDataset", back_populates="actions")
    role = relationship("Role")

    def __init__(self, action, library_item, role):
        self.action = action
        if isinstance(library_item, LibraryDataset):
            self.library_dataset = library_item
            ensure_object_added_to_session(self, object_in_session=library_item)
        else:
            raise Exception(f"Invalid LibraryDataset specified: {library_item.__class__.__name__}")
        self.role = role


class LibraryDatasetDatasetAssociationPermissions(Base, RepresentById):
    __tablename__ = "library_dataset_dataset_association_permissions"

    id = Column(Integer, primary_key=True)
    create_time = Column(DateTime, default=now)
    update_time = Column(DateTime, default=now, onupdate=now)
    action = Column(TEXT)
    library_dataset_dataset_association_id = Column(
        Integer, ForeignKey("library_dataset_dataset_association.id"), nullable=True, index=True
    )
    role_id = Column(Integer, ForeignKey("role.id"), index=True)
    library_dataset_dataset_association = relationship("LibraryDatasetDatasetAssociation", back_populates="actions")
    role = relationship("Role")

    def __init__(self, action, library_item, role):
        self.action = action
        if isinstance(library_item, LibraryDatasetDatasetAssociation):
            add_object_to_object_session(self, library_item)
            self.library_dataset_dataset_association = library_item
        else:
            raise Exception(f"Invalid LibraryDatasetDatasetAssociation specified: {library_item.__class__.__name__}")
        self.role = role


class DefaultUserPermissions(Base, RepresentById):
    __tablename__ = "default_user_permissions"

    id = Column(Integer, primary_key=True)
    user_id = Column(Integer, ForeignKey("galaxy_user.id"), index=True)
    action = Column(TEXT)
    role_id = Column(Integer, ForeignKey("role.id"), index=True)
    user = relationship("User", back_populates="default_permissions")
    role = relationship("Role")

    def __init__(self, user, action, role):
        add_object_to_object_session(self, user)
        self.user = user
        self.action = action
        self.role = role


class DefaultHistoryPermissions(Base, RepresentById):
    __tablename__ = "default_history_permissions"

    id = Column(Integer, primary_key=True)
    history_id = Column(Integer, ForeignKey("history.id"), index=True)
    action = Column(TEXT)
    role_id = Column(Integer, ForeignKey("role.id"), index=True)
    history = relationship("History", back_populates="default_permissions")
    role = relationship("Role")

    def __init__(self, history, action, role):
        add_object_to_object_session(self, history)
        self.history = history
        self.action = action
        self.role = role


class StorableObject:
    def flush(self):
        if sa_session := object_session(self):
            with transaction(sa_session):
                sa_session.commit()


class Dataset(Base, StorableObject, Serializable):
    __tablename__ = "dataset"

    id = Column(Integer, primary_key=True)
    job_id = Column(Integer, ForeignKey("job.id"), index=True, nullable=True)
    create_time = Column(DateTime, default=now)
    update_time = Column(DateTime, index=True, default=now, onupdate=now)
    state = Column(TrimmedString(64), index=True)
    deleted = Column(Boolean, index=True, default=False)
    purged = Column(Boolean, index=True, default=False)
    purgable = Column(Boolean, default=True)
    object_store_id = Column(TrimmedString(255), index=True)
    external_filename = Column(TEXT)
    _extra_files_path = Column(TEXT)
    created_from_basename = Column(TEXT)
    file_size = Column(Numeric(15, 0))
    total_size = Column(Numeric(15, 0))
    uuid = Column(UUIDType())

    actions = relationship("DatasetPermissions", back_populates="dataset")
    job = relationship(Job, primaryjoin=(lambda: Dataset.job_id == Job.id))
    active_history_associations = relationship(
        "HistoryDatasetAssociation",
        primaryjoin=(
            lambda: and_(
                Dataset.id == HistoryDatasetAssociation.dataset_id,  # type: ignore[attr-defined]
                HistoryDatasetAssociation.deleted == false(),  # type: ignore[has-type]
                HistoryDatasetAssociation.purged == false(),  # type: ignore[attr-defined]
            )
        ),
        viewonly=True,
    )
    purged_history_associations = relationship(
        "HistoryDatasetAssociation",
        primaryjoin=(
            lambda: and_(
                Dataset.id == HistoryDatasetAssociation.dataset_id,  # type: ignore[attr-defined]
                HistoryDatasetAssociation.purged == true(),  # type: ignore[attr-defined]
            )
        ),
        viewonly=True,
    )
    active_library_associations = relationship(
        "LibraryDatasetDatasetAssociation",
        primaryjoin=(
            lambda: and_(
                Dataset.id == LibraryDatasetDatasetAssociation.dataset_id,  # type: ignore[attr-defined]
                LibraryDatasetDatasetAssociation.deleted == false(),  # type: ignore[has-type]
            )
        ),
        viewonly=True,
    )
    hashes = relationship("DatasetHash", back_populates="dataset", cascade_backrefs=False)
    sources = relationship("DatasetSource", back_populates="dataset")
    history_associations = relationship("HistoryDatasetAssociation", back_populates="dataset", cascade_backrefs=False)
    library_associations = relationship(
        "LibraryDatasetDatasetAssociation",
        primaryjoin=(lambda: LibraryDatasetDatasetAssociation.table.c.dataset_id == Dataset.id),
        back_populates="dataset",
        cascade_backrefs=False,
    )

    # failed_metadata is only valid as DatasetInstance state currently
    states = DatasetState

    non_ready_states = (states.NEW, states.UPLOAD, states.QUEUED, states.RUNNING, states.SETTING_METADATA)
    ready_states = tuple(set(states.__members__.values()) - set(non_ready_states))
    valid_input_states = tuple(set(states.__members__.values()) - {states.ERROR, states.DISCARDED})
    no_data_states = (states.PAUSED, states.DEFERRED, states.DISCARDED, *non_ready_states)
    terminal_states = (
        states.OK,
        states.EMPTY,
        states.ERROR,
        states.DEFERRED,
        states.DISCARDED,
        states.FAILED_METADATA,
    )

    class conversion_messages(str, Enum):
        PENDING = "pending"
        NO_DATA = "no data"
        NO_CHROMOSOME = "no chromosome"
        NO_CONVERTER = "no converter"
        NO_TOOL = "no tool"
        DATA = "data"
        ERROR = "error"
        OK = "ok"

    permitted_actions = get_permitted_actions(filter="DATASET")
    file_path = "/tmp/"
    object_store: Optional[ObjectStore] = None  # This get initialized in mapping.py (method init) by app.py
    engine = None

    def __init__(
        self,
        id=None,
        state=None,
        external_filename=None,
        extra_files_path=None,
        file_size=None,
        purgable=True,
        uuid=None,
    ):
        self.id = id
        self.uuid = get_uuid(uuid)
        self.state = state
        self.deleted = False
        self.purged = False
        self.purgable = purgable
        self.external_filename = external_filename
        self.external_extra_files_path = None
        self._extra_files_path = extra_files_path
        self.file_size = file_size
        self.sources = []
        self.hashes = []

    @property
    def is_new(self):
        return self.state == self.states.NEW

    def in_ready_state(self):
        return self.state in self.ready_states

    @property
    def shareable(self):
        """Return True if placed into an objectstore not labeled as ``private``."""
        if self.external_filename:
            return True
        else:
            object_store = self._assert_object_store_set()
            return not object_store.is_private(self)

    def ensure_shareable(self):
        if not self.shareable:
            raise Exception(CANNOT_SHARE_PRIVATE_DATASET_MESSAGE)

    def get_file_name(self, sync_cache=True):
        if self.purged:
            log.warning(f"Attempt to get file name of purged dataset {self.id}")
            return ""
        if not self.external_filename:
            object_store = self._assert_object_store_set()
            if object_store.exists(self):
                file_name = object_store.get_filename(self, sync_cache=sync_cache)
            else:
                file_name = ""
            if not file_name and self.state not in (self.states.NEW, self.states.QUEUED):
                # Queued datasets can be assigned an object store and have a filename, but they aren't guaranteed to.
                # Anything after queued should have a file name.
                log.warning(f"Failed to determine file name for dataset {self.id}")
            return file_name
        else:
            filename = self.external_filename
        # Make filename absolute
        return os.path.abspath(filename)

    @property
    def quota_source_label(self):
        return self.quota_source_info.label

    @property
    def quota_source_info(self):
        object_store_id = self.object_store_id
        quota_source_map = self.object_store.get_quota_source_map()
        return quota_source_map.get_quota_source_info(object_store_id)

    @property
    def device_source_label(self):
        return self.device_source_info.label

    @property
    def device_source_info(self):
        object_store_id = self.object_store_id
        device_source_map = self.object_store.get_quota_source_map()
        return device_source_map.get_device_source_info(object_store_id)

    def set_file_name(self, filename):
        if not filename:
            self.external_filename = None
        else:
            self.external_filename = filename

    def _assert_object_store_set(self):
        assert self.object_store is not None, f"Object Store has not been initialized for dataset {self.id}"
        return self.object_store

    def get_extra_files_path(self):
        # Unlike get_file_name - external_extra_files_path is not backed by an
        # actual database column so if SA instantiates this object - the
        # attribute won't exist yet.
        if not getattr(self, "external_extra_files_path", None):
            if self.object_store.exists(self, dir_only=True, extra_dir=self._extra_files_rel_path):
                return self.object_store.get_filename(self, dir_only=True, extra_dir=self._extra_files_rel_path)
            return self.object_store.construct_path(
                self, dir_only=True, extra_dir=self._extra_files_rel_path, in_cache=True
            )
        else:
            return os.path.abspath(self.external_extra_files_path)

    def create_extra_files_path(self):
        if not self.extra_files_path_exists():
            self.object_store.create(self, dir_only=True, extra_dir=self._extra_files_rel_path)

    def set_extra_files_path(self, extra_files_path):
        if not extra_files_path:
            self.external_extra_files_path = None
        else:
            self.external_extra_files_path = extra_files_path

    extra_files_path = property(get_extra_files_path, set_extra_files_path)

    def extra_files_path_exists(self):
        return self.object_store.exists(self, extra_dir=self._extra_files_rel_path, dir_only=True)

    @property
    def store_by(self):
        store_by = self.object_store.get_store_by(self)
        return store_by

    def extra_files_path_name_from(self, object_store):
        if (store_by := self.store_by) is not None:
            return f"dataset_{getattr(self, store_by)}_files"
        else:
            return None

    @property
    def extra_files_path_name(self):
        return self.extra_files_path_name_from(self.object_store)

    @property
    def _extra_files_rel_path(self):
        return self._extra_files_path or self.extra_files_path_name

    def _calculate_size(self) -> int:
        if self.external_filename:
            try:
                return os.path.getsize(self.external_filename)
            except OSError:
                return 0
        assert self.object_store
        return self.object_store.size(self)

    @overload
    def get_size(self, nice_size: Literal[False], calculate_size: bool = True) -> int: ...

    @overload
    def get_size(self, nice_size: Literal[True], calculate_size: bool = True) -> str: ...

    def get_size(self, nice_size: bool = False, calculate_size: bool = True) -> Union[int, str]:
        """Returns the size of the data on disk"""
        if self.file_size:
            if nice_size:
                return galaxy.util.nice_size(self.file_size)
            else:
                return self.file_size
        elif calculate_size:
            # Hopefully we only reach this branch in sessionless mode
            if nice_size:
                return galaxy.util.nice_size(self._calculate_size())
            else:
                return self._calculate_size()
        else:
            return self.file_size or 0

    def set_size(self, no_extra_files=False):
        """Sets the size of the data on disk.

        If the caller is sure there are no extra files, pass no_extra_files as True to optimize subsequent
        calls to get_total_size or set_total_size - potentially avoiding both a database flush and check against
        the file system.
        """
        if not self.file_size:
            self.file_size = self._calculate_size()
            if no_extra_files:
                self.total_size = self.file_size

    def get_total_size(self):
        if self.total_size is not None:
            return self.total_size
        # for backwards compatibility, set if unset
        self.set_total_size()
        db_session = object_session(self)
        with transaction(db_session):
            db_session.commit()
        return self.total_size

    def set_total_size(self):
        if self.file_size is None:
            self.set_size()
        self.total_size = self.file_size or 0
        if (rel_path := self._extra_files_rel_path) is not None:
            if self.object_store.exists(self, extra_dir=rel_path, dir_only=True):
                for root, _, files in os.walk(self.extra_files_path):
                    self.total_size += sum(
                        os.path.getsize(os.path.join(root, file))
                        for file in files
                        if os.path.exists(os.path.join(root, file))
                    )
        return self.total_size

    def has_data(self):
        """Detects whether there is any data"""
        return not self.is_new and self.get_size() > 0

    def mark_deleted(self):
        self.deleted = True

    # FIXME: sqlalchemy will replace this
    def _delete(self):
        """Remove the file that corresponds to this data"""
        self.object_store.delete(self)

    @property
    def user_can_purge(self):
        return (
            self.purged is False
            and not bool(self.library_associations)
            and len(self.history_associations) == len(self.purged_history_associations)
        )

    def full_delete(self):
        """Remove the file and extra files, marks deleted and purged"""
        # os.unlink( self.file_name )
        try:
            self.object_store.delete(self)
        except galaxy.exceptions.ObjectNotFound:
            pass
        if (rel_path := self._extra_files_rel_path) is not None:
            if self.object_store.exists(self, extra_dir=rel_path, dir_only=True):
                self.object_store.delete(self, entire_dir=True, extra_dir=rel_path, dir_only=True)
        # TODO: purge metadata files
        self.deleted = True
        self.purged = True

    def get_access_roles(self, security_agent):
        roles = []
        for dp in self.actions:
            if dp.action == security_agent.permitted_actions.DATASET_ACCESS.action:
                roles.append(dp.role)
        return roles

    def get_manage_permissions_roles(self, security_agent):
        roles = []
        for dp in self.actions:
            if dp.action == security_agent.permitted_actions.DATASET_MANAGE_PERMISSIONS.action:
                roles.append(dp.role)
        return roles

    def has_manage_permissions_roles(self, security_agent):
        for dp in self.actions:
            if dp.action == security_agent.permitted_actions.DATASET_MANAGE_PERMISSIONS.action:
                return True
        return False

    def _serialize(self, id_encoder, serialization_options):
        # serialize Dataset objects only for jobs that can actually modify these models.
        assert serialization_options.serialize_dataset_objects

        def to_int(n) -> Optional[int]:
            return int(n) if n is not None else None

        rval = dict_for(
            self,
            state=self.state,
            deleted=self.deleted,
            purged=self.purged,
            external_filename=self.external_filename,
            _extra_files_path=self._extra_files_path,
            file_size=to_int(self.file_size),
            object_store_id=self.object_store_id,
            total_size=to_int(self.total_size),
            created_from_basename=self.created_from_basename,
            uuid=str(self.uuid or "") or None,
            hashes=list(map(lambda h: h.serialize(id_encoder, serialization_options), self.hashes)),
            sources=list(map(lambda s: s.serialize(id_encoder, serialization_options), self.sources)),
        )
        serialization_options.attach_identifier(id_encoder, self, rval)
        return rval


class DatasetSource(Base, Dictifiable, Serializable):
    __tablename__ = "dataset_source"

    id = Column(Integer, primary_key=True)
    dataset_id = Column(Integer, ForeignKey("dataset.id"), index=True)
    source_uri = Column(TEXT)
    extra_files_path = Column(TEXT)
    transform = Column(MutableJSONType)
    dataset = relationship("Dataset", back_populates="sources")
    hashes = relationship("DatasetSourceHash", back_populates="source")
    dict_collection_visible_keys = ["id", "source_uri", "extra_files_path", "transform"]
    dict_element_visible_keys = [
        "id",
        "source_uri",
        "extra_files_path",
        "transform",
    ]  # TODO: implement to_dict and add hashes...

    def _serialize(self, id_encoder, serialization_options):
        rval = dict_for(
            self,
            source_uri=self.source_uri,
            extra_files_path=self.extra_files_path,
            transform=self.transform,
            hashes=[h.serialize(id_encoder, serialization_options) for h in self.hashes],
        )
        serialization_options.attach_identifier(id_encoder, self, rval)
        return rval

    def copy(self) -> "DatasetSource":
        new_source = DatasetSource()
        new_source.source_uri = self.source_uri
        new_source.extra_files_path = self.extra_files_path
        new_source.transform = self.transform
        new_source.hashes = [h.copy() for h in self.hashes]
        return new_source


class DatasetSourceHash(Base, Serializable):
    __tablename__ = "dataset_source_hash"

    id = Column(Integer, primary_key=True)
    dataset_source_id = Column(Integer, ForeignKey("dataset_source.id"), index=True)
    hash_function = Column(TEXT)
    hash_value = Column(TEXT)
    source = relationship("DatasetSource", back_populates="hashes")

    def _serialize(self, id_encoder, serialization_options):
        rval = dict_for(
            self,
            hash_function=self.hash_function,
            hash_value=self.hash_value,
        )
        serialization_options.attach_identifier(id_encoder, self, rval)
        return rval

    def copy(self) -> "DatasetSourceHash":
        new_hash = DatasetSourceHash()
        new_hash.hash_function = self.hash_function
        new_hash.hash_value = self.hash_value
        return new_hash


class DatasetHash(Base, Dictifiable, Serializable):
    __tablename__ = "dataset_hash"

    id = Column(Integer, primary_key=True)
    dataset_id = Column(Integer, ForeignKey("dataset.id"), index=True)
    hash_function = Column(TEXT)
    hash_value = Column(TEXT)
    extra_files_path = Column(TEXT)
    dataset = relationship("Dataset", back_populates="hashes")
    dict_collection_visible_keys = ["id", "hash_function", "hash_value", "extra_files_path"]
    dict_element_visible_keys = ["id", "hash_function", "hash_value", "extra_files_path"]

    def _serialize(self, id_encoder, serialization_options):
        rval = dict_for(
            self,
            hash_function=self.hash_function,
            hash_value=self.hash_value,
            extra_files_path=self.extra_files_path,
        )
        serialization_options.attach_identifier(id_encoder, self, rval)
        return rval

    def copy(self) -> "DatasetHash":
        new_hash = DatasetHash()
        new_hash.hash_function = self.hash_function
        new_hash.hash_value = self.hash_value
        new_hash.extra_files_path = self.extra_files_path
        return new_hash


def datatype_for_extension(extension, datatypes_registry=None) -> "Data":
    if extension is not None:
        extension = extension.lower()
    if datatypes_registry is None:
        datatypes_registry = _get_datatypes_registry()
    if not extension or extension == "auto" or extension == "_sniff_":
        extension = "data"
    ret = datatypes_registry.get_datatype_by_extension(extension)
    if ret is None:
        log.warning(f"Datatype class not found for extension '{extension}'")
        return datatypes_registry.get_datatype_by_extension("data")
    return ret


class DatasetInstance(RepresentById, UsesCreateAndUpdateTime, _HasTable):
    """A base class for all 'dataset instances', HDAs, LDAs, etc"""

    states = Dataset.states
    _state: Optional[str]
    conversion_messages = Dataset.conversion_messages
    permitted_actions = Dataset.permitted_actions
    purged: bool
    creating_job_associations: List[Union[JobToOutputDatasetCollectionAssociation, JobToOutputDatasetAssociation]]

    validated_states = DatasetValidatedState

    def __init__(
        self,
        id=None,
        hid=None,
        name=None,
        info=None,
        blurb=None,
        peek=None,
        tool_version=None,
        extension=None,
        dbkey=None,
        metadata=None,
        history=None,
        dataset=None,
        deleted=False,
        designation=None,
        parent_id=None,
        validated_state=DatasetValidatedState.UNKNOWN,
        validated_state_message=None,
        visible=True,
        create_dataset=False,
        sa_session=None,
        extended_metadata=None,
        flush=True,
        metadata_deferred=False,
        creating_job_id=None,
    ):
        self.name = name or "Unnamed dataset"
        self.id = id
        self.info = info
        self.blurb = blurb
        self.peek = peek
        self.tool_version = tool_version
        self.extension = extension
        self.designation = designation
        # set private variable to None here, since the attribute may be needed in by MetadataCollection.__init__
        self._metadata = None
        self.metadata = metadata or dict()
        self.metadata_deferred = metadata_deferred
        self.extended_metadata = extended_metadata
        if (
            dbkey
        ):  # dbkey is stored in metadata, only set if non-zero, or else we could clobber one supplied by input 'metadata'
            self._metadata["dbkey"] = listify(dbkey)
        self.deleted = deleted
        self.visible = visible
        self.validated_state = validated_state
        self.validated_state_message = validated_state_message
        # Relationships
        if not dataset and create_dataset:
            # Had to pass the sqlalchemy session in order to create a new dataset
            dataset = Dataset(state=Dataset.states.NEW)
            dataset.job_id = creating_job_id
            if flush:
                sa_session.add(dataset)
                with transaction(sa_session):
                    sa_session.commit()
        elif dataset:
            add_object_to_object_session(self, dataset)
        self.dataset = dataset
        ensure_object_added_to_session(self, object_in_session=dataset)
        self.parent_id = parent_id

    @property
    def peek(self):
        return self._peek

    @peek.setter
    def peek(self, peek):
        self._peek = unicodify(peek, strip_null=True)

    @property
    def ext(self):
        return self.extension

    @property
    def has_deferred_data(self):
        return self.dataset.state == Dataset.states.DEFERRED

    @property
    def state(self):
        # self._state holds state that should only affect this particular dataset association, not the dataset state itself
        if self._state:
            return self._state
        return self.dataset.state

    @state.setter
    def state(self, state: Optional[DatasetState]):
        if state != self.state:
            if state in (DatasetState.FAILED_METADATA, DatasetState.SETTING_METADATA):
                self._state = state
            else:
                self.set_metadata_success_state()
                sa_session = object_session(self)
                if sa_session:
                    sa_session.add(self.dataset)
                self.dataset.state = state

    def set_metadata_success_state(self):
        self._state = None

    def get_object_store_id(self):
        return self.dataset.object_store_id

    object_store_id = property(get_object_store_id)

    def get_quota_source_label(self):
        return self.dataset.quota_source_label

    quota_source_label = property(get_quota_source_label)

    def get_file_name(self, sync_cache=True) -> str:
        if self.dataset.purged:
            return ""
        return self.dataset.get_file_name(sync_cache=sync_cache)

    def set_file_name(self, filename: str):
        return self.dataset.set_file_name(filename)

    def link_to(self, path):
        self.dataset.set_file_name(os.path.abspath(path))
        # Since we are not copying the file into Galaxy's managed
        # default file location, the dataset should never be purgable.
        self.dataset.purgable = False

    @property
    def extra_files_path(self):
        return self.dataset.extra_files_path

    def extra_files_path_exists(self):
        return self.dataset.extra_files_path_exists()

    @property
    def datatype(self) -> "Data":
        return datatype_for_extension(self.extension)

    def get_metadata(self):
        # using weakref to store parent (to prevent circ ref),
        #   does a Session.clear() cause parent to be invalidated, while still copying over this non-database attribute?
        if not hasattr(self, "_metadata_collection") or self._metadata_collection.parent != self:
            self._metadata_collection = galaxy.model.metadata.MetadataCollection(self)
        return self._metadata_collection

    @property
    def set_metadata_requires_flush(self):
        return self.metadata.requires_dataset_id

    def set_metadata(self, bunch):
        # Needs to accept a MetadataCollection, a bunch, or a dict
        self._metadata = self.metadata.make_dict_copy(bunch)

    metadata = property(get_metadata, set_metadata)

    @property
    def has_metadata_files(self):
        return len(self.metadata_file_types) > 0

    @property
    def metadata_file_types(self):
        meta_types = []
        for meta_type in self.metadata.spec.keys():
            if isinstance(self.metadata.spec[meta_type].param, galaxy.model.metadata.FileParameter):
                meta_types.append(meta_type)
        return meta_types

    def get_metadata_file_paths_and_extensions(self) -> List[Tuple[str, str]]:
        metadata = self.metadata
        metadata_files = []
        for metadata_name in self.metadata_file_types:
            file_ext = metadata.spec[metadata_name].file_ext
            metadata_file = metadata[metadata_name]
            if metadata_file:
                path = metadata_file.get_file_name()
                metadata_files.append((file_ext, path))
        return metadata_files

    # This provide backwards compatibility with using the old dbkey
    # field in the database.  That field now maps to "old_dbkey" (see mapping.py).

    def get_dbkey(self):
        dbkey = self.metadata.dbkey
        if not isinstance(dbkey, list):
            dbkey = [dbkey]
        if dbkey in [[None], []]:
            return "?"
        return dbkey[0]

    def set_dbkey(self, value):
        if "dbkey" in self.datatype.metadata_spec:
            if not isinstance(value, list):
                self.metadata.dbkey = [value]

    dbkey = property(get_dbkey, set_dbkey)

    def ok_to_edit_metadata(self):
        """
        Prevent modifying metadata when dataset is queued or running as input/output:
        return `False` if there exists an associated job with a non-terminal state.
        """

        def exists_clause(assoc_model):
            return (
                select(assoc_model.job_id)
                .join(Job)
                .where(assoc_model.dataset_id == self.id)
                .where(Job.state.not_in(Job.terminal_states))
                .exists()
            )

        stmt = select(
            or_(
                exists_clause(JobToInputDatasetAssociation),
                exists_clause(JobToOutputDatasetAssociation),
            )
        )
        return not object_session(self).scalar(stmt)

    def change_datatype(self, new_ext):
        self.clear_associated_files()
        _get_datatypes_registry().change_datatype(self, new_ext)

    def get_size(self, nice_size=False, calculate_size=True):
        """Returns the size of the data on disk"""
        if nice_size:
            return galaxy.util.nice_size(self.dataset.get_size(calculate_size=calculate_size))
        return self.dataset.get_size(calculate_size=calculate_size)

    def set_size(self, **kwds):
        """Sets and gets the size of the data on disk"""
        return self.dataset.set_size(**kwds)

    def get_total_size(self):
        return self.dataset.get_total_size()

    def set_total_size(self):
        return self.dataset.set_total_size()

    def has_data(self):
        """Detects whether there is any data"""
        return self.dataset.has_data()

    def get_created_from_basename(self):
        return self.dataset.created_from_basename

    def set_created_from_basename(self, created_from_basename):
        if self.dataset.created_from_basename is not None:
            raise Exception("Underlying dataset already has a created_from_basename set.")
        self.dataset.created_from_basename = created_from_basename

    created_from_basename = property(get_created_from_basename, set_created_from_basename)

    @property
    def sources(self):
        return self.dataset.sources

    @property
    def hashes(self):
        return self.dataset.hashes

    def get_mime(self):
        """Returns the mime type of the data"""
        try:
            return _get_datatypes_registry().get_mimetype_by_extension(self.extension.lower())
        except AttributeError:
            # extension is None
            return "data"

    def set_peek(self, **kwd):
        return self.datatype.set_peek(self, **kwd)

    def init_meta(self, copy_from=None):
        return self.datatype.init_meta(self, copy_from=copy_from)

    def set_meta(self, **kwd):
        self.clear_associated_files(metadata_safe=True)
        return self.datatype.set_meta(self, **kwd)

    def missing_meta(self, **kwd):
        return self.datatype.missing_meta(self, **kwd)

    def as_display_type(self, type, **kwd):
        return self.datatype.as_display_type(self, type, **kwd)

    def display_peek(self):
        return self.datatype.display_peek(self)

    def display_name(self):
        return self.datatype.display_name(self)

    def display_info(self):
        return self.datatype.display_info(self)

    def get_converted_files_by_type(self, file_type):
        for assoc in self.implicitly_converted_datasets:
            if not assoc.deleted and assoc.type == file_type:
                if assoc.dataset:
                    return assoc.dataset
                return assoc.dataset_ldda
        return None

    def get_converted_dataset_deps(self, trans, target_ext):
        """
        Returns dict of { "dependency" => HDA }
        """
        # List of string of dependencies
        try:
            depends_list = trans.app.datatypes_registry.converter_deps[self.extension][target_ext]
        except KeyError:
            depends_list = []
        return {dep: self.get_converted_dataset(trans, dep) for dep in depends_list}

    def get_converted_dataset(self, trans, target_ext, target_context=None, history=None):
        """
        Return converted dataset(s) if they exist, along with a dict of dependencies.
        If not converted yet, do so and return None (the first time). If unconvertible, raise exception.
        """
        # See if we can convert the dataset
        if target_ext not in self.get_converter_types():
            raise NoConverterException(f"Conversion from '{self.extension}' to '{target_ext}' not possible")
        # See if converted dataset already exists, either in metadata in conversions.
        converted_dataset = self.get_metadata_dataset(target_ext)
        if converted_dataset:
            return converted_dataset
        converted_dataset = self.get_converted_files_by_type(target_ext)
        if converted_dataset:
            return converted_dataset
        deps = {}
        # List of string of dependencies
        try:
            depends_list = trans.app.datatypes_registry.converter_deps[self.extension][target_ext]
        except KeyError:
            depends_list = []
        # Conversion is possible but hasn't been done yet, run converter.
        # Check if we have dependencies
        try:
            for dependency in depends_list:
                dep_dataset = self.get_converted_dataset(trans, dependency)
                if dep_dataset is None:
                    # None means converter is running first time
                    return None
                elif dep_dataset.state == Job.states.ERROR:
                    raise ConverterDependencyException(f"A dependency ({dependency}) was in an error state.")
                elif dep_dataset.state != Job.states.OK:
                    # Pending
                    return None
                deps[dependency] = dep_dataset
        except NoConverterException:
            raise NoConverterException(f"A dependency ({dependency}) is missing a converter.")
        except KeyError:
            pass  # No deps
        new_dataset = next(
            iter(
                self.datatype.convert_dataset(
                    trans,
                    self,
                    target_ext,
                    return_output=True,
                    visible=False,
                    deps=deps,
                    target_context=target_context,
                    history=history,
                ).values()
            )
        )
        return self.attach_implicitly_converted_dataset(trans.sa_session, new_dataset, target_ext)

    def attach_implicitly_converted_dataset(self, session, new_dataset, target_ext: str):
        new_dataset.name = self.name
        self.copy_attributes(new_dataset)
        assoc = ImplicitlyConvertedDatasetAssociation(
            parent=self, file_type=target_ext, dataset=new_dataset, metadata_safe=False
        )
        session.add(new_dataset)
        session.add(assoc)
        with transaction(session):
            session.commit()
        return new_dataset

    def copy_attributes(self, new_dataset):
        """
        Copies attributes to a new datasets, used for implicit conversions
        """

    def get_metadata_dataset(self, dataset_ext):
        """
        Returns an HDA that points to a metadata file which contains a
        converted data with the requested extension.
        """
        for name, value in self.metadata.items():
            # HACK: MetadataFile objects do not have a type/ext, so need to use metadata name
            # to determine type.
            if dataset_ext == "bai" and name == "bam_index" and isinstance(value, MetadataFile):
                # HACK: MetadataFile objects cannot be used by tools, so return
                # a fake HDA that points to metadata file.
                fake_dataset = Dataset(state=Dataset.states.OK, external_filename=value.get_file_name())
                fake_hda = HistoryDatasetAssociation(dataset=fake_dataset)
                return fake_hda

    def clear_associated_files(self, metadata_safe=False, purge=False):
        raise Exception("Unimplemented")

    def get_converter_types(self):
        return self.datatype.get_converter_types(self, _get_datatypes_registry())

    def can_convert_to(self, format):
        return format in self.get_converter_types()

    def find_conversion_destination(
        self, accepted_formats: List[str], **kwd
    ) -> Tuple[bool, Optional[str], Optional["DatasetInstance"]]:
        """Returns ( target_ext, existing converted dataset )"""
        return self.datatype.find_conversion_destination(self, accepted_formats, _get_datatypes_registry(), **kwd)

    def add_validation_error(self, validation_error):
        self.validation_errors.append(validation_error)

    def extend_validation_errors(self, validation_errors):
        self.validation_errors.extend(validation_errors)

    def mark_deleted(self):
        self.deleted = True

    def mark_undeleted(self):
        self.deleted = False

    def mark_unhidden(self):
        self.visible = True

    def undeletable(self):
        if self.purged:
            return False
        return True

    @property
    def is_ok(self):
        return self.state == self.states.OK

    @property
    def is_pending(self):
        """
        Return true if the dataset is neither ready nor in error
        """
        return self.state in (
            self.states.NEW,
            self.states.UPLOAD,
            self.states.QUEUED,
            self.states.RUNNING,
            self.states.SETTING_METADATA,
        )

    @property
    def source_library_dataset(self):
        def get_source(dataset):
            if isinstance(dataset, LibraryDatasetDatasetAssociation):
                if dataset.library_dataset:
                    return (dataset, dataset.library_dataset)
            if dataset.copied_from_library_dataset_dataset_association:
                source = get_source(dataset.copied_from_library_dataset_dataset_association)
                if source:
                    return source
            if dataset.copied_from_history_dataset_association:
                source = get_source(dataset.copied_from_history_dataset_association)
                if source:
                    return source
            return (None, None)

        return get_source(self)

    @property
    def source_dataset_chain(self):
        def _source_dataset_chain(dataset, lst):
            try:
                cp_from_ldda = dataset.copied_from_library_dataset_dataset_association
                if cp_from_ldda:
                    lst.append((cp_from_ldda, "(Data Library)"))
                    return _source_dataset_chain(cp_from_ldda, lst)
            except Exception as e:
                log.warning(e)
            try:
                cp_from_hda = dataset.copied_from_history_dataset_association
                if cp_from_hda:
                    lst.append((cp_from_hda, cp_from_hda.history.name))
                    return _source_dataset_chain(cp_from_hda, lst)
            except Exception as e:
                log.warning(e)
            return lst

        return _source_dataset_chain(self, [])

    @property
    def creating_job(self) -> Optional[Job]:
        # TODO this should work with `return self.dataset.job` (revise failing unit tests)
        creating_job_associations = None
        if self.creating_job_associations:
            creating_job_associations = self.creating_job_associations
        else:
            inherit_chain = self.source_dataset_chain
            if inherit_chain:
                creating_job_associations = inherit_chain[-1][0].creating_job_associations
        if creating_job_associations:
            return creating_job_associations[0].job
        return None

    def get_display_applications(self, trans):
        return self.datatype.get_display_applications_by_dataset(self, trans)

    def get_datasources(self, trans):
        """
        Returns datasources for dataset; if datasources are not available
        due to indexing, indexing is started. Return value is a dictionary
        with entries of type
        (<datasource_type> : {<datasource_name>, <indexing_message>}).
        """
        data_sources_dict = {}
        msg = None
        for source_type, source_list in self.datatype.data_sources.items():
            data_source = None
            if source_type == "data_standalone":
                # Nothing to do.
                msg = None
                data_source = source_list
            else:
                # Convert.
                if isinstance(source_list, str):
                    source_list = [source_list]

                # Loop through sources until viable one is found.
                for source in source_list:
                    msg = self.convert_dataset(trans, source)
                    # No message or PENDING means that source is viable. No
                    # message indicates conversion was done and is successful.
                    if not msg or msg == self.conversion_messages.PENDING:
                        data_source = source
                        break

            # Store msg.
            data_sources_dict[source_type] = {"name": data_source, "message": msg}

        return data_sources_dict

    def convert_dataset(self, trans, target_type):
        """
        Converts a dataset to the target_type and returns a message indicating
        status of the conversion. None is returned to indicate that dataset
        was converted successfully.
        """

        # Get converted dataset; this will start the conversion if necessary.
        try:
            converted_dataset = self.get_converted_dataset(trans, target_type)
        except NoConverterException:
            return self.conversion_messages.NO_CONVERTER
        except ConverterDependencyException as dep_error:
            return {"kind": self.conversion_messages.ERROR, "message": dep_error.value}

        # Check dataset state and return any messages.
        msg = None
        if converted_dataset and converted_dataset.state == Dataset.states.ERROR:
            stmt = select(JobToOutputDatasetAssociation.job_id).filter_by(dataset_id=converted_dataset.id).limit(1)
            job_id = trans.sa_session.scalars(stmt).first()
            job = trans.sa_session.get(Job, job_id)
            msg = {"kind": self.conversion_messages.ERROR, "message": job.stderr}
        elif not converted_dataset or converted_dataset.state != Dataset.states.OK:
            msg = self.conversion_messages.PENDING

        return msg

    def _serialize(self, id_encoder, serialization_options):
        metadata = _prepare_metadata_for_serialization(id_encoder, serialization_options, self.metadata)
        rval = dict_for(
            self,
            create_time=self.create_time.__str__(),
            update_time=self.update_time.__str__(),
            name=unicodify(self.name),
            info=unicodify(self.info),
            blurb=self.blurb,
            peek=self.peek,
            extension=self.extension,
            metadata=metadata,
            designation=self.designation,
            deleted=self.deleted,
            visible=self.visible,
            dataset_uuid=(lambda uuid: str(uuid) if uuid else None)(self.dataset.uuid),
            validated_state=self.validated_state,
            validated_state_message=self.validated_state_message,
        )

        serialization_options.attach_identifier(id_encoder, self, rval)
        return rval

    def _handle_serialize_files(self, id_encoder, serialization_options, rval):
        if serialization_options.serialize_dataset_objects:
            rval["dataset"] = self.dataset.serialize(id_encoder, serialization_options)
        else:
            serialization_options.serialize_files(self, rval)
            file_metadata = {}
            dataset = self.dataset
            hashes = dataset.hashes
            if hashes:
                file_metadata["hashes"] = [h.serialize(id_encoder, serialization_options) for h in hashes]
            if dataset.created_from_basename is not None:
                file_metadata["created_from_basename"] = dataset.created_from_basename
            sources = dataset.sources
            if sources:
                file_metadata["sources"] = [s.serialize(id_encoder, serialization_options) for s in sources]

            rval["file_metadata"] = file_metadata


class HistoryDatasetAssociation(DatasetInstance, HasTags, Dictifiable, UsesAnnotations, HasName, Serializable):
    """
    Resource class that creates a relation between a dataset and a user history.
    """

    def __init__(
        self,
        hid=None,
        history=None,
        copied_from_history_dataset_association=None,
        copied_from_library_dataset_dataset_association=None,
        sa_session=None,
        **kwd,
    ):
        """
        Create a a new HDA and associate it with the given history.
        """
        # FIXME: sa_session is must be passed to DataSetInstance if the create_dataset
        # parameter is True so that the new object can be flushed.  Is there a better way?
        DatasetInstance.__init__(self, sa_session=sa_session, **kwd)
        self.hid = hid
        # Relationships
        self.history = history
        self.copied_from_history_dataset_association = copied_from_history_dataset_association
        self.copied_from_library_dataset_dataset_association = copied_from_library_dataset_dataset_association

    def __strict_check_before_flush__(self):
        if self.extension != "len":
            # TODO: Custom builds (with .len extension) do not get a history or a HID.
            # These should get some other type of permanent storage, perhaps UserDatasetAssociation ?
            # Everything else needs to have a hid and a history
            if not self.history and not getattr(self, "history_id", None):
                raise Exception(f"HistoryDatasetAssociation {self} without history detected, this is not valid")
            elif not self.hid:
                raise Exception(f"HistoryDatasetAssociation {self} without hid, this is not valid")
            elif self.dataset.file_size is None and self.dataset.state not in self.dataset.no_data_states:
                raise Exception(
                    f"HistoryDatasetAssociation {self} in state {self.dataset.state} with null file size, this is not valid"
                )

    @property
    def user(self):
        if self.history:
            return self.history.user

    def __create_version__(self, session):
        state = inspect(self)
        changes = {}

        for attr in state.mapper.columns:
            # We only create a new version if columns of the HDA table have changed, and ignore relationships.
            hist = state.get_history(attr.key, True)

            if not hist.has_changes():
                continue

            # hist.deleted holds old value(s)
            changes[attr.key] = hist.deleted
        if self.update_time and self.state == self.states.OK and not self.deleted:
            # We only record changes to HDAs that exist in the database and have a update_time
            new_values = {}
            new_values["name"] = changes.get("name", self.name)
            new_values["dbkey"] = changes.get("dbkey", self.dbkey)
            new_values["extension"] = changes.get("extension", self.extension)
            new_values["extended_metadata_id"] = changes.get("extended_metadata_id", self.extended_metadata_id)
            for k, v in new_values.items():
                if isinstance(v, list):
                    new_values[k] = v[0]
            new_values["update_time"] = self.update_time
            new_values["version"] = self.version or 1
            new_values["metadata"] = self._metadata
            past_hda = HistoryDatasetAssociationHistory(history_dataset_association_id=self.id, **new_values)
            self.version = self.version + 1 if self.version else 1
            session.add(past_hda)

    def copy_from(self, other_hda, new_dataset=None, include_tags=True, include_metadata=False):
        # This deletes the old dataset, so make sure to only call this on new things
        # in the history (e.g. during job finishing).
        old_dataset = self.dataset
        if include_metadata:
            self._metadata = other_hda._metadata
        self.metadata_deferred = other_hda.metadata_deferred
        self.info = other_hda.info
        self.blurb = other_hda.blurb
        self.peek = other_hda.peek
        self.extension = other_hda.extension
        self.designation = other_hda.designation
        self.deleted = other_hda.deleted
        self.visible = other_hda.visible
        self.validated_state = other_hda.validated_state
        self.validated_state_message = other_hda.validated_state_message
        if include_tags and self.history:
            self.copy_tags_from(self.user, other_hda)
        self.dataset = new_dataset or other_hda.dataset
        if old_dataset:
            old_dataset.full_delete()

    def copy(self, parent_id=None, copy_tags=None, flush=True, copy_hid=True, new_name=None):
        """
        Create a copy of this HDA.
        """
        hid = None
        if copy_hid:
            hid = self.hid
        hda = HistoryDatasetAssociation(
            hid=hid,
            name=new_name or self.name,
            info=self.info,
            blurb=self.blurb,
            peek=self.peek,
            tool_version=self.tool_version,
            extension=self.extension,
            dbkey=self.dbkey,
            dataset=self.dataset,
            visible=self.visible,
            deleted=self.deleted,
            parent_id=parent_id,
            copied_from_history_dataset_association=self,
            flush=False,
        )
        # update init non-keywords as well
        hda.purged = self.purged

        hda.copy_tags_to(copy_tags)
        object_session(self).add(hda)
        hda.metadata = self.metadata
        if flush:
            session = object_session(self)
            with transaction(session):
                session.commit()
        return hda

    def copy_tags_to(self, copy_tags=None):
        if copy_tags is not None:
            if isinstance(copy_tags, dict):
                copy_tags = copy_tags.values()
            for tag in copy_tags:
                copied_tag = tag.copy(cls=HistoryDatasetAssociationTagAssociation)
                self.tags.append(copied_tag)

    def copy_attributes(self, new_dataset):
        new_dataset.hid = self.hid

    def to_library_dataset_dataset_association(
        self,
        trans,
        target_folder,
        replace_dataset=None,
        parent_id=None,
        roles=None,
        ldda_message="",
        element_identifier=None,
    ):
        """
        Copy this HDA to a library optionally replacing an existing LDDA.
        """
        if not self.dataset.shareable:
            raise Exception("Attempting to share a non-shareable dataset.")

        if replace_dataset:
            # The replace_dataset param ( when not None ) refers to a LibraryDataset that
            #   is being replaced with a new version.
            library_dataset = replace_dataset
        else:
            # If replace_dataset is None, the Library level permissions will be taken from the folder and
            #   applied to the new LibraryDataset, and the current user's DefaultUserPermissions will be applied
            #   to the associated Dataset.
            library_dataset = LibraryDataset(folder=target_folder, name=self.name, info=self.info)
        user = trans.user or self.history.user
        ldda = LibraryDatasetDatasetAssociation(
            name=element_identifier or self.name,
            info=self.info,
            blurb=self.blurb,
            peek=self.peek,
            tool_version=self.tool_version,
            extension=self.extension,
            dbkey=self.dbkey,
            dataset=self.dataset,
            library_dataset=library_dataset,
            visible=self.visible,
            deleted=self.deleted,
            parent_id=parent_id,
            copied_from_history_dataset_association=self,
            user=user,
        )
        library_dataset.library_dataset_dataset_association = ldda
        object_session(self).add(library_dataset)
        # If roles were selected on the upload form, restrict access to the Dataset to those roles
        roles = roles or []
        for role in roles:
            dp = trans.model.DatasetPermissions(
                trans.app.security_agent.permitted_actions.DATASET_ACCESS.action, ldda.dataset, role
            )
            trans.sa_session.add(dp)
        # Must set metadata after ldda flushed, as MetadataFiles require ldda.id
        if self.set_metadata_requires_flush:
            session = object_session(self)
            with transaction(session):
                session.commit()
        ldda.metadata = self.metadata
        # TODO: copy #tags from history
        if ldda_message:
            ldda.message = ldda_message
        if not replace_dataset:
            target_folder.add_library_dataset(library_dataset, genome_build=ldda.dbkey)
            object_session(self).add(target_folder)
        object_session(self).add(library_dataset)

        session = object_session(self)
        with transaction(session):
            session.commit()

        return ldda

    def clear_associated_files(self, metadata_safe=False, purge=False):
        """ """
        # metadata_safe = True means to only clear when assoc.metadata_safe == False
        for assoc in self.implicitly_converted_datasets:
            if not assoc.deleted and (not metadata_safe or not assoc.metadata_safe):
                assoc.clear(purge=purge)
        for assoc in self.implicitly_converted_parent_datasets:
            assoc.clear(purge=purge, delete_dataset=False)

    def get_access_roles(self, security_agent):
        """
        Return The access roles associated with this HDA's dataset.
        """
        return self.dataset.get_access_roles(security_agent)

    def purge_usage_from_quota(self, user, quota_source_info):
        """Remove this HDA's quota_amount from user's quota."""
        if user and quota_source_info.use:
            user.adjust_total_disk_usage(-self.quota_amount(user), quota_source_info.label)

    def quota_amount(self, user):
        """
        Return the disk space used for this HDA relevant to user quotas.

        If the user has multiple instances of this dataset, it will not affect their
        disk usage statistic.
        """
        rval = 0
        # Anon users are handled just by their single history size.
        if not user:
            return rval
        # Gets an HDA disk usage, if the user does not already
        #   have an association of the same dataset
        if not self.dataset.library_associations and not self.purged and not self.dataset.purged:
            for hda in self.dataset.history_associations:
                if hda.id == self.id:
                    continue
                if not hda.purged and hda.history and hda.user and hda.user == user:
                    break
            else:
                rval += self.get_total_size()
        return rval

    def _serialize(self, id_encoder, serialization_options):
        rval = super()._serialize(id_encoder, serialization_options)
        rval["state"] = self.state
        rval["hid"] = self.hid
        rval["annotation"] = unicodify(getattr(self, "annotation", ""))
        rval["tags"] = self.make_tag_string_list()
        rval["tool_version"] = self.tool_version
        if self.history:
            rval["history_encoded_id"] = serialization_options.get_identifier(id_encoder, self.history)

        # Handle copied_from_history_dataset_association information...
        copied_from_history_dataset_association_chain = []
        src_hda = self
        while src_hda.copied_from_history_dataset_association:
            src_hda = src_hda.copied_from_history_dataset_association
            copied_from_history_dataset_association_chain.append(
                serialization_options.get_identifier(id_encoder, src_hda)
            )
        rval["copied_from_history_dataset_association_id_chain"] = copied_from_history_dataset_association_chain
        self._handle_serialize_files(id_encoder, serialization_options, rval)
        return rval

    def to_dict(self, view="collection", expose_dataset_path=False):
        """
        Return attributes of this HDA that are exposed using the API.
        """
        # Since this class is a proxy to rather complex attributes we want to
        # display in other objects, we can't use the simpler method used by
        # other model classes.
        original_rval = super().to_dict(view=view)
        hda = self
        rval = dict(
            id=hda.id,
            hda_ldda="hda",
            uuid=(lambda uuid: str(uuid) if uuid else None)(hda.dataset.uuid),
            hid=hda.hid,
            file_ext=hda.ext,
            peek=unicodify(hda.display_peek()) if hda.peek and hda.peek != "no peek" else None,
            model_class=self.__class__.__name__,
            name=hda.name,
            deleted=hda.deleted,
            purged=hda.purged,
            visible=hda.visible,
            state=hda.state,
            history_content_type=hda.history_content_type,
            file_size=int(hda.get_size()),
            create_time=hda.create_time.isoformat(),
            update_time=hda.update_time.isoformat(),
            data_type=f"{hda.datatype.__class__.__module__}.{hda.datatype.__class__.__name__}",
            genome_build=hda.dbkey,
            validated_state=hda.validated_state,
            validated_state_message=hda.validated_state_message,
            misc_info=hda.info.strip() if isinstance(hda.info, str) else hda.info,
            misc_blurb=hda.blurb,
        )

        rval.update(original_rval)

        if hda.copied_from_library_dataset_dataset_association is not None:
            rval["copied_from_ldda_id"] = hda.copied_from_library_dataset_dataset_association.id

        if hda.history is not None:
            rval["history_id"] = hda.history.id

        if hda.extended_metadata is not None:
            rval["extended_metadata"] = hda.extended_metadata.data

        for name in hda.metadata.spec.keys():
            val = hda.metadata.get(name)
            if isinstance(val, MetadataFile):
                # only when explicitly set: fetching filepaths can be expensive
                if not expose_dataset_path:
                    continue
                val = val.get_file_name()
            # If no value for metadata, look in datatype for metadata.
            elif not hda.metadata.element_is_set(name) and hasattr(hda.datatype, name):
                val = getattr(hda.datatype, name)
            rval[f"metadata_{name}"] = val
        return rval

    def unpause_dependent_jobs(self, jobs=None):
        if self.state == self.states.PAUSED:
            self.state = self.states.NEW
            self.info = None
        jobs_to_unpause = jobs or set()
        for jtida in self.dependent_jobs:
            if jtida.job not in jobs_to_unpause:
                jobs_to_unpause.add(jtida.job)
                for jtoda in jtida.job.output_datasets:
                    jobs_to_unpause.update(jtoda.dataset.unpause_dependent_jobs(jobs=jobs_to_unpause))
        return jobs_to_unpause

    @property
    def history_content_type(self):
        return "dataset"

    # TODO: down into DatasetInstance
    content_type = "dataset"

    @hybrid.hybrid_property
    def type_id(self):
        return "-".join((self.content_type, str(self.id)))

    @type_id.expression  # type: ignore[no-redef]
    def type_id(cls):
        return (type_coerce(cls.content_type, Unicode) + "-" + type_coerce(cls.id, Unicode)).label("type_id")


class HistoryDatasetAssociationHistory(Base, Serializable):
    __tablename__ = "history_dataset_association_history"

    id = Column(Integer, primary_key=True)
    history_dataset_association_id = Column(Integer, ForeignKey("history_dataset_association.id"), index=True)
    update_time = Column(DateTime, default=now)
    version = Column(Integer)
    name = Column(TrimmedString(255))
    extension = Column(TrimmedString(64))
    _metadata = Column("metadata", MetadataType)
    extended_metadata_id = Column(Integer, ForeignKey("extended_metadata.id"), index=True)

    def __init__(
        self,
        history_dataset_association_id,
        name,
        dbkey,
        update_time,
        version,
        extension,
        extended_metadata_id,
        metadata,
    ):
        self.history_dataset_association_id = history_dataset_association_id
        self.name = name
        self.dbkey = dbkey
        self.update_time = update_time
        self.version = version
        self.extension = extension
        self.extended_metadata_id = extended_metadata_id
        self._metadata = metadata


# hda read access permission given by a user to a specific site (gen. for external display applications)
class HistoryDatasetAssociationDisplayAtAuthorization(Base, RepresentById):
    __tablename__ = "history_dataset_association_display_at_authorization"

    id = Column(Integer, primary_key=True)
    create_time = Column(DateTime, default=now)
    update_time = Column(DateTime, index=True, default=now, onupdate=now)
    history_dataset_association_id = Column(Integer, ForeignKey("history_dataset_association.id"), index=True)
    user_id = Column(Integer, ForeignKey("galaxy_user.id"), index=True)
    site = Column(TrimmedString(255))
    history_dataset_association = relationship("HistoryDatasetAssociation")
    user = relationship("User")

    def __init__(self, hda=None, user=None, site=None):
        self.history_dataset_association = hda
        self.user = user
        self.site = site


class HistoryDatasetAssociationSubset(Base, RepresentById):
    __tablename__ = "history_dataset_association_subset"

    id = Column(Integer, primary_key=True)
    history_dataset_association_id = Column(Integer, ForeignKey("history_dataset_association.id"), index=True)
    history_dataset_association_subset_id = Column(Integer, ForeignKey("history_dataset_association.id"), index=True)
    location = Column(Unicode(255), index=True)

    hda = relationship(
        "HistoryDatasetAssociation",
        primaryjoin=(
            lambda: HistoryDatasetAssociationSubset.history_dataset_association_id == HistoryDatasetAssociation.id
        ),
    )
    subset = relationship(
        "HistoryDatasetAssociation",
        primaryjoin=(
            lambda: HistoryDatasetAssociationSubset.history_dataset_association_subset_id
            == HistoryDatasetAssociation.id
        ),
    )

    def __init__(self, hda, subset, location):
        self.hda = hda
        self.subset = subset
        self.location = location


class Library(Base, Dictifiable, HasName, Serializable):
    __tablename__ = "library"

    id = Column(Integer, primary_key=True)
    root_folder_id = Column(Integer, ForeignKey("library_folder.id"), index=True)
    create_time = Column(DateTime, default=now)
    update_time = Column(DateTime, default=now, onupdate=now)
    name = Column(String(255), index=True)
    deleted = Column(Boolean, index=True, default=False)
    purged = Column(Boolean, index=True, default=False)
    description = Column(TEXT)
    synopsis = Column(TEXT)
    root_folder = relationship("LibraryFolder", back_populates="library_root")
    actions = relationship("LibraryPermissions", back_populates="library", cascade_backrefs=False)

    permitted_actions = get_permitted_actions(filter="LIBRARY")
    dict_collection_visible_keys = ["id", "name"]
    dict_element_visible_keys = ["id", "deleted", "name", "description", "synopsis", "root_folder_id", "create_time"]

    def __init__(self, name=None, description=None, synopsis=None, root_folder=None):
        self.name = name or "Unnamed library"
        self.description = description
        self.synopsis = synopsis
        self.root_folder = root_folder

    def _serialize(self, id_encoder, serialization_options):
        rval = dict_for(
            self,
            name=self.name,
            description=self.description,
            synopsis=self.synopsis,
        )
        if self.root_folder:
            rval["root_folder"] = self.root_folder.serialize(id_encoder, serialization_options)

        serialization_options.attach_identifier(id_encoder, self, rval)
        return rval

    def to_dict(self, view="collection", value_mapper=None):
        """
        We prepend an F to folders.
        """
        rval = super().to_dict(view=view, value_mapper=value_mapper)
        return rval

    def get_active_folders(self, folder, folders=None):
        # TODO: should we make sure the library is not deleted?
        def sort_by_attr(seq, attr):
            """
            Sort the sequence of objects by object's attribute
            Arguments:
            seq  - the list or any sequence (including immutable one) of objects to sort.
            attr - the name of attribute to sort by
            """
            # Use the "Schwartzian transform"
            # Create the auxiliary list of tuples where every i-th tuple has form
            # (seq[i].attr, i, seq[i]) and sort it. The second item of tuple is needed not
            # only to provide stable sorting, but mainly to eliminate comparison of objects
            # (which can be expensive or prohibited) in case of equal attribute values.
            intermed = [(getattr(v, attr), i, v) for i, v in enumerate(seq)]
            intermed.sort()
            return [_[-1] for _ in intermed]

        if folders is None:
            active_folders = [folder]
        for active_folder in folder.active_folders:
            active_folders.extend(self.get_active_folders(active_folder, folders))
        return sort_by_attr(active_folders, "id")

    def get_access_roles(self, security_agent):
        roles = []
        for lp in self.actions:
            if lp.action == security_agent.permitted_actions.LIBRARY_ACCESS.action:
                roles.append(lp.role)
        return roles


class LibraryFolder(Base, Dictifiable, HasName, Serializable):
    __tablename__ = "library_folder"
    __table_args__ = (Index("ix_library_folder_name", "name", mysql_length=200),)

    id = Column(Integer, primary_key=True)
    parent_id = Column(Integer, ForeignKey("library_folder.id"), nullable=True, index=True)
    create_time = Column(DateTime, default=now)
    update_time = Column(DateTime, default=now, onupdate=now)
    name = Column(TEXT)
    description = Column(TEXT)
    order_id = Column(Integer)  # not currently being used, but for possible future use
    item_count = Column(Integer)
    deleted = Column(Boolean, index=True, default=False)
    purged = Column(Boolean, index=True, default=False)
    genome_build = Column(TrimmedString(40))

    folders = relationship(
        "LibraryFolder",
        primaryjoin=(lambda: LibraryFolder.id == LibraryFolder.parent_id),
        order_by=asc(name),
        back_populates="parent",
    )
    parent = relationship("LibraryFolder", back_populates="folders", remote_side=[id])

    active_folders = relationship(
        "LibraryFolder",
        primaryjoin=("and_(LibraryFolder.parent_id == LibraryFolder.id, not_(LibraryFolder.deleted))"),
        order_by=asc(name),
        # """sqlalchemy.exc.ArgumentError: Error creating eager relationship 'active_folders'
        # on parent class '<class 'galaxy.model.LibraryFolder'>' to child class '<class 'galaxy.model.LibraryFolder'>':
        # Cant use eager loading on a self referential relationship."""
        # TODO: This is no longer the case. Fix this: https://docs.sqlalchemy.org/en/14/orm/self_referential.html#configuring-self-referential-eager-loading
        viewonly=True,
    )

    datasets = relationship(
        "LibraryDataset",
        primaryjoin=(
            lambda: LibraryDataset.folder_id == LibraryFolder.id
            and LibraryDataset.library_dataset_dataset_association_id.isnot(None)
        ),
        order_by=(lambda: asc(LibraryDataset._name)),
        viewonly=True,
    )

    active_datasets = relationship(
        "LibraryDataset",
        primaryjoin=(
            "and_(LibraryDataset.folder_id == LibraryFolder.id, not_(LibraryDataset.deleted), LibraryDataset.library_dataset_dataset_association_id.isnot(None))"
        ),
        order_by=(lambda: asc(LibraryDataset._name)),
        viewonly=True,
    )

    library_root = relationship("Library", back_populates="root_folder")
    actions = relationship("LibraryFolderPermissions", back_populates="folder", cascade_backrefs=False)

    dict_element_visible_keys = [
        "id",
        "parent_id",
        "name",
        "description",
        "item_count",
        "genome_build",
        "update_time",
        "deleted",
    ]

    def __init__(self, name=None, description=None, item_count=0, order_id=None, genome_build=None):
        self.name = name or "Unnamed folder"
        self.description = description
        self.item_count = item_count
        self.order_id = order_id
        self.genome_build = genome_build

    def add_library_dataset(self, library_dataset, genome_build=None):
        library_dataset.folder_id = self.id
        library_dataset.order_id = self.item_count
        self.item_count += 1
        if genome_build not in [None, "?"]:
            self.genome_build = genome_build

    def add_folder(self, folder):
        folder.parent_id = self.id
        folder.order_id = self.item_count
        self.item_count += 1

    @property
    def activatable_library_datasets(self):
        # This needs to be a list
        return [
            ld
            for ld in self.datasets
            if ld.library_dataset_dataset_association and not ld.library_dataset_dataset_association.dataset.deleted
        ]

    def _serialize(self, id_encoder, serialization_options):
        rval = dict_for(
            self,
            id=self.id,  # FIXME: serialize only in sessionless export mode
            name=self.name,
            description=self.description,
            genome_build=self.genome_build,
            item_count=self.item_count,
            order_id=self.order_id,
            # update_time=self.update_time,
            deleted=self.deleted,
        )
        folders = []
        for folder in self.folders:
            folders.append(folder.serialize(id_encoder, serialization_options))
        rval["folders"] = folders
        datasets = []
        for dataset in self.datasets:
            datasets.append(dataset.serialize(id_encoder, serialization_options))
        rval["datasets"] = datasets
        serialization_options.attach_identifier(id_encoder, self, rval)
        return rval

    def to_dict(self, view="collection", value_mapper=None):
        rval = super().to_dict(view=view, value_mapper=value_mapper)
        rval["library_path"] = self.library_path
        rval["parent_library_id"] = self.parent_library.id
        return rval

    @property
    def library_path(self):
        l_path = []
        f = self
        while f.parent:
            l_path.insert(0, f.name)
            f = f.parent
        return l_path

    @property
    def parent_library(self):
        f = self
        while f.parent:
            f = f.parent
        return f.library_root[0]


class LibraryDataset(Base, Serializable):
    __tablename__ = "library_dataset"

    id = Column(Integer, primary_key=True)
    # current version of dataset, if null, there is not a current version selected
    library_dataset_dataset_association_id = Column(
        Integer,
        ForeignKey(
            "library_dataset_dataset_association.id", use_alter=True, name="library_dataset_dataset_association_id_fk"
        ),
        nullable=True,
        index=True,
    )
    folder_id = Column(Integer, ForeignKey("library_folder.id"), index=True)
    # not currently being used, but for possible future use
    order_id = Column(Integer)
    create_time = Column(DateTime, default=now)
    update_time = Column(DateTime, default=now, onupdate=now)
    # when not None/null this will supercede display in library (but not when imported into user's history?)
    _name = Column("name", TrimmedString(255), index=True)
    # when not None/null this will supercede display in library (but not when imported into user's history?)
    _info = Column("info", TrimmedString(255))
    deleted = Column(Boolean, index=True, default=False)
    purged = Column(Boolean, index=True, default=False)
    folder = relationship("LibraryFolder")
    library_dataset_dataset_association = relationship(
        "LibraryDatasetDatasetAssociation", foreign_keys=library_dataset_dataset_association_id, post_update=True
    )
    expired_datasets = relationship(
        "LibraryDatasetDatasetAssociation",
        foreign_keys=[id, library_dataset_dataset_association_id],
        primaryjoin=(
            "and_(LibraryDataset.id == LibraryDatasetDatasetAssociation.library_dataset_id, \
             not_(LibraryDataset.library_dataset_dataset_association_id == LibraryDatasetDatasetAssociation.id))"
        ),
        viewonly=True,
        uselist=True,
    )
    actions = relationship("LibraryDatasetPermissions", back_populates="library_dataset", cascade_backrefs=False)

    # This class acts as a proxy to the currently selected LDDA
    upload_options = [
        ("upload_file", "Upload files"),
        ("upload_directory", "Upload directory of files"),
        ("upload_paths", "Upload files from filesystem paths"),
        ("import_from_history", "Import datasets from your current history"),
    ]

    def get_info(self):
        if self.library_dataset_dataset_association:
            return self.library_dataset_dataset_association.info
        elif self._info:
            return self._info
        else:
            return "no info"

    def set_info(self, info):
        self._info = info

    info = property(get_info, set_info)

    def get_name(self):
        if self.library_dataset_dataset_association:
            return self.library_dataset_dataset_association.name
        elif self._name:
            return self._name
        else:
            return "Unnamed dataset"

    def set_name(self, name):
        self._name = name

    name = property(get_name, set_name)

    def display_name(self):
        self.library_dataset_dataset_association.display_name()

    def _serialize(self, id_encoder, serialization_options):
        rval = dict_for(
            self,
            name=self.name,
            info=self.info,
            order_id=self.order_id,
            ldda=self.library_dataset_dataset_association.serialize(id_encoder, serialization_options, for_link=True),
        )
        serialization_options.attach_identifier(id_encoder, self, rval)
        return rval

    def to_dict(self, view="collection"):
        # Since this class is a proxy to rather complex attributes we want to
        # display in other objects, we can't use the simpler method used by
        # other model classes.
        ldda = self.library_dataset_dataset_association
        rval = dict(
            id=self.id,
            ldda_id=ldda.id,
            parent_library_id=self.folder.parent_library.id,
            folder_id=self.folder_id,
            model_class=self.__class__.__name__,
            state=ldda.state,
            name=ldda.name,
            file_name=ldda.get_file_name(),
            created_from_basename=ldda.created_from_basename,
            uploaded_by=ldda.user and ldda.user.email,
            message=ldda.message,
            date_uploaded=ldda.create_time.isoformat(),
            update_time=ldda.update_time.isoformat(),
            file_size=int(ldda.get_size()),
            file_ext=ldda.ext,
            data_type=f"{ldda.datatype.__class__.__module__}.{ldda.datatype.__class__.__name__}",
            genome_build=ldda.dbkey,
            misc_info=ldda.info,
            misc_blurb=ldda.blurb,
            peek=(lambda ldda: ldda.display_peek() if ldda.peek and ldda.peek != "no peek" else None)(ldda),
        )
        if ldda.dataset.uuid is None:
            rval["uuid"] = None
        else:
            rval["uuid"] = str(ldda.dataset.uuid)
        for name in ldda.metadata.spec.keys():
            val = ldda.metadata.get(name)
            if isinstance(val, MetadataFile):
                val = val.get_file_name()
            elif isinstance(val, list):
                val = ", ".join(str(v) for v in val)
            rval[f"metadata_{name}"] = val
        return rval


class LibraryDatasetDatasetAssociation(DatasetInstance, HasName, Serializable):
    def __init__(
        self,
        copied_from_history_dataset_association=None,
        copied_from_library_dataset_dataset_association=None,
        library_dataset=None,
        user=None,
        sa_session=None,
        **kwd,
    ):
        # FIXME: sa_session is must be passed to DataSetInstance if the create_dataset
        # parameter in kwd is True so that the new object can be flushed.  Is there a better way?
        DatasetInstance.__init__(self, sa_session=sa_session, **kwd)
        if copied_from_history_dataset_association:
            self.copied_from_history_dataset_association_id = copied_from_history_dataset_association.id
        if copied_from_library_dataset_dataset_association:
            self.copied_from_library_dataset_dataset_association_id = copied_from_library_dataset_dataset_association.id
        self.library_dataset = library_dataset
        self.user = user

    def to_history_dataset_association(self, target_history, parent_id=None, add_to_history=False, visible=None):
        sa_session = object_session(self)
        hda = HistoryDatasetAssociation(
            name=self.name,
            info=self.info,
            blurb=self.blurb,
            peek=self.peek,
            tool_version=self.tool_version,
            extension=self.extension,
            dbkey=self.dbkey,
            dataset=self.dataset,
            visible=visible if visible is not None else self.visible,
            deleted=self.deleted,
            parent_id=parent_id,
            copied_from_library_dataset_dataset_association=self,
            history=target_history,
        )

        tag_manager = galaxy.model.tags.GalaxyTagHandler(sa_session)
        src_ldda_tags = tag_manager.get_tags_str(self.tags)
        tag_manager.apply_item_tags(user=self.user, item=hda, tags_str=src_ldda_tags)
        sa_session.add(hda)
        with transaction(sa_session):
            sa_session.commit()
        hda.metadata = self.metadata  # need to set after flushed, as MetadataFiles require dataset.id
        if add_to_history and target_history:
            target_history.add_dataset(hda)
        with transaction(sa_session):
            sa_session.commit()
        return hda

    def copy(self, parent_id=None, target_folder=None, flush=True):
        sa_session = object_session(self)
        ldda = LibraryDatasetDatasetAssociation(
            name=self.name,
            info=self.info,
            blurb=self.blurb,
            peek=self.peek,
            tool_version=self.tool_version,
            extension=self.extension,
            dbkey=self.dbkey,
            dataset=self.dataset,
            visible=self.visible,
            deleted=self.deleted,
            parent_id=parent_id,
            copied_from_library_dataset_dataset_association=self,
            folder=target_folder,
        )

        tag_manager = galaxy.model.tags.GalaxyTagHandler(sa_session)
        src_ldda_tags = tag_manager.get_tags_str(self.tags)
        tag_manager.apply_item_tags(user=self.user, item=ldda, tags_str=src_ldda_tags)

        sa_session.add(ldda)
        with transaction(sa_session):
            sa_session.commit()
        # Need to set after flushed, as MetadataFiles require dataset.id
        ldda.metadata = self.metadata
        with transaction(sa_session):
            sa_session.commit()
        return ldda

    def clear_associated_files(self, metadata_safe=False, purge=False):
        return

    def get_access_roles(self, security_agent):
        return self.dataset.get_access_roles(security_agent)

    def get_manage_permissions_roles(self, security_agent):
        return self.dataset.get_manage_permissions_roles(security_agent)

    def has_manage_permissions_roles(self, security_agent):
        return self.dataset.has_manage_permissions_roles(security_agent)

    def _serialize(self, id_encoder, serialization_options):
        rval = super()._serialize(id_encoder, serialization_options)
        self._handle_serialize_files(id_encoder, serialization_options, rval)
        return rval

    def to_dict(self, view="collection"):
        # Since this class is a proxy to rather complex attributes we want to
        # display in other objects, we can't use the simpler method used by
        # other model classes.
        ldda = self
        try:
            file_size = int(ldda.get_size())
        except OSError:
            file_size = 0

        # TODO: render tags here
        rval = dict(
            id=ldda.id,
            hda_ldda="ldda",
            model_class=self.__class__.__name__,
            name=ldda.name,
            deleted=ldda.deleted,
            visible=ldda.visible,
            state=ldda.state,
            library_dataset_id=ldda.library_dataset_id,
            file_size=file_size,
            file_name=ldda.get_file_name(),
            update_time=ldda.update_time.isoformat(),
            file_ext=ldda.ext,
            data_type=f"{ldda.datatype.__class__.__module__}.{ldda.datatype.__class__.__name__}",
            genome_build=ldda.dbkey,
            misc_info=ldda.info,
            misc_blurb=ldda.blurb,
            created_from_basename=ldda.created_from_basename,
        )
        if ldda.dataset.uuid is None:
            rval["uuid"] = None
        else:
            rval["uuid"] = str(ldda.dataset.uuid)
        rval["parent_library_id"] = ldda.library_dataset.folder.parent_library.id
        if ldda.extended_metadata is not None:
            rval["extended_metadata"] = ldda.extended_metadata.data
        for name in ldda.metadata.spec.keys():
            val = ldda.metadata.get(name)
            if isinstance(val, MetadataFile):
                val = val.get_file_name()
            # If no value for metadata, look in datatype for metadata.
            elif val is None and hasattr(ldda.datatype, name):
                val = getattr(ldda.datatype, name)
            rval[f"metadata_{name}"] = val
        return rval

    def update_parent_folder_update_times(self):
        # sets the update_time for all continaing folders up the tree
        ldda = self

        sql = text(
            """
                WITH RECURSIVE parent_folders_of(folder_id) AS
                    (SELECT folder_id
                    FROM library_dataset
                    WHERE id = :library_dataset_id
                    UNION ALL
                    SELECT library_folder.parent_id
                    FROM library_folder, parent_folders_of
                    WHERE library_folder.id = parent_folders_of.folder_id )
                UPDATE library_folder
                SET update_time =
                    (SELECT update_time
                    FROM library_dataset_dataset_association
                    WHERE id = :ldda_id)
                WHERE exists (SELECT 1 FROM parent_folders_of
                    WHERE library_folder.id = parent_folders_of.folder_id)
            """
        )

        with object_session(self).bind.connect() as conn, conn.begin():
            ret = conn.execute(sql, {"library_dataset_id": ldda.library_dataset_id, "ldda_id": ldda.id})

        if ret.rowcount < 1:
            log.warning(f"Attempt to updated parent folder times failed: {ret.rowcount} records updated.")


class ExtendedMetadata(Base, RepresentById):
    __tablename__ = "extended_metadata"

    id = Column(Integer, primary_key=True)
    data = Column(MutableJSONType)
    children = relationship("ExtendedMetadataIndex", back_populates="extended_metadata")

    def __init__(self, data):
        self.data = data


class ExtendedMetadataIndex(Base, RepresentById):
    __tablename__ = "extended_metadata_index"

    id = Column(Integer, primary_key=True)
    extended_metadata_id = Column(
        Integer, ForeignKey("extended_metadata.id", onupdate="CASCADE", ondelete="CASCADE"), index=True
    )
    path = Column(String(255))
    value = Column(TEXT)
    extended_metadata = relationship("ExtendedMetadata", back_populates="children")

    def __init__(self, extended_metadata, path, value):
        self.extended_metadata = extended_metadata
        self.path = path
        self.value = value


class LibraryInfoAssociation(Base, RepresentById):
    __tablename__ = "library_info_association"

    id = Column(Integer, primary_key=True)
    library_id = Column(Integer, ForeignKey("library.id"), index=True)
    form_definition_id = Column(Integer, ForeignKey("form_definition.id"), index=True)
    form_values_id = Column(Integer, ForeignKey("form_values.id"), index=True)
    inheritable = Column(Boolean, index=True, default=False)
    deleted = Column(Boolean, index=True, default=False)

    library = relationship(
        "Library",
        primaryjoin=(
            lambda: and_(LibraryInfoAssociation.library_id == Library.id, not_(LibraryInfoAssociation.deleted))
        ),
    )
    template = relationship(
        "FormDefinition", primaryjoin=lambda: LibraryInfoAssociation.form_definition_id == FormDefinition.id
    )
    info = relationship(
        "FormValues", primaryjoin=lambda: LibraryInfoAssociation.form_values_id == FormValues.id  # type: ignore[has-type]
    )

    def __init__(self, library, form_definition, info, inheritable=False):
        self.library = library
        self.template = form_definition
        self.info = info
        self.inheritable = inheritable


class LibraryFolderInfoAssociation(Base, RepresentById):
    __tablename__ = "library_folder_info_association"

    id = Column(Integer, primary_key=True)
    library_folder_id = Column(Integer, ForeignKey("library_folder.id"), nullable=True, index=True)
    form_definition_id = Column(Integer, ForeignKey("form_definition.id"), index=True)
    form_values_id = Column(Integer, ForeignKey("form_values.id"), index=True)
    inheritable = Column(Boolean, index=True, default=False)
    deleted = Column(Boolean, index=True, default=False)

    folder = relationship(
        "LibraryFolder",
        primaryjoin=(
            lambda: (LibraryFolderInfoAssociation.library_folder_id == LibraryFolder.id)
            & (not_(LibraryFolderInfoAssociation.deleted))
        ),
    )
    template = relationship(
        "FormDefinition", primaryjoin=(lambda: LibraryFolderInfoAssociation.form_definition_id == FormDefinition.id)
    )
    info = relationship(
        "FormValues", primaryjoin=(lambda: LibraryFolderInfoAssociation.form_values_id == FormValues.id)  # type: ignore[has-type]
    )

    def __init__(self, folder, form_definition, info, inheritable=False):
        self.folder = folder
        self.template = form_definition
        self.info = info
        self.inheritable = inheritable


class LibraryDatasetDatasetInfoAssociation(Base, RepresentById):
    __tablename__ = "library_dataset_dataset_info_association"

    id = Column(Integer, primary_key=True)
    library_dataset_dataset_association_id = Column(
        Integer, ForeignKey("library_dataset_dataset_association.id"), nullable=True, index=True
    )
    form_definition_id = Column(Integer, ForeignKey("form_definition.id"), index=True)
    form_values_id = Column(Integer, ForeignKey("form_values.id"), index=True)
    deleted = Column(Boolean, index=True, default=False)

    library_dataset_dataset_association = relationship(
        "LibraryDatasetDatasetAssociation",
        primaryjoin=(
            lambda: (
                LibraryDatasetDatasetInfoAssociation.library_dataset_dataset_association_id
                == LibraryDatasetDatasetAssociation.id
            )
            & (not_(LibraryDatasetDatasetInfoAssociation.deleted))
        ),
    )
    template = relationship(
        "FormDefinition",
        primaryjoin=(lambda: LibraryDatasetDatasetInfoAssociation.form_definition_id == FormDefinition.id),
    )
    info = relationship(
        "FormValues", primaryjoin=(lambda: LibraryDatasetDatasetInfoAssociation.form_values_id == FormValues.id)  # type: ignore[has-type]
    )

    def __init__(self, library_dataset_dataset_association, form_definition, info):
        # TODO: need to figure out if this should be inheritable to the associated LibraryDataset
        self.library_dataset_dataset_association = library_dataset_dataset_association
        self.template = form_definition
        self.info = info

    @property
    def inheritable(self):
        return True  # always allow inheriting, used for replacement


class ImplicitlyConvertedDatasetAssociation(Base, Serializable):
    __tablename__ = "implicitly_converted_dataset_association"

    id = Column(Integer, primary_key=True)
    create_time = Column(DateTime, default=now)
    update_time = Column(DateTime, default=now, onupdate=now)
    hda_id = Column(Integer, ForeignKey("history_dataset_association.id"), index=True, nullable=True)
    ldda_id = Column(Integer, ForeignKey("library_dataset_dataset_association.id"), index=True, nullable=True)
    hda_parent_id = Column(Integer, ForeignKey("history_dataset_association.id"), index=True)
    ldda_parent_id = Column(Integer, ForeignKey("library_dataset_dataset_association.id"), index=True)
    deleted = Column(Boolean, index=True, default=False)
    metadata_safe = Column(Boolean, index=True, default=True)
    type = Column(TrimmedString(255))

    parent_hda = relationship(
        "HistoryDatasetAssociation",
        primaryjoin=(lambda: ImplicitlyConvertedDatasetAssociation.hda_parent_id == HistoryDatasetAssociation.id),
        back_populates="implicitly_converted_datasets",
    )
    dataset_ldda = relationship(
        "LibraryDatasetDatasetAssociation",
        primaryjoin=(lambda: ImplicitlyConvertedDatasetAssociation.ldda_id == LibraryDatasetDatasetAssociation.id),
        back_populates="implicitly_converted_parent_datasets",
    )
    dataset = relationship(
        "HistoryDatasetAssociation",
        primaryjoin=(lambda: ImplicitlyConvertedDatasetAssociation.hda_id == HistoryDatasetAssociation.id),
        back_populates="implicitly_converted_parent_datasets",
    )
    parent_ldda = relationship(
        "LibraryDatasetDatasetAssociation",
        primaryjoin=(
            lambda: ImplicitlyConvertedDatasetAssociation.ldda_parent_id == LibraryDatasetDatasetAssociation.table.c.id
        ),
        back_populates="implicitly_converted_datasets",
    )

    def __init__(
        self,
        id=None,
        parent=None,
        dataset=None,
        file_type=None,
        deleted=False,
        purged=False,
        metadata_safe=True,
        for_import=False,
    ):
        self.id = id
        add_object_to_object_session(self, dataset)
        if isinstance(dataset, HistoryDatasetAssociation):
            self.dataset = dataset
        elif isinstance(dataset, LibraryDatasetDatasetAssociation):
            self.dataset_ldda = dataset
        elif not for_import:
            raise AttributeError(f"Unknown dataset type provided for dataset: {type(dataset)}")
            # else if for import - these connections might not have been included in the store,
            # recover the data we can?
        if isinstance(parent, HistoryDatasetAssociation):
            self.parent_hda = parent
        elif isinstance(parent, LibraryDatasetDatasetAssociation):
            self.parent_ldda = parent
        elif not for_import:
            raise AttributeError(f"Unknown dataset type provided for parent: {type(parent)}")
            # else if for import - these connections might not have been included in the store,
            # recover the data we can?
        self.type = file_type
        self.deleted = deleted
        self.purged = purged
        self.metadata_safe = metadata_safe

    def clear(self, purge=False, delete_dataset=True):
        self.deleted = True
        if self.dataset:
            if delete_dataset:
                self.dataset.deleted = True
            if purge:
                self.dataset.purged = True
        if purge and self.dataset.deleted:  # do something with purging
            self.purged = True
            try:
                os.unlink(self.get_file_name())
            except Exception as e:
                log.error(f"Failed to purge associated file ({self.get_file_name()}) from disk: {unicodify(e)}")

    def _serialize(self, id_encoder, serialization_options):
        rval = dict_for(
            self,
            file_type=self.type,
        )
        if self.parent_hda:
            rval["parent_hda"] = serialization_options.get_identifier(id_encoder, self.parent_hda)
        if self.dataset:
            rval["hda"] = serialization_options.get_identifier(id_encoder, self.dataset)
        serialization_options.attach_identifier(id_encoder, self, rval)
        return rval


DEFAULT_COLLECTION_NAME = "Unnamed Collection"


class InnerCollectionFilter(NamedTuple):
    column: str
    operator_function: Callable
    expected_value: Union[str, int, float, bool]

    def produce_filter(self, table):
        return self.operator_function(getattr(table, self.column), self.expected_value)


class DatasetCollection(Base, Dictifiable, UsesAnnotations, Serializable):
    __tablename__ = "dataset_collection"

    id = Column(Integer, primary_key=True)
    collection_type = Column(Unicode(255), nullable=False)
    populated_state = Column(TrimmedString(64), default="ok", nullable=False)
    populated_state_message = Column(TEXT)
    element_count = Column(Integer, nullable=True)
    create_time = Column(DateTime, default=now)
    update_time = Column(DateTime, default=now, onupdate=now)

    elements = relationship(
        "DatasetCollectionElement",
        primaryjoin=(lambda: DatasetCollection.id == DatasetCollectionElement.dataset_collection_id),  # type: ignore[has-type]
        back_populates="collection",
        order_by=lambda: DatasetCollectionElement.element_index,  # type: ignore[has-type]
    )

    dict_collection_visible_keys = ["id", "collection_type"]
    dict_element_visible_keys = ["id", "collection_type"]

    populated_states = DatasetCollectionPopulatedState

    def __init__(self, id=None, collection_type=None, populated=True, element_count=None):
        self.id = id
        self.collection_type = collection_type
        if not populated:
            self.populated_state = DatasetCollection.populated_states.NEW
        self.element_count = element_count

    def _build_nested_collection_attributes_stmt(
        self,
        collection_attributes: Optional[Iterable[str]] = None,
        element_attributes: Optional[Iterable[str]] = None,
        hda_attributes: Optional[Iterable[str]] = None,
        dataset_attributes: Optional[Iterable[str]] = None,
        dataset_permission_attributes: Optional[Iterable[str]] = None,
        return_entities: Optional[
            Iterable[
                Union[
                    Type[HistoryDatasetAssociation],
                    Type[Dataset],
                    Type[DatasetPermissions],
                    Type["DatasetCollection"],
                    Type["DatasetCollectionElement"],
                ]
            ]
        ] = None,
        inner_filter: Optional[InnerCollectionFilter] = None,
    ):
        collection_attributes = collection_attributes or ()
        element_attributes = element_attributes or ()
        hda_attributes = hda_attributes or ()
        dataset_attributes = dataset_attributes or ()
        dataset_permission_attributes = dataset_permission_attributes or ()
        return_entities = return_entities or ()
        dataset_collection = self
        dc = alias(DatasetCollection)
        dce = alias(DatasetCollectionElement)
        depth_collection_type = dataset_collection.collection_type
        order_by_columns = [dce.c.element_index]
        nesting_level = 0

        def attribute_columns(column_collection, attributes, nesting_level=None):
            label_fragment = f"_{nesting_level}" if nesting_level is not None else ""
            return [getattr(column_collection, a).label(f"{a}{label_fragment}") for a in attributes]

        q = (
            select(
                *attribute_columns(dce.c, element_attributes, nesting_level),
                *attribute_columns(dc.c, collection_attributes, nesting_level),
            )
            .select_from(dce, dc)
            .join(dce, dce.c.dataset_collection_id == dc.c.id)
            .filter(dc.c.id == dataset_collection.id)
        )

        while ":" in depth_collection_type:
            nesting_level += 1
            inner_dc = alias(DatasetCollection)
            inner_dce = alias(DatasetCollectionElement)
            order_by_columns.append(inner_dce.c.element_index)
            q = q.join(
                inner_dc, and_(inner_dc.c.id == dce.c.child_collection_id, dce.c.dataset_collection_id == dc.c.id)
            ).outerjoin(inner_dce, inner_dce.c.dataset_collection_id == inner_dc.c.id)
            q = q.add_columns(
                *attribute_columns(inner_dce.c, element_attributes, nesting_level),
                *attribute_columns(inner_dc.c, collection_attributes, nesting_level),
            )
            dce = inner_dce
            dc = inner_dc
            depth_collection_type = depth_collection_type.split(":", 1)[1]
        if inner_filter:
            q = q.filter(inner_filter.produce_filter(dc.c))

        if (
            hda_attributes
            or dataset_attributes
            or dataset_permission_attributes
            or return_entities
            and not return_entities == (DatasetCollectionElement,)
        ):
            q = q.join(HistoryDatasetAssociation).join(Dataset)
        if dataset_permission_attributes:
            q = q.join(DatasetPermissions)
        q = (
            q.add_columns(*attribute_columns(HistoryDatasetAssociation, hda_attributes))
            .add_columns(*attribute_columns(Dataset, dataset_attributes))
            .add_columns(*attribute_columns(DatasetPermissions, dataset_permission_attributes))
        )
        for entity in return_entities:
            q = q.add_columns(entity)
            if entity == DatasetCollectionElement:
                q = q.filter(entity.id == dce.c.id)

        q = q.order_by(*order_by_columns)
        return q

    @property
    def dataset_states_and_extensions_summary(self):
        if not hasattr(self, "_dataset_states_and_extensions_summary"):
            stmt = self._build_nested_collection_attributes_stmt(
                hda_attributes=("extension",), dataset_attributes=("state",)
            )
            # With DISTINCT, all columns that appear in the ORDER BY clause must appear in the SELECT clause.
            stmt = stmt.add_columns(*stmt._order_by_clauses)
            stmt = stmt.distinct()

            tuples = object_session(self).execute(stmt)

            extensions = set()
            states = set()
            for extension, state, *_ in tuples:  # we discard the added columns from the order-by clause
                states.add(state)
                extensions.add(extension)

            self._dataset_states_and_extensions_summary = (states, extensions)

        return self._dataset_states_and_extensions_summary

    @property
    def has_deferred_data(self):
        if not hasattr(self, "_has_deferred_data"):
            has_deferred_data = False
            if object_session(self):
                # TODO: Optimize by just querying without returning the states...
                stmt = self._build_nested_collection_attributes_stmt(dataset_attributes=("state",))
                tuples = object_session(self).execute(stmt)
                for (state,) in tuples:
                    if state == Dataset.states.DEFERRED:
                        has_deferred_data = True
                        break
            else:
                # This will be in a remote tool evaluation context, so can't query database
                for dataset_element in self.dataset_elements_and_identifiers():
                    if dataset_element.hda.state == Dataset.states.DEFERRED:
                        has_deferred_data = True
                        break
            self._has_deferred_data = has_deferred_data

        return self._has_deferred_data

    @property
    def populated_optimized(self):
        if not hasattr(self, "_populated_optimized"):
            _populated_optimized = True
            if ":" not in self.collection_type:
                _populated_optimized = self.populated_state == DatasetCollection.populated_states.OK
            else:
                stmt = self._build_nested_collection_attributes_stmt(
                    collection_attributes=("populated_state",),
                    inner_filter=InnerCollectionFilter(
                        "populated_state", operator.__ne__, DatasetCollection.populated_states.OK
                    ),
                )
                stmt = stmt.subquery()
                stmt = select(~exists(stmt))
                session = object_session(self)
                _populated_optimized = session.scalar(stmt)

            self._populated_optimized = _populated_optimized

        return self._populated_optimized

    @property
    def populated(self):
        top_level_populated = self.populated_state == DatasetCollection.populated_states.OK
        if top_level_populated and self.has_subcollections:
            return all(e.child_collection and e.child_collection.populated for e in self.elements)
        return top_level_populated

    @property
    def dataset_action_tuples(self):
        if not hasattr(self, "_dataset_action_tuples"):
            stmt = self._build_nested_collection_attributes_stmt(dataset_permission_attributes=("action", "role_id"))
            tuples = object_session(self).execute(stmt)
            self._dataset_action_tuples = [(action, role_id) for action, role_id in tuples if action is not None]
        return self._dataset_action_tuples

    @property
    def element_identifiers_extensions_paths_and_metadata_files(
        self,
    ) -> List[List[Any]]:
        results = []
        if object_session(self):
            stmt = self._build_nested_collection_attributes_stmt(
                element_attributes=("element_identifier",),
                hda_attributes=("extension",),
                return_entities=(HistoryDatasetAssociation, Dataset),
            )
            tuples = object_session(self).execute(stmt)
            # element_identifiers, extension, path
            for row in tuples:
                result = [row[:-3], row.extension, row.Dataset.get_file_name()]
                hda = row.HistoryDatasetAssociation
                result.append(hda.get_metadata_file_paths_and_extensions())
                results.append(result)
        else:
            # This will be in a remote tool evaluation context, so can't query database
            for dataset_element in self.dataset_elements_and_identifiers():
                # Let's pretend name is element identifier
                results.append(
                    [
                        dataset_element._identifiers,
                        dataset_element.hda.extension,
                        dataset_element.hda.get_file_name(),
                        dataset_element.hda.get_metadata_file_paths_and_extensions(),
                    ]
                )
        return results

    @property
    def waiting_for_elements(self):
        top_level_waiting = self.populated_state == DatasetCollection.populated_states.NEW
        if not top_level_waiting and self.has_subcollections:
            return any(e.child_collection.waiting_for_elements for e in self.elements)
        return top_level_waiting

    def mark_as_populated(self):
        self.populated_state = DatasetCollection.populated_states.OK

    def handle_population_failed(self, message):
        self.populated_state = DatasetCollection.populated_states.FAILED
        self.populated_state_message = message

    def finalize(self, collection_type_description):
        # All jobs have written out their elements - everything should be populated
        # but might not be - check that second case! (TODO)
        self.mark_as_populated()
        if self.has_subcollections and collection_type_description.has_subcollections():
            for element in self.elements:
                element.child_collection.finalize(collection_type_description.child_collection_type_description())

    @property
    def dataset_instances(self):
        db_session = object_session(self)
        if db_session and self.id:
            stmt = self._build_nested_collection_attributes_stmt(return_entities=(HistoryDatasetAssociation,))
            tuples = db_session.execute(stmt).all()
            return [tuple[0] for tuple in tuples]
        else:
            # Sessionless context
            instances = []
            for element in self.elements:
                if element.is_collection:
                    instances.extend(element.child_collection.dataset_instances)
                else:
                    instance = element.dataset_instance
                    instances.append(instance)
            return instances

    @property
    def dataset_elements(self):
        db_session = object_session(self)
        if db_session and self.id:
            stmt = self._build_nested_collection_attributes_stmt(return_entities=(DatasetCollectionElement,))
            tuples = db_session.execute(stmt).all()
            return [tuple[0] for tuple in tuples]
        elements = []
        for element in self.elements:
            if element.is_collection:
                elements.extend(element.child_collection.dataset_elements)
            else:
                elements.append(element)
        return elements

    def dataset_elements_and_identifiers(self, identifiers=None):
        # Used only in remote tool evaluation context
        elements = []
        if identifiers is None:
            identifiers = []
        for element in self.elements:
            _identifiers = identifiers[:]
            _identifiers.append(element.element_identifier)
            if element.is_collection:
                elements.extend(element.child_collection.dataset_elements_and_identifiers(_identifiers))
            else:
                element._identifiers = _identifiers
                elements.append(element)
        return elements

    @property
    def first_dataset_element(self):
        for element in self.elements:
            if element.is_collection:
                first_element = element.child_collection.first_dataset_element
                if first_element:
                    return first_element
            else:
                return element
        return None

    @property
    def state(self):
        # TODO: DatasetCollection state handling...
        return "ok"

    def validate(self):
        if self.collection_type is None:
            raise Exception("Each dataset collection must define a collection type.")

    def __getitem__(self, key):
        if isinstance(key, int):
            try:
                return self.elements[key]
            except IndexError:
                pass
        else:
            # This might be a peformance issue for large collection, but we don't use this a lot
            for element in self.elements:
                if element.element_identifier == key:
                    return element
        get_by_attribute = "element_index" if isinstance(key, int) else "element_identifier"
        error_message = f"Dataset collection has no {get_by_attribute} with key {key}."
        raise KeyError(error_message)

    def copy(
        self,
        destination=None,
        element_destination=None,
        dataset_instance_attributes=None,
        flush=True,
        minimize_copies=False,
    ):
        new_collection = DatasetCollection(collection_type=self.collection_type, element_count=self.element_count)
        for element in self.elements:
            element.copy_to_collection(
                new_collection,
                destination=destination,
                element_destination=element_destination,
                dataset_instance_attributes=dataset_instance_attributes,
                flush=flush,
                minimize_copies=minimize_copies,
            )
        object_session(self).add(new_collection)
        if flush:
            session = object_session(self)
            with transaction(session):
                session.commit()
        return new_collection

    def replace_failed_elements(self, replacements):
        stmt = self._build_nested_collection_attributes_stmt(
            return_entities=[DatasetCollectionElement], hda_attributes=["id"]
        )
        tuples = object_session(self).execute(stmt).all()
        hda_id_to_element = dict(tuples)
        for failed, replacement in replacements.items():
            element = hda_id_to_element.get(failed.id)
            if element:
                element.hda = replacement

    def set_from_dict(self, new_data):
        # Nothing currently editable in this class.
        return {}

    @property
    def has_subcollections(self):
        return ":" in self.collection_type

    def _serialize(self, id_encoder, serialization_options):
        rval = dict_for(
            self,
            type=self.collection_type,
            populated_state=self.populated_state,
            populated_state_message=self.populated_state_message,
            elements=list(map(lambda e: e.serialize(id_encoder, serialization_options), self.elements)),
        )
        serialization_options.attach_identifier(id_encoder, self, rval)
        return rval


class DatasetCollectionInstance(HasName, UsesCreateAndUpdateTime):
    @property
    def state(self):
        return self.collection.state

    @property
    def populated(self):
        return self.collection.populated

    @property
    def dataset_instances(self):
        return self.collection.dataset_instances

    def display_name(self):
        return self.get_display_name()

    def _base_to_dict(self, view):
        return dict(
            id=self.id,
            name=self.name,
            collection_id=self.collection_id,
            collection_type=self.collection.collection_type,
            populated=self.populated,
            populated_state=self.collection.populated_state,
            populated_state_message=self.collection.populated_state_message,
            element_count=self.collection.element_count,
            elements_datatypes=list(self.dataset_dbkeys_and_extensions_summary[1]),
            type="collection",  # contents type (distinguished from file or folder (in case of library))
        )

    def set_from_dict(self, new_data):
        """
        Set object attributes to the values in dictionary new_data limiting
        to only those keys in dict_element_visible_keys.

        Returns a dictionary of the keys, values that have been changed.
        """
        # precondition: keys are proper, values are parsed and validated
        changed = self.collection.set_from_dict(new_data)

        # unknown keys are ignored here
        for key in (k for k in new_data.keys() if k in self.editable_keys):
            new_val = new_data[key]
            old_val = self.__getattribute__(key)
            if new_val == old_val:
                continue

            self.__setattr__(key, new_val)
            changed[key] = new_val

        return changed

    @property
    def has_deferred_data(self):
        return self.collection.has_deferred_data


class HistoryDatasetCollectionAssociation(
    Base,
    DatasetCollectionInstance,
    HasTags,
    Dictifiable,
    UsesAnnotations,
    Serializable,
):
    """Associates a DatasetCollection with a History."""

    __tablename__ = "history_dataset_collection_association"

    id = Column(Integer, primary_key=True)
    collection_id = Column(Integer, ForeignKey("dataset_collection.id"), index=True)
    history_id = Column(Integer, ForeignKey("history.id"), index=True)
    name = Column(TrimmedString(255))
    hid = Column(Integer)
    visible = Column(Boolean)
    deleted = Column(Boolean, default=False)
    copied_from_history_dataset_collection_association_id = Column(
        Integer, ForeignKey("history_dataset_collection_association.id"), nullable=True
    )
    implicit_output_name = Column(Unicode(255), nullable=True)
    job_id = Column(ForeignKey("job.id"), index=True, nullable=True)
    implicit_collection_jobs_id = Column(ForeignKey("implicit_collection_jobs.id"), index=True, nullable=True)
    create_time = Column(DateTime, default=now)
    update_time = Column(DateTime, default=now, onupdate=now, index=True)

    collection = relationship("DatasetCollection")
    history = relationship("History", back_populates="dataset_collections")

    copied_from_history_dataset_collection_association = relationship(
        "HistoryDatasetCollectionAssociation",
        primaryjoin=copied_from_history_dataset_collection_association_id == id,
        remote_side=[id],
        uselist=False,
        back_populates="copied_to_history_dataset_collection_association",
    )
    copied_to_history_dataset_collection_association = relationship(
        "HistoryDatasetCollectionAssociation",
        back_populates="copied_from_history_dataset_collection_association",
    )
    implicit_input_collections = relationship(
        "ImplicitlyCreatedDatasetCollectionInput",
        primaryjoin=(
            lambda: HistoryDatasetCollectionAssociation.id
            == ImplicitlyCreatedDatasetCollectionInput.dataset_collection_id
        ),
    )
    implicit_collection_jobs = relationship("ImplicitCollectionJobs", uselist=False)
    job = relationship(
        "Job",
        back_populates="history_dataset_collection_associations",
        uselist=False,
    )
    tags = relationship(
        "HistoryDatasetCollectionTagAssociation",
        order_by=lambda: HistoryDatasetCollectionTagAssociation.id,
        back_populates="dataset_collection",
    )
    annotations = relationship(
        "HistoryDatasetCollectionAssociationAnnotationAssociation",
        order_by=lambda: HistoryDatasetCollectionAssociationAnnotationAssociation.id,
        back_populates="history_dataset_collection",
    )
    ratings = relationship(
        "HistoryDatasetCollectionRatingAssociation",
        order_by=lambda: HistoryDatasetCollectionRatingAssociation.id,  # type: ignore[has-type]
        back_populates="dataset_collection",
    )
    creating_job_associations = relationship("JobToOutputDatasetCollectionAssociation", viewonly=True)

    dict_dbkeysandextensions_visible_keys = ["dbkeys", "extensions"]
    editable_keys = ("name", "deleted", "visible")
    _job_state_summary = None

    def __init__(self, deleted=False, visible=True, **kwd):
        super().__init__(**kwd)
        # Since deleted property is shared between history and dataset collections,
        # it could be on either table - some places in the code however it is convient
        # it is on instance instead of collection.
        self.deleted = deleted
        self.visible = visible
        self.implicit_input_collections = self.implicit_input_collections or []

    @property
    def history_content_type(self):
        return "dataset_collection"

    # TODO: down into DatasetCollectionInstance
    content_type = "dataset_collection"

    @hybrid.hybrid_property
    def type_id(self):
        return "-".join((self.content_type, str(self.id)))

    @type_id.expression  # type: ignore[no-redef]
    def type_id(cls):
        return (type_coerce(cls.content_type, Unicode) + "-" + type_coerce(cls.id, Unicode)).label("type_id")

    @property
    def job_source_type(self):
        if self.implicit_collection_jobs_id:
            return "ImplicitCollectionJobs"
        elif self.job_id:
            return "Job"
        else:
            return None

    @property
    def job_state_summary(self):
        """
        Aggregate counts of jobs by state, stored in a JobStateSummary object.
        """
        if not self._job_state_summary:
            self._job_state_summary = self._get_job_state_summary()
            # if summary exists, but there are no jobs, load zeroes for all other counts (otherwise they will be None)
            if self._job_state_summary and self._job_state_summary.all_jobs == 0:
                zeroes = [0] * (len(Job.states) + 1)
                self._job_state_summary = JobStateSummary._make(zeroes)

        return self._job_state_summary

    def _get_job_state_summary(self):
        def build_statement():
            state_label = "state"  # used to generate `SELECT job.state AS state`, and then refer to it in aggregates.

            # Select job states joining on icjja > icj > hdca
            # (We are selecting Job.id in addition to Job.state because otherwise the UNION operation
            #  will get rid of duplicates, making aggregates meaningless.)
            subq1 = (
                select(Job.id, Job.state.label(state_label))
                .join(ImplicitCollectionJobsJobAssociation, ImplicitCollectionJobsJobAssociation.job_id == Job.id)
                .join(
                    ImplicitCollectionJobs,
                    ImplicitCollectionJobs.id == ImplicitCollectionJobsJobAssociation.implicit_collection_jobs_id,
                )
                .join(
                    HistoryDatasetCollectionAssociation,
                    HistoryDatasetCollectionAssociation.implicit_collection_jobs_id == ImplicitCollectionJobs.id,
                )
                .where(HistoryDatasetCollectionAssociation.id == self.id)
            )

            # Select job states joining on hdca
            subq2 = (
                select(Job.id, Job.state.label(state_label))
                .join(HistoryDatasetCollectionAssociation, HistoryDatasetCollectionAssociation.job_id == Job.id)
                .where(HistoryDatasetCollectionAssociation.id == self.id)
            )

            # Combine subqueries
            subq = subq1.union(subq2)

            # Build and return final query
            stm = select().select_from(subq)
            # Add aggregate columns for each job state
            for state in enum_values(Job.states):
                col = func.sum(case((column(state_label) == state, 1), else_=0)).label(state)
                stm = stm.add_columns(col)
            # Add aggregate column for all jobs
            col = func.count("*").label("all_jobs")
            stm = stm.add_columns(col)
            return stm

        if not object_session(self):
            return None  # no session means object is not persistant; therefore, it has no associated jobs.

        engine = object_session(self).bind
        with engine.connect() as conn:
            counts = conn.execute(build_statement()).one()
            assert len(counts) == len(Job.states) + 1  # Verify all job states + all jobs are counted
            return JobStateSummary._make(counts)

    @property
    def job_state_summary_dict(self):
        if self.job_state_summary:
            return self.job_state_summary._asdict()

    @property
    def dataset_dbkeys_and_extensions_summary(self):
        if not hasattr(self, "_dataset_dbkeys_and_extensions_summary"):
            stmt = self.collection._build_nested_collection_attributes_stmt(hda_attributes=("_metadata", "extension"))
            tuples = object_session(self).execute(stmt)

            extensions = set()
            dbkeys = set()
            for row in tuples:
                if row is not None:
                    dbkey_field = row._metadata.get("dbkey")
                    if isinstance(dbkey_field, list):
                        for dbkey in dbkey_field:
                            dbkeys.add(dbkey)
                    else:
                        dbkeys.add(dbkey_field)
                    if row.extension:
                        extensions.add(row.extension)
            self._dataset_dbkeys_and_extensions_summary = (dbkeys, extensions)
        return self._dataset_dbkeys_and_extensions_summary

    @property
    def job_source_id(self):
        return self.implicit_collection_jobs_id or self.job_id

    def touch(self):
        # cause an update to be emitted, so that e.g. update_time is incremented and triggers are notified
        if getattr(self, "name", None):
            # attribute to flag doesn't really matter as long as it's not null (and primary key also doesn't work)
            flag_modified(self, "name")
            if self.collection:
                flag_modified(self.collection, "collection_type")

    def to_hda_representative(self, multiple=False):
        rval = []
        for dataset in self.collection.dataset_elements:
            rval.append(dataset.dataset_instance)
            if multiple is False:
                break
        if len(rval) > 0:
            return rval if multiple else rval[0]

    def _serialize(self, id_encoder, serialization_options):
        rval = dict_for(
            self,
            display_name=self.display_name(),
            state=self.state,
            hid=self.hid,
            collection=self.collection.serialize(id_encoder, serialization_options),
            implicit_output_name=self.implicit_output_name,
        )
        if self.history:
            rval["history_encoded_id"] = serialization_options.get_identifier(id_encoder, self.history)

        implicit_input_collections = []
        for implicit_input_collection in self.implicit_input_collections:
            input_hdca = implicit_input_collection.input_dataset_collection
            implicit_input_collections.append(
                {
                    "name": implicit_input_collection.name,
                    "input_dataset_collection": serialization_options.get_identifier(id_encoder, input_hdca),
                }
            )
        if implicit_input_collections:
            rval["implicit_input_collections"] = implicit_input_collections

        # Handle copied_from_history_dataset_association information...
        copied_from_history_dataset_collection_association_chain = []
        src_hdca = self
        while src_hdca.copied_from_history_dataset_collection_association:
            src_hdca = src_hdca.copied_from_history_dataset_collection_association
            copied_from_history_dataset_collection_association_chain.append(
                serialization_options.get_identifier(id_encoder, src_hdca)
            )
        rval["copied_from_history_dataset_collection_association_id_chain"] = (
            copied_from_history_dataset_collection_association_chain
        )
        serialization_options.attach_identifier(id_encoder, self, rval)
        return rval

    def to_dict(self, view="collection"):
        original_dict_value = super().to_dict(view=view)
        if view == "dbkeysandextensions":
            (dbkeys, extensions) = self.dataset_dbkeys_and_extensions_summary
            dict_value = dict(
                dbkey=dbkeys.pop() if len(dbkeys) == 1 else "?",
                extension=extensions.pop() if len(extensions) == 1 else "auto",
            )
        else:
            dict_value = dict(
                hid=self.hid,
                history_id=self.history.id,
                history_content_type=self.history_content_type,
                visible=self.visible,
                deleted=self.deleted,
                job_source_id=self.job_source_id,
                job_source_type=self.job_source_type,
                job_state_summary=self.job_state_summary_dict,
                create_time=self.create_time.isoformat(),
                update_time=self.update_time.isoformat(),
                **self._base_to_dict(view=view),
            )

        dict_value.update(original_dict_value)

        return dict_value

    def add_implicit_input_collection(self, name, history_dataset_collection):
        self.implicit_input_collections.append(
            ImplicitlyCreatedDatasetCollectionInput(name, history_dataset_collection)
        )

    def find_implicit_input_collection(self, name):
        matching_collection = None
        for implicit_input_collection in self.implicit_input_collections:
            if implicit_input_collection.name == name:
                matching_collection = implicit_input_collection.input_dataset_collection
                break
        return matching_collection

    def copy(
        self,
        element_destination=None,
        dataset_instance_attributes=None,
        flush=True,
        set_hid=True,
        minimize_copies=False,
    ):
        """
        Create a copy of this history dataset collection association. Copy
        underlying collection.
        """
        hdca = HistoryDatasetCollectionAssociation(
            hid=self.hid,
            collection=None,
            visible=self.visible,
            deleted=self.deleted,
            name=self.name,
            copied_from_history_dataset_collection_association=self,
        )
        if self.implicit_collection_jobs_id:
            hdca.implicit_collection_jobs_id = self.implicit_collection_jobs_id
        elif self.job_id:
            hdca.job_id = self.job_id

        collection_copy = self.collection.copy(
            destination=hdca,
            element_destination=element_destination,
            dataset_instance_attributes=dataset_instance_attributes,
            flush=False,
            minimize_copies=minimize_copies,
        )
        hdca.collection = collection_copy
        object_session(self).add(hdca)
        hdca.copy_tags_from(self.history.user, self)
        if element_destination and set_hid:
            element_destination.stage_addition(hdca)
            element_destination.add_pending_items()
        if flush:
            session = object_session(self)
            with transaction(session):
                session.commit()
        return hdca

    @property
    def waiting_for_elements(self):
        summary = self.job_state_summary
        if summary.all_jobs > 0 and summary.deleted + summary.error + summary.failed + summary.ok == summary.all_jobs:
            return False
        else:
            return self.collection.waiting_for_elements

    def contains_collection(self, collection_id):
        """Checks to see that the indicated collection is a member of the
        hdca by using a recursive CTE sql query to find the collection's parents
        and checking to see if any of the parents are associated with this hdca"""
        if collection_id == self.collection_id:
            # collection_id is root collection
            return True

        sa_session = object_session(self)
        DCE = DatasetCollectionElement
        HDCA = HistoryDatasetCollectionAssociation

        # non-recursive part of the cte (starting point)
        parents_cte = (
            Query(DCE.dataset_collection_id)
            .filter(or_(DCE.child_collection_id == collection_id, DCE.dataset_collection_id == collection_id))
            .cte(name="element_parents", recursive="True")
        )
        ep = aliased(parents_cte, name="ep")

        # add the recursive part of the cte expression
        dce = aliased(DCE, name="dce")
        rec = Query(dce.dataset_collection_id.label("dataset_collection_id")).filter(
            dce.child_collection_id == ep.c.dataset_collection_id
        )
        parents_cte = parents_cte.union(rec)

        # join parents to hdca, look for matching hdca_id
        hdca = aliased(HDCA, name="hdca")
        jointohdca = parents_cte.join(hdca, hdca.collection_id == parents_cte.c.dataset_collection_id)
        qry = Query(hdca.id).select_from(jointohdca).filter(hdca.id == self.id)

        results = qry.with_session(sa_session).all()
        return len(results) > 0


class LibraryDatasetCollectionAssociation(Base, DatasetCollectionInstance, RepresentById):
    """Associates a DatasetCollection with a library folder."""

    __tablename__ = "library_dataset_collection_association"

    id = Column(Integer, primary_key=True)
    collection_id = Column(Integer, ForeignKey("dataset_collection.id"), index=True)
    folder_id = Column(Integer, ForeignKey("library_folder.id"), index=True)
    name = Column(TrimmedString(255))
    deleted = Column(Boolean, default=False)

    collection = relationship("DatasetCollection")
    folder = relationship("LibraryFolder")

    tags = relationship(
        "LibraryDatasetCollectionTagAssociation",
        order_by=lambda: LibraryDatasetCollectionTagAssociation.id,
        back_populates="dataset_collection",
    )
    annotations = relationship(
        "LibraryDatasetCollectionAnnotationAssociation",
        order_by=lambda: LibraryDatasetCollectionAnnotationAssociation.id,
        back_populates="dataset_collection",
    )
    ratings = relationship(
        "LibraryDatasetCollectionRatingAssociation",
        order_by=lambda: LibraryDatasetCollectionRatingAssociation.id,  # type: ignore[has-type]
        back_populates="dataset_collection",
    )

    editable_keys = ("name", "deleted")

    def __init__(self, deleted=False, **kwd):
        super().__init__(**kwd)
        # Since deleted property is shared between history and dataset collections,
        # it could be on either table - some places in the code however it is convient
        # it is on instance instead of collection.
        self.deleted = deleted

    def to_dict(self, view="collection"):
        dict_value = dict(folder_id=self.folder.id, **self._base_to_dict(view=view))
        return dict_value


class DatasetCollectionElement(Base, Dictifiable, Serializable):
    """Associates a DatasetInstance (hda or ldda) with a DatasetCollection."""

    __tablename__ = "dataset_collection_element"

    id = Column(Integer, primary_key=True)
    # Parent collection id describing what collection this element belongs to.
    dataset_collection_id = Column(Integer, ForeignKey("dataset_collection.id"), index=True, nullable=False)
    # Child defined by this association - HDA, LDDA, or another dataset association...
    hda_id = Column(Integer, ForeignKey("history_dataset_association.id"), index=True, nullable=True)
    ldda_id = Column(Integer, ForeignKey("library_dataset_dataset_association.id"), index=True, nullable=True)
    child_collection_id = Column(Integer, ForeignKey("dataset_collection.id"), index=True, nullable=True)
    # Element index and identifier to define this parent-child relationship.
    element_index = Column(Integer)
    element_identifier = Column(Unicode(255))

    hda = relationship(
        "HistoryDatasetAssociation",
        primaryjoin=(lambda: DatasetCollectionElement.hda_id == HistoryDatasetAssociation.id),
    )
    ldda = relationship(
        "LibraryDatasetDatasetAssociation",
        primaryjoin=(lambda: DatasetCollectionElement.ldda_id == LibraryDatasetDatasetAssociation.id),
    )
    child_collection = relationship(
        "DatasetCollection", primaryjoin=(lambda: DatasetCollectionElement.child_collection_id == DatasetCollection.id)
    )
    collection = relationship(
        "DatasetCollection",
        primaryjoin=(lambda: DatasetCollection.id == DatasetCollectionElement.dataset_collection_id),
        back_populates="elements",
    )

    # actionable dataset id needs to be available via API...
    dict_collection_visible_keys = ["id", "element_type", "element_index", "element_identifier"]
    dict_element_visible_keys = ["id", "element_type", "element_index", "element_identifier"]

    UNINITIALIZED_ELEMENT = object()

    def __init__(
        self,
        id=None,
        collection=None,
        element=None,
        element_index=None,
        element_identifier=None,
    ):
        if isinstance(element, HistoryDatasetAssociation):
            self.hda = element
        elif isinstance(element, LibraryDatasetDatasetAssociation):
            self.ldda = element
        elif isinstance(element, DatasetCollection):
            self.child_collection = element
        elif element != self.UNINITIALIZED_ELEMENT:
            raise AttributeError(f"Unknown element type provided: {type(element)}")

        self.id = id
        add_object_to_object_session(self, collection)
        self.collection = collection
        self.element_index = element_index
        self.element_identifier = element_identifier or str(element_index)

    def __strict_check_before_flush__(self):
        assert self.element_object, "Dataset Collection Element without child entity detected, this is not valid"

    @property
    def element_type(self):
        if self.hda:
            return "hda"
        elif self.ldda:
            return "ldda"
        elif self.child_collection:
            # TOOD: Rename element_type to element_type.
            return "dataset_collection"
        else:
            return None

    @property
    def is_collection(self):
        return self.element_type == "dataset_collection"

    @property
    def element_object(self):
        if self.hda:
            return self.hda
        elif self.ldda:
            return self.ldda
        elif self.child_collection:
            return self.child_collection
        else:
            return None

    @property
    def dataset_instance(self):
        element_object = self.element_object
        if isinstance(element_object, DatasetCollection):
            raise AttributeError("Nested collection has no associated dataset_instance.")
        return element_object

    @property
    def dataset(self):
        return self.dataset_instance.dataset

    def first_dataset_instance(self):
        element_object = self.element_object
        if isinstance(element_object, DatasetCollection):
            return element_object.dataset_instances[0]
        else:
            return element_object

    @property
    def dataset_instances(self):
        element_object = self.element_object
        if isinstance(element_object, DatasetCollection):
            return element_object.dataset_instances
        else:
            return [element_object]

    @property
    def has_deferred_data(self):
        return self.element_object.has_deferred_data

    def copy_to_collection(
        self,
        collection,
        destination=None,
        element_destination=None,
        dataset_instance_attributes=None,
        flush=True,
        minimize_copies=False,
    ):
        dataset_instance_attributes = dataset_instance_attributes or {}
        element_object = self.element_object
        if element_destination:
            if self.is_collection:
                element_object = element_object.copy(
                    destination=destination,
                    element_destination=element_destination,
                    dataset_instance_attributes=dataset_instance_attributes,
                    flush=flush,
                    minimize_copies=minimize_copies,
                )
            else:
                new_element_object = None
                if minimize_copies:
                    new_element_object = element_destination.get_dataset_by_hid(element_object.hid)
                if (
                    new_element_object
                    and new_element_object.dataset
                    and new_element_object.dataset.id == element_object.dataset_id
                ):
                    element_object = new_element_object
                else:
                    new_element_object = element_object.copy(flush=flush, copy_tags=element_object.tags)
                    for attribute, value in dataset_instance_attributes.items():
                        setattr(new_element_object, attribute, value)

                    new_element_object.visible = False
                    if destination is not None and element_object.hidden_beneath_collection_instance:
                        new_element_object.hidden_beneath_collection_instance = destination
                    # Ideally we would not need to give the following
                    # element an HID and it would exist in the history only
                    # as an element of the containing collection.
                    element_destination.stage_addition(new_element_object)
                    element_object = new_element_object

        new_element = DatasetCollectionElement(
            element=element_object,
            collection=collection,
            element_index=self.element_index,
            element_identifier=self.element_identifier,
        )
        return new_element

    def _serialize(self, id_encoder, serialization_options):
        rval = dict_for(
            self,
            element_type=self.element_type,
            element_index=self.element_index,
            element_identifier=self.element_identifier,
        )
        serialization_options.attach_identifier(id_encoder, self, rval)
        element_obj = self.element_object
        if isinstance(element_obj, HistoryDatasetAssociation):
            rval["hda"] = element_obj.serialize(id_encoder, serialization_options, for_link=True)
        else:
            rval["child_collection"] = element_obj.serialize(id_encoder, serialization_options)
        return rval


class Event(Base, RepresentById):
    __tablename__ = "event"

    id = Column(Integer, primary_key=True)
    create_time = Column(DateTime, default=now)
    update_time = Column(DateTime, default=now, onupdate=now)
    history_id = Column(Integer, ForeignKey("history.id"), index=True, nullable=True)
    user_id = Column(Integer, ForeignKey("galaxy_user.id"), index=True, nullable=True)
    message = Column(TrimmedString(1024))
    session_id = Column(Integer, ForeignKey("galaxy_session.id"), index=True, nullable=True)
    tool_id = Column(String(255))

    history = relationship("History")
    user = relationship("User")
    galaxy_session = relationship("GalaxySession")


class GalaxySession(Base, RepresentById):
    __tablename__ = "galaxy_session"

    id = Column(Integer, primary_key=True)
    create_time = Column(DateTime, default=now)
    update_time = Column(DateTime, default=now, onupdate=now)
    user_id = Column(Integer, ForeignKey("galaxy_user.id"), index=True, nullable=True)
    remote_host = Column(String(255))
    remote_addr = Column(String(255))
    referer = Column(TEXT)
    current_history_id = Column(Integer, ForeignKey("history.id"), nullable=True)
    # unique 128 bit random number coerced to a string
    session_key = Column(TrimmedString(255), index=True, unique=True)
    is_valid = Column(Boolean, default=False)
    # saves a reference to the previous session so we have a way to chain them together
    prev_session_id = Column(Integer)
    disk_usage = Column(Numeric(15, 0), index=True)
    last_action = Column(DateTime)
    current_history = relationship("History")
    histories = relationship(
        "GalaxySessionToHistoryAssociation", back_populates="galaxy_session", cascade_backrefs=False
    )
    user = relationship("User", back_populates="galaxy_sessions")

    def __init__(self, is_valid=False, **kwd):
        super().__init__(**kwd)
        self.is_valid = is_valid
        self.last_action = self.last_action or now()

    def add_history(self, history, association=None):
        if association is None:
            self.histories.append(GalaxySessionToHistoryAssociation(self, history))
        else:
            self.histories.append(association)

    def get_disk_usage(self):
        if self.disk_usage is None:
            return 0
        return self.disk_usage

    def set_disk_usage(self, bytes):
        self.disk_usage = bytes

    total_disk_usage = property(get_disk_usage, set_disk_usage)


class GalaxySessionToHistoryAssociation(Base, RepresentById):
    __tablename__ = "galaxy_session_to_history"

    id = Column(Integer, primary_key=True)
    create_time = Column(DateTime, default=now)
    session_id = Column(Integer, ForeignKey("galaxy_session.id"), index=True)
    history_id = Column(Integer, ForeignKey("history.id"), index=True)
    galaxy_session = relationship("GalaxySession", back_populates="histories")
    history = relationship("History", back_populates="galaxy_sessions")

    def __init__(self, galaxy_session, history):
        self.galaxy_session = galaxy_session
        ensure_object_added_to_session(self, object_in_session=galaxy_session)
        add_object_to_object_session(self, history)
        self.history = history


class UCI:
    def __init__(self):
        self.id = None
        self.user = None


class StoredWorkflow(Base, HasTags, Dictifiable, RepresentById):
    """
    StoredWorkflow represents the root node of a tree of objects that compose a workflow, including workflow revisions, steps, and subworkflows.
    It is responsible for the metadata associated with a workflow including owner, name, published, and create/update time.

    Each time a workflow is modified a revision is created, represented by a new :class:`galaxy.model.Workflow` instance.
    See :class:`galaxy.model.Workflow` for more information
    """

    __tablename__ = "stored_workflow"
    __table_args__ = (Index("ix_stored_workflow_slug", "slug", mysql_length=200),)

    id = Column(Integer, primary_key=True)
    create_time = Column(DateTime, default=now)
    update_time = Column(DateTime, default=now, onupdate=now, index=True)
    user_id = Column(Integer, ForeignKey("galaxy_user.id"), index=True, nullable=False)
    latest_workflow_id = Column(
        Integer, ForeignKey("workflow.id", use_alter=True, name="stored_workflow_latest_workflow_id_fk"), index=True
    )
    name = Column(TEXT)
    deleted = Column(Boolean, default=False)
    hidden = Column(Boolean, default=False)
    importable = Column(Boolean, default=False)
    slug = Column(TEXT)
    from_path = Column(TEXT)
    published = Column(Boolean, index=True, default=False)

    user = relationship(
        "User", primaryjoin=(lambda: User.id == StoredWorkflow.user_id), back_populates="stored_workflows"
    )
    workflows = relationship(
        "Workflow",
        back_populates="stored_workflow",
        cascade="all, delete-orphan",
        primaryjoin=(lambda: StoredWorkflow.id == Workflow.stored_workflow_id),  # type: ignore[has-type]
        order_by=lambda: -Workflow.id,  # type: ignore[has-type]
        cascade_backrefs=False,
    )
    latest_workflow = relationship(
        "Workflow",
        post_update=True,
        primaryjoin=(lambda: StoredWorkflow.latest_workflow_id == Workflow.id),  # type: ignore[has-type]
        lazy=False,
    )
    tags = relationship(
        "StoredWorkflowTagAssociation",
        order_by=lambda: StoredWorkflowTagAssociation.id,
        back_populates="stored_workflow",
    )
    owner_tags = relationship(
        "StoredWorkflowTagAssociation",
        primaryjoin=(
            lambda: and_(
                StoredWorkflow.id == StoredWorkflowTagAssociation.stored_workflow_id,
                StoredWorkflow.user_id == StoredWorkflowTagAssociation.user_id,
            )
        ),
        viewonly=True,
        order_by=lambda: StoredWorkflowTagAssociation.id,
    )
    annotations = relationship(
        "StoredWorkflowAnnotationAssociation",
        order_by=lambda: StoredWorkflowAnnotationAssociation.id,
        back_populates="stored_workflow",
    )
    ratings = relationship(
        "StoredWorkflowRatingAssociation",
        order_by=lambda: StoredWorkflowRatingAssociation.id,  # type: ignore[has-type]
        back_populates="stored_workflow",
    )
    users_shared_with = relationship("StoredWorkflowUserShareAssociation", back_populates="stored_workflow")

    average_rating: column_property

    # Set up proxy so that
    #   StoredWorkflow.users_shared_with
    # returns a list of users that workflow is shared with.
    users_shared_with_dot_users = association_proxy("users_shared_with", "user")

    dict_collection_visible_keys = [
        "id",
        "name",
        "create_time",
        "update_time",
        "published",
        "importable",
        "deleted",
        "hidden",
    ]
    dict_element_visible_keys = [
        "id",
        "name",
        "create_time",
        "update_time",
        "published",
        "importable",
        "deleted",
        "hidden",
    ]

    def __init__(
        self,
        user=None,
        name=None,
        slug=None,
        create_time=None,
        update_time=None,
        published=False,
        latest_workflow_id=None,
        workflow=None,
        hidden=False,
    ):
        add_object_to_object_session(self, user)
        self.user = user
        self.name = name
        self.slug = slug
        self.create_time = create_time
        self.update_time = update_time
        self.published = published
        self.latest_workflow = workflow
        self.workflows = listify(workflow)
        self.hidden = hidden

    def get_internal_version(self, version):
        if version is None:
            return self.latest_workflow
        if len(self.workflows) <= version:
            raise Exception("Version does not exist")
        return list(reversed(self.workflows))[version]

    def version_of(self, workflow):
        for version, workflow_instance in enumerate(reversed(self.workflows)):
            if workflow_instance.id == workflow.id:
                return version
        raise KeyError("Failed to find a version of target workflow instance in stored workflow.")

    def show_in_tool_panel(self, user_id):
        sa_session = object_session(self)
        stmt = (
            select(func.count())
            .select_from(StoredWorkflowMenuEntry)
            .where(StoredWorkflowMenuEntry.stored_workflow_id == self.id)
            .where(StoredWorkflowMenuEntry.user_id == user_id)
        )
        return bool(sa_session.scalar(stmt))

    def copy_tags_from(self, target_user, source_workflow):
        # Override to only copy owner tags.
        for src_swta in source_workflow.owner_tags:
            new_swta = src_swta.copy()
            new_swta.user = target_user
            self.tags.append(new_swta)

    def invocation_counts(self) -> InvocationsStateCounts:
        sa_session = object_session(self)
        stmt = (
            select([WorkflowInvocation.state, func.count(WorkflowInvocation.state)])
            .select_from(StoredWorkflow)
            .join(Workflow, Workflow.stored_workflow_id == StoredWorkflow.id)
            .join(WorkflowInvocation, WorkflowInvocation.workflow_id == Workflow.id)
            .group_by(WorkflowInvocation.state)
            .where(StoredWorkflow.id == self.id)
        )
        rows = sa_session.execute(stmt).all()
        rows_as_dict = dict(r for r in rows if r[0] is not None)
        return InvocationsStateCounts(rows_as_dict)

    def to_dict(self, view="collection", value_mapper=None):
        rval = super().to_dict(view=view, value_mapper=value_mapper)
        rval["latest_workflow_uuid"] = (lambda uuid: str(uuid) if self.latest_workflow.uuid else None)(
            self.latest_workflow.uuid
        )
        return rval


class Workflow(Base, Dictifiable, RepresentById):
    """
    Workflow represents a revision of a :class:`galaxy.model.StoredWorkflow`.
    A new instance is created for each workflow revision and provides a common parent for the workflow steps.

    See :class:`galaxy.model.WorkflowStep` for more information
    """

    __tablename__ = "workflow"

    id = Column(Integer, primary_key=True)
    create_time = Column(DateTime, default=now)
    update_time = Column(DateTime, default=now, onupdate=now)
    # workflows will belong to either a stored workflow or a parent/nesting workflow.
    stored_workflow_id = Column(Integer, ForeignKey("stored_workflow.id"), index=True, nullable=True)
    parent_workflow_id = Column(Integer, ForeignKey("workflow.id"), index=True, nullable=True)
    name = Column(TEXT)
    has_cycles = Column(Boolean)
    has_errors = Column(Boolean)
    reports_config = Column(JSONType)
    creator_metadata = Column(JSONType)
    license = Column(TEXT)
    source_metadata = Column(JSONType)
    uuid = Column(UUIDType, nullable=True)

    steps: List["WorkflowStep"] = relationship(
        "WorkflowStep",
        back_populates="workflow",
        primaryjoin=(lambda: Workflow.id == WorkflowStep.workflow_id),  # type: ignore[has-type]
        order_by=lambda: asc(WorkflowStep.order_index),  # type: ignore[has-type]
        cascade="all, delete-orphan",
        lazy=False,
    )
    comments: List["WorkflowComment"] = relationship(
        "WorkflowComment",
        back_populates="workflow",
        primaryjoin=(lambda: Workflow.id == WorkflowComment.workflow_id),  # type: ignore[has-type]
        cascade="all, delete-orphan",
        lazy=False,
    )
    parent_workflow_steps = relationship(
        "WorkflowStep",
        primaryjoin=(lambda: Workflow.id == WorkflowStep.subworkflow_id),  # type: ignore[has-type]
        back_populates="subworkflow",
        cascade_backrefs=False,
    )
    stored_workflow = relationship(
        "StoredWorkflow",
        primaryjoin=(lambda: StoredWorkflow.id == Workflow.stored_workflow_id),
        back_populates="workflows",
    )

    step_count: column_property

    dict_collection_visible_keys = ["name", "has_cycles", "has_errors"]
    dict_element_visible_keys = ["name", "has_cycles", "has_errors"]
    input_step_types = ["data_input", "data_collection_input", "parameter_input"]

    def __init__(self, uuid=None):
        self.user = None
        self.uuid = get_uuid(uuid)

    def has_outputs_defined(self):
        """
        Returns true or false indicating whether or not a workflow has outputs defined.
        """
        for step in self.steps:
            if step.workflow_outputs:
                return True
        return False

    def to_dict(self, view="collection", value_mapper=None):
        rval = super().to_dict(view=view, value_mapper=value_mapper)
        rval["uuid"] = (lambda uuid: str(uuid) if uuid else None)(self.uuid)
        return rval

    @property
    def steps_by_id(self):
        steps = {}
        for step in self.steps:
            step_id = step.id
            steps[step_id] = step
        return steps

    def step_by_index(self, order_index: int):
        for step in self.steps:
            if order_index == step.order_index:
                return step
        raise KeyError(f"Workflow has no step with order_index '{order_index}'")

    def step_by_label(self, label):
        for step in self.steps:
            if label == step.label:
                return step
        raise KeyError(f"Workflow has no step with label '{label}'")

    @property
    def input_steps(self):
        for step in self.steps:
            if step.type in Workflow.input_step_types:
                yield step

    @property
    def workflow_outputs(self):
        for step in self.steps:
            yield from step.workflow_outputs

    def workflow_output_for(self, output_label):
        target_output = None
        for workflow_output in self.workflow_outputs:
            if workflow_output.label == output_label:
                target_output = workflow_output
                break
        return target_output

    @property
    def workflow_output_labels(self):
        names = []
        for workflow_output in self.workflow_outputs:
            names.append(workflow_output.label)
        return names

    @property
    def top_level_workflow(self):
        """If this workflow is not attached to stored workflow directly,
        recursively grab its parents until it is the top level workflow
        which must have a stored workflow associated with it.
        """
        top_level_workflow = self
        if self.stored_workflow is None:
            # TODO: enforce this at creation...
            assert len({w.uuid for w in self.parent_workflow_steps}) == 1
            return self.parent_workflow_steps[0].workflow.top_level_workflow
        return top_level_workflow

    @property
    def top_level_stored_workflow(self):
        """If this workflow is not attached to stored workflow directly,
        recursively grab its parents until it is the top level workflow
        which must have a stored workflow associated with it and then
        grab that stored workflow.
        """
        return self.top_level_workflow.stored_workflow

    def copy(self, user=None):
        """Copy a workflow for a new StoredWorkflow object.

        Pass user if user-specific information needed.
        """
        copied_workflow = Workflow()
        copied_workflow.name = self.name
        copied_workflow.has_cycles = self.has_cycles
        copied_workflow.has_errors = self.has_errors
        copied_workflow.reports_config = self.reports_config
        copied_workflow.license = self.license
        copied_workflow.creator_metadata = self.creator_metadata

        # Map old step ids to new steps
        step_mapping = {}
        copied_steps = []
        for step in self.steps:
            copied_step = WorkflowStep()
            copied_steps.append(copied_step)
            step_mapping[step.id] = copied_step

        for old_step, new_step in zip(self.steps, copied_steps):
            old_step.copy_to(new_step, step_mapping, user=user)
        copied_workflow.steps = copied_steps
        return copied_workflow

    @property
    def version(self):
        return self.stored_workflow.version_of(self)

    def log_str(self):
        extra = ""
        if self.stored_workflow:
            extra = f",name={self.stored_workflow.name}"
        return "Workflow[id=%d%s]" % (self.id, extra)


InputConnDictType = Dict[str, Union[Dict[str, Any], List[Dict[str, Any]]]]


class WorkflowStep(Base, RepresentById):
    """
    WorkflowStep represents a tool or subworkflow, its inputs, annotations, and any outputs that are flagged as workflow outputs.

    See :class:`galaxy.model.WorkflowStepInput` and :class:`galaxy.model.WorkflowStepConnection` for more information.
    """

    __tablename__ = "workflow_step"

    id = Column(Integer, primary_key=True)
    create_time = Column(DateTime, default=now)
    update_time = Column(DateTime, default=now, onupdate=now)
    workflow_id = Column(Integer, ForeignKey("workflow.id"), index=True, nullable=False)
    subworkflow_id = Column(Integer, ForeignKey("workflow.id"), index=True, nullable=True)
    dynamic_tool_id = Column(Integer, ForeignKey("dynamic_tool.id"), index=True, nullable=True)
    type: str = Column(String(64))
    tool_id = Column(TEXT)
    tool_version = Column(TEXT)
    tool_inputs = Column(JSONType)
    tool_errors = Column(JSONType)
    position = Column(MutableJSONType)
    config = Column(JSONType)
    order_index: int = Column(Integer)
    when_expression = Column(JSONType)
    uuid = Column(UUIDType)
    label = Column(Unicode(255))
    temp_input_connections: Optional[InputConnDictType]
    parent_comment_id = Column(Integer, ForeignKey("workflow_comment.id"), nullable=True)

    parent_comment = relationship(
        "WorkflowComment",
        primaryjoin=(lambda: WorkflowComment.id == WorkflowStep.parent_comment_id),
        back_populates="child_steps",
    )

    subworkflow: Optional[Workflow] = relationship(
        "Workflow",
        primaryjoin=(lambda: Workflow.id == WorkflowStep.subworkflow_id),
        back_populates="parent_workflow_steps",
    )
    dynamic_tool = relationship("DynamicTool", primaryjoin=(lambda: DynamicTool.id == WorkflowStep.dynamic_tool_id))
    tags = relationship(
        "WorkflowStepTagAssociation", order_by=lambda: WorkflowStepTagAssociation.id, back_populates="workflow_step"
    )
    annotations = relationship(
        "WorkflowStepAnnotationAssociation",
        order_by=lambda: WorkflowStepAnnotationAssociation.id,
        back_populates="workflow_step",
    )
    post_job_actions = relationship("PostJobAction", back_populates="workflow_step", cascade_backrefs=False)
    inputs = relationship("WorkflowStepInput", back_populates="workflow_step")
    workflow_outputs = relationship("WorkflowOutput", back_populates="workflow_step", cascade_backrefs=False)
    output_connections = relationship(
        "WorkflowStepConnection", primaryjoin=(lambda: WorkflowStepConnection.output_step_id == WorkflowStep.id)
    )
    workflow = relationship(
        "Workflow",
        primaryjoin=(lambda: Workflow.id == WorkflowStep.workflow_id),
        back_populates="steps",
        cascade_backrefs=False,
    )

    # Injected attributes
    # TODO: code using these should be refactored to not depend on these non-persistent fields
    module: Optional["WorkflowModule"]
    state: Optional["DefaultToolState"]
    upgrade_messages: Optional[Dict]

    STEP_TYPE_TO_INPUT_TYPE = {
        "data_input": "dataset",
        "data_collection_input": "dataset_collection",
        "parameter_input": "parameter",
    }
    DEFAULT_POSITION = {"left": 0, "top": 0}

    def __init__(self):
        self.uuid = uuid4()
        self._input_connections_by_name = None
        self._inputs_by_name = None

    @reconstructor
    def init_on_load(self):
        self._input_connections_by_name = None
        self._inputs_by_name = None

    @property
    def tool_uuid(self):
        return self.dynamic_tool and self.dynamic_tool.uuid

    @property
    def input_type(self):
        assert (
            self.type and self.type in self.STEP_TYPE_TO_INPUT_TYPE
        ), "step.input_type can only be called on input step types"
        return self.STEP_TYPE_TO_INPUT_TYPE[self.type]

    @property
    def input_default_value(self):
        self.get_input_default_value(None)

    def get_input_default_value(self, default_default):
        # parameter_input and the data parameters handle this slightly differently
        # unfortunately.
        if self.type == "parameter_input":
            tool_state = self.tool_inputs
            default_value = tool_state.get("default", default_default)
        else:
            default_value = default_default
            for step_input in self.inputs:
                if step_input.name == "input" and step_input.default_value_set:
                    default_value = step_input.default_value
                    break
        return default_value

    @property
    def input_optional(self):
        tool_state = self.tool_inputs
        return tool_state.get("optional") or False

    def setup_inputs_by_name(self):
        # Ensure input_connections has already been set.

        # Make connection information available on each step by input name.
        inputs_by_name = {}
        for step_input in self.inputs:
            input_name = step_input.name
            assert input_name not in inputs_by_name
            inputs_by_name[input_name] = step_input
        self._inputs_by_name = inputs_by_name

    @property
    def inputs_by_name(self):
        if self._inputs_by_name is None:
            self.setup_inputs_by_name()
        return self._inputs_by_name

    def get_input(self, input_name):
        for step_input in self.inputs:
            if step_input.name == input_name:
                return step_input

        return None

    def get_or_add_input(self, input_name):
        step_input = self.get_input(input_name)

        if step_input is None:
            step_input = WorkflowStepInput(self)
            step_input.name = input_name
        return step_input

    def add_connection(self, input_name, output_name, output_step, input_subworkflow_step_index=None):
        step_input = self.get_or_add_input(input_name)

        conn = WorkflowStepConnection()
        conn.input_step_input = step_input
        ensure_object_added_to_session(conn, object_in_session=step_input)
        conn.output_name = output_name
        add_object_to_object_session(conn, output_step)
        conn.output_step = output_step
        if self.subworkflow:
            if input_subworkflow_step_index is not None:
                input_subworkflow_step = self.subworkflow.step_by_index(input_subworkflow_step_index)
            else:
                input_subworkflow_steps = [step for step in self.subworkflow.input_steps if step.label == input_name]
                if not input_subworkflow_steps:
                    inferred_order_index = input_name.split(":", 1)[0]
                    if inferred_order_index.isdigit():
                        input_subworkflow_steps = [self.subworkflow.step_by_index(int(inferred_order_index))]
                if len(input_subworkflow_steps) != 1:
                    # `when` expression inputs don't need to be passed into subworkflow
                    # In the absence of formal extra step inputs this seems like the best we can do.
                    # A better way to do these validations is to validate that all required subworkflow inputs
                    # are connected.
                    if input_name not in (self.when_expression or ""):
                        raise galaxy.exceptions.MessageException(
                            f"Invalid subworkflow connection at step index {self.order_index + 1}"
                        )
                    else:
                        input_subworkflow_steps = [None]
                input_subworkflow_step = input_subworkflow_steps[0]
            conn.input_subworkflow_step = input_subworkflow_step
        return conn

    @property
    def input_connections(self):
        connections = [_ for step_input in self.inputs for _ in step_input.connections]
        return connections

    @property
    def unique_workflow_outputs(self):
        # Older Galaxy workflows may have multiple WorkflowOutputs
        # per "output_name", when serving these back to the editor
        # feed only a "best" output per "output_name.""
        outputs = {}
        for workflow_output in self.workflow_outputs:
            output_name = workflow_output.output_name

            if output_name in outputs:
                found_output = outputs[output_name]
                if found_output.label is None and workflow_output.label is not None:
                    outputs[output_name] = workflow_output
            else:
                outputs[output_name] = workflow_output
        return list(outputs.values())

    @property
    def content_id(self):
        content_id = None
        if self.type == "tool":
            content_id = self.tool_id
        elif self.type == "subworkflow":
            content_id = self.subworkflow.id
        else:
            content_id = None
        return content_id

    @property
    def input_connections_by_name(self):
        if self._input_connections_by_name is None:
            self.setup_input_connections_by_name()
        return self._input_connections_by_name

    def setup_input_connections_by_name(self):
        # Ensure input_connections has already been set.

        # Make connection information available on each step by input name.
        input_connections_by_name = {}
        for conn in self.input_connections:
            input_name = conn.input_name
            if input_name not in input_connections_by_name:
                input_connections_by_name[input_name] = []
            input_connections_by_name[input_name].append(conn)
        self._input_connections_by_name = input_connections_by_name

    def create_or_update_workflow_output(self, output_name, label, uuid):
        output = self.workflow_output_for(output_name)
        if output is None:
            output = WorkflowOutput(workflow_step=self, output_name=output_name)
        if uuid is not None:
            output.uuid = uuid
        if label is not None:
            output.label = label
        return output

    def workflow_output_for(self, output_name):
        target_output = None
        for workflow_output in self.workflow_outputs:
            if workflow_output.output_name == output_name:
                target_output = workflow_output
                break
        return target_output

    def copy_to(self, copied_step, step_mapping, user=None):
        copied_step.order_index = self.order_index
        copied_step.type = self.type
        copied_step.tool_id = self.tool_id
        copied_step.tool_version = self.tool_version
        copied_step.tool_inputs = self.tool_inputs
        copied_step.tool_errors = self.tool_errors
        copied_step.position = self.position
        copied_step.config = self.config
        copied_step.label = self.label
        copied_step.when_expression = self.when_expression
        copied_step.inputs = copy_list(self.inputs, copied_step)

        subworkflow_step_mapping = {}

        if user is not None and self.annotations:
            annotations = []
            for annotation in self.annotations:
                association = WorkflowStepAnnotationAssociation()
                association.user = user
                association.workflow_step = copied_step
                association.annotation = annotation.annotation
                annotations.append(association)
            copied_step.annotations = annotations

        if subworkflow := self.subworkflow:
            copied_subworkflow = subworkflow.copy()
            copied_step.subworkflow = copied_subworkflow
            for subworkflow_step, copied_subworkflow_step in zip(subworkflow.steps, copied_subworkflow.steps):
                subworkflow_step_mapping[subworkflow_step.id] = copied_subworkflow_step

        for old_conn, new_conn in zip(self.input_connections, copied_step.input_connections):
            new_conn.input_step_input = copied_step.get_or_add_input(old_conn.input_name)
            new_conn.output_step = step_mapping[old_conn.output_step_id]
            if old_conn.input_subworkflow_step_id:
                new_conn.input_subworkflow_step = subworkflow_step_mapping[old_conn.input_subworkflow_step_id]
        for orig_pja in self.post_job_actions:
            PostJobAction(
                orig_pja.action_type,
                copied_step,
                output_name=orig_pja.output_name,
                action_arguments=orig_pja.action_arguments,
            )
        copied_step.workflow_outputs = copy_list(self.workflow_outputs, copied_step)

    def log_str(self):
        return (
            f"WorkflowStep[index={self.order_index},type={self.type},label={self.label},uuid={self.uuid},id={self.id}]"
        )

    def clear_module_extras(self):
        # the module code adds random dynamic state to the step, this
        # attempts to clear that.
        for module_attribute in ["module"]:
            try:
                delattr(self, module_attribute)
            except AttributeError:
                pass


class WorkflowStepInput(Base, RepresentById):
    __tablename__ = "workflow_step_input"
    __table_args__ = (
        Index(
            "ix_workflow_step_input_workflow_step_id_name_unique",
            "workflow_step_id",
            "name",
            unique=True,
            mysql_length={"name": 200},
        ),
    )

    id = Column(Integer, primary_key=True)
    workflow_step_id = Column(Integer, ForeignKey("workflow_step.id"), index=True)
    name = Column(TEXT)
    merge_type = Column(TEXT)
    scatter_type = Column(TEXT)
    value_from = Column(MutableJSONType)
    value_from_type = Column(TEXT)
    default_value = Column(MutableJSONType)
    default_value_set = Column(Boolean, default=False)
    runtime_value = Column(Boolean, default=False)

    workflow_step = relationship(
        "WorkflowStep",
        back_populates="inputs",
        cascade="all",
        primaryjoin=(lambda: WorkflowStepInput.workflow_step_id == WorkflowStep.id),
    )
    connections = relationship(
        "WorkflowStepConnection",
        back_populates="input_step_input",
        primaryjoin=(lambda: WorkflowStepConnection.input_step_input_id == WorkflowStepInput.id),
        cascade_backrefs=False,
    )

    def __init__(self, workflow_step):
        add_object_to_object_session(self, workflow_step)
        self.workflow_step = workflow_step
        self.default_value_set = False

    def copy(self, copied_step):
        copied_step_input = WorkflowStepInput(copied_step)
        copied_step_input.name = self.name
        copied_step_input.default_value = self.default_value
        copied_step_input.default_value_set = self.default_value_set
        copied_step_input.merge_type = self.merge_type
        copied_step_input.scatter_type = self.scatter_type

        copied_step_input.connections = copy_list(self.connections)
        return copied_step_input


class WorkflowStepConnection(Base, RepresentById):
    __tablename__ = "workflow_step_connection"

    id = Column(Integer, primary_key=True)
    output_step_id = Column(Integer, ForeignKey("workflow_step.id"), index=True)
    input_step_input_id = Column(Integer, ForeignKey("workflow_step_input.id"), index=True)
    output_name = Column(TEXT)
    input_subworkflow_step_id = Column(Integer, ForeignKey("workflow_step.id"), index=True)

    input_step_input = relationship(
        "WorkflowStepInput",
        back_populates="connections",
        cascade="all",
        primaryjoin=(lambda: WorkflowStepConnection.input_step_input_id == WorkflowStepInput.id),
    )
    input_subworkflow_step = relationship(
        "WorkflowStep", primaryjoin=(lambda: WorkflowStepConnection.input_subworkflow_step_id == WorkflowStep.id)
    )
    output_step = relationship(
        "WorkflowStep",
        back_populates="output_connections",
        cascade="all",
        primaryjoin=(lambda: WorkflowStepConnection.output_step_id == WorkflowStep.id),
    )

    # Constant used in lieu of output_name and input_name to indicate an
    # implicit connection between two steps that is not dependent on a dataset
    # or a dataset collection. Allowing for instance data manager steps to setup
    # index data before a normal tool runs or for workflows that manage data
    # outside of Galaxy.
    NON_DATA_CONNECTION = "__NO_INPUT_OUTPUT_NAME__"

    @property
    def non_data_connection(self):
        return self.output_name == self.input_name == WorkflowStepConnection.NON_DATA_CONNECTION

    @property
    def input_name(self):
        return self.input_step_input.name

    @property
    def input_step(self) -> Optional[WorkflowStep]:
        return self.input_step_input and self.input_step_input.workflow_step

    @property
    def input_step_id(self):
        input_step = self.input_step
        return input_step and input_step.id

    def copy(self):
        # TODO: handle subworkflow ids...
        copied_connection = WorkflowStepConnection()
        copied_connection.output_name = self.output_name
        return copied_connection


class WorkflowOutput(Base, Serializable):
    __tablename__ = "workflow_output"

    id = Column(Integer, primary_key=True)
    workflow_step_id = Column(Integer, ForeignKey("workflow_step.id"), index=True, nullable=False)
    output_name = Column(String(255), nullable=True)
    label = Column(Unicode(255))
    uuid = Column(UUIDType)
    workflow_step = relationship(
        "WorkflowStep",
        back_populates="workflow_outputs",
        primaryjoin=(lambda: WorkflowStep.id == WorkflowOutput.workflow_step_id),
    )

    def __init__(self, workflow_step, output_name=None, label=None, uuid=None):
        self.workflow_step = workflow_step
        ensure_object_added_to_session(self, object_in_session=workflow_step)
        self.output_name = output_name
        self.label = label
        self.uuid = get_uuid(uuid)

    def copy(self, copied_step):
        copied_output = WorkflowOutput(copied_step)
        copied_output.output_name = self.output_name
        copied_output.label = self.label
        return copied_output

    def _serialize(self, id_encoder, serialization_options):
        return dict_for(
            self,
            output_name=self.output_name,
            label=self.label,
            uuid=str(self.uuid),
        )


class WorkflowComment(Base, RepresentById):
    """
    WorkflowComment represents an in-editor comment which is no associated to any WorkflowStep.
    It is purely decorative, and should not influence how a workflow is ran.
    """

    __tablename__ = "workflow_comment"

    id = Column(Integer, primary_key=True)
    order_index: int = Column(Integer)
    workflow_id = Column(Integer, ForeignKey("workflow.id"), index=True, nullable=False)
    position = Column(MutableJSONType)
    size = Column(JSONType)
    type = Column(String(16))
    color = Column(String(16))
    data = Column(JSONType)
    parent_comment_id = Column(Integer, ForeignKey("workflow_comment.id"), nullable=True)

    workflow = relationship(
        "Workflow",
        primaryjoin=(lambda: Workflow.id == WorkflowComment.workflow_id),
        back_populates="comments",
    )

    child_steps: List["WorkflowStep"] = relationship(
        "WorkflowStep",
        primaryjoin=(lambda: WorkflowStep.parent_comment_id == WorkflowComment.id),
        back_populates="parent_comment",
    )

    parent_comment: "WorkflowComment" = relationship(
        "WorkflowComment",
        primaryjoin=(lambda: WorkflowComment.id == WorkflowComment.parent_comment_id),
        back_populates="child_comments",
        remote_side=[id],
    )

    child_comments: List["WorkflowComment"] = relationship(
        "WorkflowComment",
        primaryjoin=(lambda: WorkflowComment.parent_comment_id == WorkflowComment.id),
        back_populates="parent_comment",
    )

    def to_dict(self):
        comment_dict = {
            "id": self.order_index,
            "position": self.position,
            "size": self.size,
            "type": self.type,
            "color": self.color,
            "data": self.data,
        }

        if self.child_steps:
            comment_dict["child_steps"] = [step.order_index for step in self.child_steps]

        if self.child_comments:
            comment_dict["child_comments"] = [comment.order_index for comment in self.child_comments]

        WorkflowCommentModel(root=comment_dict)

        return comment_dict

    def from_dict(dict):
        WorkflowCommentModel(root=dict)

        comment = WorkflowComment()
        comment.order_index = dict.get("id", 0)
        comment.type = dict.get("type", "text")
        comment.position = dict.get("position", None)
        comment.size = dict.get("size", None)
        comment.color = dict.get("color", "none")
        comment.data = dict.get("data", None)
        return comment


class StoredWorkflowUserShareAssociation(Base, UserShareAssociation):
    __tablename__ = "stored_workflow_user_share_connection"

    id = Column(Integer, primary_key=True)
    stored_workflow_id = Column(Integer, ForeignKey("stored_workflow.id"), index=True)
    user_id = Column(Integer, ForeignKey("galaxy_user.id"), index=True)
    user = relationship("User")
    stored_workflow = relationship("StoredWorkflow", back_populates="users_shared_with")


class StoredWorkflowMenuEntry(Base, RepresentById):
    __tablename__ = "stored_workflow_menu_entry"

    id = Column(Integer, primary_key=True)
    stored_workflow_id = Column(Integer, ForeignKey("stored_workflow.id"), index=True)
    user_id = Column(Integer, ForeignKey("galaxy_user.id"), index=True)
    order_index = Column(Integer)

    stored_workflow = relationship("StoredWorkflow")
    user = relationship(
        "User",
        back_populates="stored_workflow_menu_entries",
        primaryjoin=(
            lambda: (StoredWorkflowMenuEntry.user_id == User.id)
            & (StoredWorkflowMenuEntry.stored_workflow_id == StoredWorkflow.id)
            & not_(StoredWorkflow.deleted)
        ),
    )


class WorkflowInvocation(Base, UsesCreateAndUpdateTime, Dictifiable, Serializable):
    __tablename__ = "workflow_invocation"

    id = Column(Integer, primary_key=True)
    create_time = Column(DateTime, default=now)
    update_time = Column(DateTime, default=now, onupdate=now, index=True)
    workflow_id = Column(Integer, ForeignKey("workflow.id"), index=True, nullable=False)
    state = Column(TrimmedString(64), index=True)
    scheduler = Column(TrimmedString(255), index=True)
    handler = Column(TrimmedString(255), index=True)
    uuid = Column(UUIDType())
    history_id = Column(Integer, ForeignKey("history.id"), index=True)

    history = relationship("History", back_populates="workflow_invocations")
    input_parameters = relationship(
        "WorkflowRequestInputParameter", back_populates="workflow_invocation", cascade_backrefs=False
    )
    step_states = relationship("WorkflowRequestStepState", back_populates="workflow_invocation", cascade_backrefs=False)
    input_step_parameters = relationship(
        "WorkflowRequestInputStepParameter", back_populates="workflow_invocation", cascade_backrefs=False
    )
    input_datasets = relationship(
        "WorkflowRequestToInputDatasetAssociation", back_populates="workflow_invocation", cascade_backrefs=False
    )
    input_dataset_collections = relationship(
        "WorkflowRequestToInputDatasetCollectionAssociation",
        back_populates="workflow_invocation",
        cascade_backrefs=False,
    )
    subworkflow_invocations = relationship(
        "WorkflowInvocationToSubworkflowInvocationAssociation",
        primaryjoin=(
            lambda: WorkflowInvocationToSubworkflowInvocationAssociation.workflow_invocation_id == WorkflowInvocation.id
        ),
        back_populates="parent_workflow_invocation",
        uselist=True,
    )
    steps = relationship(
        "WorkflowInvocationStep",
        back_populates="workflow_invocation",
        order_by=lambda: WorkflowInvocationStep.order_index,
        cascade_backrefs=False,
    )
    workflow: Workflow = relationship("Workflow")
    output_dataset_collections = relationship(
        "WorkflowInvocationOutputDatasetCollectionAssociation",
        back_populates="workflow_invocation",
        cascade_backrefs=False,
    )
    output_datasets = relationship(
        "WorkflowInvocationOutputDatasetAssociation", back_populates="workflow_invocation", cascade_backrefs=False
    )
    output_values = relationship(
        "WorkflowInvocationOutputValue", back_populates="workflow_invocation", cascade_backrefs=False
    )
    messages = relationship("WorkflowInvocationMessage", back_populates="workflow_invocation")

    dict_collection_visible_keys = [
        "id",
        "update_time",
        "create_time",
        "workflow_id",
        "history_id",
        "uuid",
        "state",
    ]
    dict_element_visible_keys = [
        "id",
        "update_time",
        "create_time",
        "workflow_id",
        "history_id",
        "uuid",
        "state",
    ]

    states = InvocationState
    non_terminal_states = [states.NEW, states.READY]

    def create_subworkflow_invocation_for_step(self, step):
        assert step.type == "subworkflow"
        subworkflow_invocation = WorkflowInvocation()
        self.attach_subworkflow_invocation_for_step(step, subworkflow_invocation)
        return subworkflow_invocation

    def attach_subworkflow_invocation_for_step(self, step, subworkflow_invocation):
        assert step.type == "subworkflow"
        assoc = WorkflowInvocationToSubworkflowInvocationAssociation()
        assoc.workflow_invocation = self
        assoc.workflow_step = step
        add_object_to_object_session(subworkflow_invocation, self.history)
        subworkflow_invocation.history = self.history
        subworkflow_invocation.workflow = step.subworkflow
        assoc.subworkflow_invocation = subworkflow_invocation
        self.subworkflow_invocations.append(assoc)
        return assoc

    def get_subworkflow_invocation_for_step(self, step):
        assoc = self.get_subworkflow_invocation_association_for_step(step)
        return assoc.subworkflow_invocation

    def get_subworkflow_invocation_association_for_step(self, step):
        assert step.type == "subworkflow"
        assoc = None
        for subworkflow_invocation in self.subworkflow_invocations:
            if subworkflow_invocation.workflow_step == step:
                assoc = subworkflow_invocation
                break
        return assoc

    @property
    def active(self):
        """Indicates the workflow invocation is somehow active - and in
        particular valid actions may be performed on its
        WorkflowInvocationSteps.
        """
        states = WorkflowInvocation.states
        return self.state in [states.NEW, states.READY]

    def set_state(self, state: InvocationState):
        session = object_session(self)
        priority_states = (WorkflowInvocation.states.CANCELLING, WorkflowInvocation.states.CANCELLED)
        if session and self.id and state not in priority_states:
            # generate statement that will not revert CANCELLING or CANCELLED back to anything non-terminal
            session.execute(
                update(WorkflowInvocation.table)
                .where(
                    WorkflowInvocation.id == self.id,
                    or_(~WorkflowInvocation.state.in_(priority_states), WorkflowInvocation.state.is_(None)),
                )
                .values(state=state)
            )
        else:
            # Not bound to a session, or setting cancelling/cancelled
            self.state = state

    def cancel(self):
        if self.state not in [WorkflowInvocation.states.CANCELLING, WorkflowInvocation.states.CANCELLED]:
            # No use cancelling workflow again, for all others we may still want to be able to cancel
            # remaining tool and workflow steps
            self.state = WorkflowInvocation.states.CANCELLING
            return True
        return False

    def cancel_invocation_steps(self):
        sa_session = object_session(self)
        assert sa_session
        job_subq = (
            select(Job.id)
            .join(WorkflowInvocationStep)
            .filter(WorkflowInvocationStep.workflow_invocation_id == self.id)
            .filter(~Job.state.in_(Job.finished_states))
            .with_for_update()
        )
        sa_session.execute(update(Job.table).where(Job.id.in_(job_subq)).values({"state": Job.states.DELETING}))

        job_collection_subq = (
            select(Job.id)
            .join(ImplicitCollectionJobsJobAssociation)
            .join(ImplicitCollectionJobs)
            .join(
                WorkflowInvocationStep, WorkflowInvocationStep.implicit_collection_jobs_id == ImplicitCollectionJobs.id
            )
            .filter(WorkflowInvocationStep.workflow_invocation_id == self.id)
            .filter(~Job.state.in_(Job.finished_states))
            .with_for_update()
            .subquery()
        )

        sa_session.execute(
            update(Job.table)
            .where(Job.table.c.id.in_(job_collection_subq.element))
            .values({"state": Job.states.DELETING})
        )

        for invocation in self.subworkflow_invocations:
            subworkflow_invocation = invocation.subworkflow_invocation
            cancelled = subworkflow_invocation.cancel()
            if cancelled:
                subworkflow_invocation.add_message(InvocationCancellationUserRequest(reason="user_request"))
            sa_session.add(subworkflow_invocation)
        sa_session.commit()

    def mark_cancelled(self):
        self.state = WorkflowInvocation.states.CANCELLED

    def fail(self):
        self.state = WorkflowInvocation.states.FAILED

    def step_states_by_step_id(self):
        step_states = {}
        for step_state in self.step_states:
            step_id = step_state.workflow_step_id
            step_states[step_id] = step_state
        return step_states

    def step_invocations_by_step_id(self):
        step_invocations = {}
        for invocation_step in self.steps:
            step_id = invocation_step.workflow_step_id
            assert step_id not in step_invocations
            step_invocations[step_id] = invocation_step
        return step_invocations

    def step_invocation_for_step_id(self, step_id: int) -> Optional["WorkflowInvocationStep"]:
        target_invocation_step = None
        for invocation_step in self.steps:
            if step_id == invocation_step.workflow_step_id:
                target_invocation_step = invocation_step
        return target_invocation_step

    def step_invocation_for_label(self, label):
        target_invocation_step = None
        for invocation_step in self.steps:
            if label == invocation_step.workflow_step.label:
                target_invocation_step = invocation_step
        return target_invocation_step

    @staticmethod
    def poll_unhandled_workflow_ids(sa_session):
        stmt = (
            select(WorkflowInvocation.id)
            .where(WorkflowInvocation.state == WorkflowInvocation.states.NEW)
            .where(WorkflowInvocation.handler.is_(None))
            .order_by(WorkflowInvocation.id.asc())
        )
        return [wid for wid in sa_session.scalars(stmt)]

    @staticmethod
    def poll_active_workflow_ids(engine, scheduler=None, handler=None):
        and_conditions = [
            or_(
                WorkflowInvocation.state == WorkflowInvocation.states.NEW,
                WorkflowInvocation.state == WorkflowInvocation.states.READY,
                WorkflowInvocation.state == WorkflowInvocation.states.CANCELLING,
            ),
        ]
        if scheduler is not None:
            and_conditions.append(WorkflowInvocation.scheduler == scheduler)
        if handler is not None:
            and_conditions.append(WorkflowInvocation.handler == handler)

        stmt = select(WorkflowInvocation.id).filter(and_(*and_conditions)).order_by(WorkflowInvocation.id.asc())
        # Immediately just load all ids into memory so time slicing logic
        # is relatively intutitive.
        with engine.connect() as conn:
            return conn.scalars(stmt).all()

    def add_output(self, workflow_output, step, output_object):
        if not hasattr(output_object, "history_content_type"):
            # assuming this is a simple type, just JSON-ify it and stick in the database. In the future
            # I'd like parameter_inputs to have datasets and collections as valid parameter types so
            # dispatch on actual object and not step type.
            output_assoc = WorkflowInvocationOutputValue()
            output_assoc.workflow_invocation = self
            ensure_object_added_to_session(output_assoc, object_in_session=self)
            output_assoc.workflow_output = workflow_output
            output_assoc.workflow_step = step
            output_assoc.value = output_object
            self.output_values.append(output_assoc)
        elif output_object.history_content_type == "dataset":
            output_assoc = WorkflowInvocationOutputDatasetAssociation()
            output_assoc.workflow_invocation = self
            ensure_object_added_to_session(output_assoc, object_in_session=self)
            output_assoc.workflow_output = workflow_output
            output_assoc.workflow_step = step
            output_assoc.dataset = output_object
            self.output_datasets.append(output_assoc)
        elif output_object.history_content_type == "dataset_collection":
            output_assoc = WorkflowInvocationOutputDatasetCollectionAssociation()
            output_assoc.workflow_invocation = self
            ensure_object_added_to_session(output_assoc, object_in_session=self)
            output_assoc.workflow_output = workflow_output
            output_assoc.workflow_step = step
            output_assoc.dataset_collection = output_object
            self.output_dataset_collections.append(output_assoc)
        else:
            raise Exception("Unknown output type encountered")

    def get_output_object(self, label):
        for output_dataset_assoc in self.output_datasets:
            if output_dataset_assoc.workflow_output.label == label:
                return output_dataset_assoc.dataset
        for output_dataset_collection_assoc in self.output_dataset_collections:
            if output_dataset_collection_assoc.workflow_output.label == label:
                return output_dataset_collection_assoc.dataset_collection
        # That probably isn't good.
        workflow_output = self.workflow.workflow_output_for(label)
        if workflow_output:
            raise Exception(
                f"Failed to find workflow output named [{label}], one was defined but none registered during execution."
            )
        else:
            raise Exception(
                f"Failed to find workflow output named [{label}], workflow doesn't define output by that name - valid names are {self.workflow.workflow_output_labels}."
            )

    def get_input_object(self, label):
        for input_dataset_assoc in self.input_datasets:
            if input_dataset_assoc.workflow_step.label == label:
                return input_dataset_assoc.dataset
        for input_dataset_collection_assoc in self.input_dataset_collections:
            if input_dataset_collection_assoc.workflow_step.label == label:
                return input_dataset_collection_assoc.dataset_collection
        raise Exception(f"Failed to find input with label {label}")

    @property
    def output_associations(self):
        outputs = []
        for output_dataset_assoc in self.output_datasets:
            outputs.append(output_dataset_assoc)
        for output_dataset_collection_assoc in self.output_dataset_collections:
            outputs.append(output_dataset_collection_assoc)
        return outputs

    @property
    def input_associations(self):
        inputs = []
        for input_dataset_assoc in self.input_datasets:
            inputs.append(input_dataset_assoc)
        for input_dataset_collection_assoc in self.input_dataset_collections:
            inputs.append(input_dataset_collection_assoc)
        return inputs

    def _serialize(self, id_encoder, serialization_options):
        invocation_attrs = dict_for(self)
        invocation_attrs["state"] = self.state
        invocation_attrs["create_time"] = self.create_time.__str__()
        invocation_attrs["update_time"] = self.update_time.__str__()

        steps = []
        for step in self.steps:
            steps.append(step.serialize(id_encoder, serialization_options))
        invocation_attrs["steps"] = steps

        input_parameters = []
        for input_parameter in self.input_parameters:
            input_parameters.append(input_parameter.serialize(id_encoder, serialization_options))
        invocation_attrs["input_parameters"] = input_parameters

        step_states = []
        for step_state in self.step_states:
            step_states.append(step_state.serialize(id_encoder, serialization_options))
        invocation_attrs["step_states"] = step_states

        input_step_parameters = []
        for input_step_parameter in self.input_step_parameters:
            input_step_parameters.append(input_step_parameter.serialize(id_encoder, serialization_options))
        invocation_attrs["input_step_parameters"] = input_step_parameters

        input_datasets = []
        for input_dataset in self.input_datasets:
            input_datasets.append(input_dataset.serialize(id_encoder, serialization_options))
        invocation_attrs["input_datasets"] = input_datasets

        input_dataset_collections = []
        for input_dataset_collection in self.input_dataset_collections:
            input_dataset_collections.append(input_dataset_collection.serialize(id_encoder, serialization_options))
        invocation_attrs["input_dataset_collections"] = input_dataset_collections

        output_dataset_collections = []
        for output_dataset_collection in self.output_dataset_collections:
            output_dataset_collections.append(output_dataset_collection.serialize(id_encoder, serialization_options))
        invocation_attrs["output_dataset_collections"] = output_dataset_collections

        output_datasets = []
        for output_dataset in self.output_datasets:
            output_datasets.append(output_dataset.serialize(id_encoder, serialization_options))
        invocation_attrs["output_datasets"] = output_datasets

        output_values = []
        for output_value in self.output_values:
            output_values.append(output_value.serialize(id_encoder, serialization_options))
        invocation_attrs["output_values"] = output_values

        serialization_options.attach_identifier(id_encoder, self, invocation_attrs)
        return invocation_attrs

    def to_dict(self, view="collection", value_mapper=None, step_details=False, legacy_job_state=False):
        rval = super().to_dict(view=view, value_mapper=value_mapper)
        if rval["state"] is None:
            # bugs could result in no state being set
            rval["state"] = self.states.FAILED
        if view == "element":
            steps = []
            for step in self.steps:
                if step_details:
                    v = step.to_dict(view="element")
                else:
                    v = step.to_dict(view="collection")
                if legacy_job_state:
                    step_jobs = step.jobs
                    if step_jobs:
                        for step_job in step_jobs:
                            v_clone = v.copy()
                            v_clone["state"] = step_job.state
                            v_clone["job_id"] = step_job.id
                            steps.append(v_clone)
                    else:
                        v["state"] = None
                        steps.append(v)
                else:
                    steps.append(v)
            rval["steps"] = steps

            inputs = {}
            for input_item_association in self.input_datasets + self.input_dataset_collections:
                if input_item_association.history_content_type == "dataset":
                    src = "hda"
                    item = input_item_association.dataset
                elif input_item_association.history_content_type == "dataset_collection":
                    src = "hdca"
                    item = input_item_association.dataset_collection
                else:
                    # TODO: LDDAs are not implemented in workflow_request_to_input_dataset table
                    raise Exception(f"Unknown history content type '{input_item_association.history_content_type}'")
                # Should this maybe also be by label ? Would break backwards compatibility though
                inputs[str(input_item_association.workflow_step.order_index)] = {
                    "id": item.id,
                    "src": src,
                    "label": input_item_association.workflow_step.label,
                    "workflow_step_id": input_item_association.workflow_step_id,
                }

            rval["inputs"] = inputs

            input_parameters = {}
            for input_step_parameter in self.input_step_parameters:
                label = input_step_parameter.workflow_step.label
                if not label:
                    continue
                input_parameters[label] = {
                    "parameter_value": input_step_parameter.parameter_value,
                    "label": label,
                    "workflow_step_id": input_step_parameter.workflow_step_id,
                }
            rval["input_step_parameters"] = input_parameters

            outputs = {}
            for output_assoc in self.output_datasets:
                # TODO: does this work correctly if outputs are mapped over?
                label = output_assoc.workflow_output.label
                if not label:
                    label = f"{output_assoc.workflow_output.output_name} (Step {output_assoc.workflow_output.workflow_step.order_index + 1})"

                outputs[label] = {
                    "src": "hda",
                    "id": output_assoc.dataset_id,
                    "workflow_step_id": output_assoc.workflow_step_id,
                }

            output_collections = {}
            for output_assoc in self.output_dataset_collections:
                label = output_assoc.workflow_output.label
                if not label:
                    label = f"{output_assoc.workflow_output.output_name} (Step {output_assoc.workflow_output.workflow_step.order_index + 1})"

                output_collections[label] = {
                    "src": "hdca",
                    "id": output_assoc.dataset_collection_id,
                    "workflow_step_id": output_assoc.workflow_step_id,
                }

            rval["outputs"] = outputs
            rval["output_collections"] = output_collections

            output_values = {}
            for output_param in self.output_values:
                label = output_param.workflow_output.label
                if not label:
                    continue
                output_values[label] = output_param.value
            rval["output_values"] = output_values

        return rval

    def add_input(self, content, step_id=None, step=None):
        assert step_id is not None or step is not None

        def attach_step(request_to_content):
            if step_id is not None:
                request_to_content.workflow_step_id = step_id
            else:
                request_to_content.workflow_step = step

        history_content_type = getattr(content, "history_content_type", None)
        if history_content_type == "dataset":
            request_to_content = WorkflowRequestToInputDatasetAssociation()
            request_to_content.dataset = content
            attach_step(request_to_content)
            self.input_datasets.append(request_to_content)
        elif history_content_type == "dataset_collection":
            request_to_content = WorkflowRequestToInputDatasetCollectionAssociation()
            request_to_content.dataset_collection = content
            attach_step(request_to_content)
            self.input_dataset_collections.append(request_to_content)
        else:
            request_to_content = WorkflowRequestInputStepParameter()
            request_to_content.parameter_value = content
            attach_step(request_to_content)
            self.input_step_parameters.append(request_to_content)

    def add_message(self, message: "InvocationMessageUnion"):
        self.messages.append(
            WorkflowInvocationMessage(
                workflow_invocation_id=self.id,
                **message.dict(
                    exclude_unset=True,
                    exclude={
                        "history_id"
                    },  # history_id comes in through workflow_invocation and isn't persisted in database
                ),
            )
        )

    @property
    def resource_parameters(self):
        resource_type = WorkflowRequestInputParameter.types.RESOURCE_PARAMETERS
        _resource_parameters = {}
        for input_parameter in self.input_parameters:
            if input_parameter.type == resource_type:
                _resource_parameters[input_parameter.name] = input_parameter.value

        return _resource_parameters

    def has_input_for_step(self, step_id):
        for content in self.input_datasets:
            if content.workflow_step_id == step_id:
                return True
        for content in self.input_dataset_collections:
            if content.workflow_step_id == step_id:
                return True
        return False

    def set_handler(self, handler):
        self.handler = handler

    def log_str(self):
        extra = ""
        if (safe_id := getattr(self, "id", None)) is not None:
            extra += f"id={safe_id}"
        else:
            extra += "unflushed"
        return f"{self.__class__.__name__}[{extra}]"


class WorkflowInvocationToSubworkflowInvocationAssociation(Base, Dictifiable, RepresentById):
    __tablename__ = "workflow_invocation_to_subworkflow_invocation_association"

    id = Column(Integer, primary_key=True)
    workflow_invocation_id = Column(Integer, ForeignKey("workflow_invocation.id", name="fk_wfi_swi_wfi"), index=True)
    subworkflow_invocation_id = Column(Integer, ForeignKey("workflow_invocation.id", name="fk_wfi_swi_swi"), index=True)
    workflow_step_id = Column(Integer, ForeignKey("workflow_step.id", name="fk_wfi_swi_ws"))

    subworkflow_invocation = relationship(
        "WorkflowInvocation",
        primaryjoin=(
            lambda: WorkflowInvocationToSubworkflowInvocationAssociation.subworkflow_invocation_id
            == WorkflowInvocation.id
        ),
        uselist=False,
    )
    workflow_step = relationship("WorkflowStep")
    parent_workflow_invocation = relationship(
        "WorkflowInvocation",
        primaryjoin=(
            lambda: WorkflowInvocationToSubworkflowInvocationAssociation.workflow_invocation_id == WorkflowInvocation.id
        ),
        back_populates="subworkflow_invocations",
        uselist=False,
    )
    dict_collection_visible_keys = ["id", "workflow_step_id", "workflow_invocation_id", "subworkflow_invocation_id"]
    dict_element_visible_keys = ["id", "workflow_step_id", "workflow_invocation_id", "subworkflow_invocation_id"]


class WorkflowInvocationMessage(Base, Dictifiable, Serializable):
    __tablename__ = "workflow_invocation_message"
    id = Column(Integer, primary_key=True)
    workflow_invocation_id = Column(Integer, ForeignKey("workflow_invocation.id"), index=True, nullable=False)
    reason = Column(String(32))
    details = Column(TrimmedString(255), nullable=True)
    output_name = Column(String(255), nullable=True)
    workflow_step_id = Column(Integer, ForeignKey("workflow_step.id"), nullable=True)
    dependent_workflow_step_id = Column(Integer, ForeignKey("workflow_step.id"), nullable=True)
    job_id = Column(Integer, ForeignKey("job.id"), nullable=True)
    hda_id = Column(Integer, ForeignKey("history_dataset_association.id"), nullable=True)
    hdca_id = Column(Integer, ForeignKey("history_dataset_collection_association.id"), nullable=True)

    workflow_invocation = relationship("WorkflowInvocation", back_populates="messages", lazy=True)
    workflow_step = relationship("WorkflowStep", foreign_keys=workflow_step_id, lazy=True)
    dependent_workflow_step = relationship("WorkflowStep", foreign_keys=dependent_workflow_step_id, lazy=True)

    @property
    def workflow_step_index(self):
        return self.workflow_step and self.workflow_step.order_index

    @property
    def dependent_workflow_step_index(self):
        return self.dependent_workflow_step and self.dependent_workflow_step.order_index

    @property
    def history_id(self):
        return self.workflow_invocation.history_id


class EffectiveOutput(TypedDict):
    """An output for the sake or determining full workflow outputs.

    A workflow output might not be an effective output if it is an
    output on a subworkflow or a parent workflow that doesn't declare
    it an output.

    This is currently only used for determining object store selections.
    We don't want to capture subworkflow outputs that the user would like
    to ignore and discard as effective workflow outputs.
    """

    output_name: str
    step_id: int


class WorkflowInvocationStepObjectStores(NamedTuple):
    preferred_object_store_id: Optional[str]
    preferred_outputs_object_store_id: Optional[str]
    preferred_intermediate_object_store_id: Optional[str]
    step_effective_outputs: Optional[List["EffectiveOutput"]]

    def is_output_name_an_effective_output(self, output_name: str) -> bool:
        if self.step_effective_outputs is None:
            return True
        else:
            for effective_output in self.step_effective_outputs:
                if effective_output["output_name"] == output_name:
                    return True

            return False

    @property
    def is_split_configuration(self):
        preferred_outputs_object_store_id = self.preferred_outputs_object_store_id
        preferred_intermediate_object_store_id = self.preferred_intermediate_object_store_id
        has_typed_preferences = (
            preferred_outputs_object_store_id is not None or preferred_intermediate_object_store_id is not None
        )
        return has_typed_preferences and preferred_outputs_object_store_id != preferred_intermediate_object_store_id


class WorkflowInvocationStep(Base, Dictifiable, Serializable):
    __tablename__ = "workflow_invocation_step"

    id = Column(Integer, primary_key=True)
    create_time = Column(DateTime, default=now)
    update_time = Column(DateTime, default=now, onupdate=now)
    workflow_invocation_id = Column(Integer, ForeignKey("workflow_invocation.id"), index=True, nullable=False)
    workflow_step_id = Column(Integer, ForeignKey("workflow_step.id"), index=True, nullable=False)
    state = Column(TrimmedString(64), index=True)
    job_id = Column(Integer, ForeignKey("job.id"), index=True, nullable=True)
    implicit_collection_jobs_id = Column(Integer, ForeignKey("implicit_collection_jobs.id"), index=True, nullable=True)
    action = Column(MutableJSONType, nullable=True)

    workflow_step = relationship("WorkflowStep")
    job = relationship("Job", back_populates="workflow_invocation_step", uselist=False)
    implicit_collection_jobs = relationship("ImplicitCollectionJobs", uselist=False)
    output_dataset_collections = relationship(
        "WorkflowInvocationStepOutputDatasetCollectionAssociation",
        back_populates="workflow_invocation_step",
        cascade_backrefs=False,
    )
    output_datasets = relationship(
        "WorkflowInvocationStepOutputDatasetAssociation",
        back_populates="workflow_invocation_step",
        cascade_backrefs=False,
    )
    workflow_invocation = relationship("WorkflowInvocation", back_populates="steps")
    output_value = relationship(
        "WorkflowInvocationOutputValue",
        foreign_keys="[WorkflowInvocationStep.workflow_invocation_id, WorkflowInvocationStep.workflow_step_id]",
        primaryjoin=(
            lambda: and_(
                WorkflowInvocationStep.workflow_invocation_id == WorkflowInvocationOutputValue.workflow_invocation_id,
                WorkflowInvocationStep.workflow_step_id == WorkflowInvocationOutputValue.workflow_step_id,
            )
        ),
        back_populates="workflow_invocation_step",
        viewonly=True,
    )
    order_index = column_property(
        select(WorkflowStep.order_index).where(WorkflowStep.id == workflow_step_id).scalar_subquery()
    )

    subworkflow_invocation_id: column_property

    dict_collection_visible_keys = [
        "id",
        "update_time",
        "job_id",
        "workflow_step_id",
        "subworkflow_invocation_id",
        "state",
        "action",
    ]
    dict_element_visible_keys = [
        "id",
        "update_time",
        "job_id",
        "workflow_step_id",
        "subworkflow_invocation_id",
        "state",
        "action",
    ]

    states = InvocationStepState

    @property
    def is_new(self):
        return self.state == self.states.NEW

    def add_output(self, output_name, output_object):
        if output_object.history_content_type == "dataset":
            output_assoc = WorkflowInvocationStepOutputDatasetAssociation()
            output_assoc.workflow_invocation_step = self
            ensure_object_added_to_session(output_assoc, object_in_session=self)
            output_assoc.dataset = output_object
            output_assoc.output_name = output_name
            self.output_datasets.append(output_assoc)
        elif output_object.history_content_type == "dataset_collection":
            output_assoc = WorkflowInvocationStepOutputDatasetCollectionAssociation()
            output_assoc.workflow_invocation_step = self
            ensure_object_added_to_session(output_assoc, object_in_session=self)
            output_assoc.dataset_collection = output_object
            output_assoc.output_name = output_name
            self.output_dataset_collections.append(output_assoc)
        else:
            raise Exception("Unknown output type encountered")

    @property
    def jobs(self):
        if self.job:
            return [self.job]
        elif self.implicit_collection_jobs:
            return self.implicit_collection_jobs.job_list
        else:
            return []

    @property
    def preferred_object_stores(self) -> WorkflowInvocationStepObjectStores:
        meta_type = WorkflowRequestInputParameter.types.META_PARAMETERS
        preferred_object_store_id = None
        preferred_outputs_object_store_id = None
        preferred_intermediate_object_store_id = None
        step_effective_outputs: Optional[List[EffectiveOutput]] = None

        workflow_invocation = self.workflow_invocation
        for input_parameter in workflow_invocation.input_parameters:
            if input_parameter.type != meta_type:
                continue
            if input_parameter.name == "preferred_object_store_id":
                preferred_object_store_id = input_parameter.value
            elif input_parameter.name == "preferred_outputs_object_store_id":
                preferred_outputs_object_store_id = input_parameter.value
            elif input_parameter.name == "preferred_intermediate_object_store_id":
                preferred_intermediate_object_store_id = input_parameter.value
            elif input_parameter.name == "effective_outputs":
                all_effective_outputs = json.loads(input_parameter.value)
                step_id = self.workflow_step_id
                step_effective_outputs = [e for e in all_effective_outputs if e["step_id"] == step_id]

        return WorkflowInvocationStepObjectStores(
            preferred_object_store_id,
            preferred_outputs_object_store_id,
            preferred_intermediate_object_store_id,
            step_effective_outputs,
        )

    def _serialize(self, id_encoder, serialization_options):
        step_attrs = dict_for(self)
        step_attrs["state"] = self.state
        step_attrs["create_time"] = self.create_time.__str__()
        step_attrs["update_time"] = self.update_time.__str__()
        step_attrs["order_index"] = self.workflow_step.order_index
        step_attrs["action"] = self.action
        if self.job:
            step_attrs["job"] = self.job.serialize(id_encoder, serialization_options, for_link=True)
        elif self.implicit_collection_jobs:
            step_attrs["implicit_collection_jobs"] = self.implicit_collection_jobs.serialize(
                id_encoder, serialization_options, for_link=True
            )

        outputs = []
        for output_dataset_assoc in self.output_datasets:
            output = dict(
                output_name=output_dataset_assoc.output_name,
            )
            dataset = output_dataset_assoc.dataset
            if dataset:
                output["dataset"] = dataset.serialize(id_encoder, serialization_options, for_link=True)
            outputs.append(output)
        step_attrs["outputs"] = outputs

        output_collections = []
        for output_dataset_collection_assoc in self.output_dataset_collections:
            output_collection = dict(
                output_name=output_dataset_collection_assoc.output_name,
            )
            dataset_collection = output_dataset_collection_assoc.dataset_collection
            if dataset_collection:
                output_collection["dataset_collection"] = dataset_collection.serialize(
                    id_encoder, serialization_options, for_link=True
                )
            output_collections.append(output_collection)
        step_attrs["output_collections"] = output_collections

        return step_attrs

    def to_dict(self, view="collection", value_mapper=None):
        rval = super().to_dict(view=view, value_mapper=value_mapper)
        rval["order_index"] = self.workflow_step.order_index
        rval["workflow_step_label"] = self.workflow_step.label
        rval["workflow_step_uuid"] = str(self.workflow_step.uuid)
        # Following no longer makes sense...
        # rval['state'] = self.job.state if self.job is not None else None
        if view == "element":
            jobs = []
            for job in self.jobs:
                jobs.append(job.to_dict())

            outputs = {}
            for output_assoc in self.output_datasets:
                name = output_assoc.output_name
                outputs[name] = {
                    "src": "hda",
                    "id": output_assoc.dataset.id,
                    "uuid": (
                        str(output_assoc.dataset.dataset.uuid)
                        if output_assoc.dataset.dataset.uuid is not None
                        else None
                    ),
                }

            output_collections = {}
            for output_assoc in self.output_dataset_collections:
                name = output_assoc.output_name
                output_collections[name] = {
                    "src": "hdca",
                    "id": output_assoc.dataset_collection.id,
                }

            rval["outputs"] = outputs
            rval["output_collections"] = output_collections
            rval["jobs"] = jobs
        return rval


class WorkflowRequestInputParameter(Base, Dictifiable, Serializable):
    """Workflow-related parameters not tied to steps or inputs."""

    __tablename__ = "workflow_request_input_parameters"

    id = Column(Integer, primary_key=True)
    workflow_invocation_id = Column(
        Integer, ForeignKey("workflow_invocation.id", onupdate="CASCADE", ondelete="CASCADE"), index=True
    )
    name = Column(Unicode(255))
    value = Column(TEXT)
    type = Column(Unicode(255))
    workflow_invocation = relationship("WorkflowInvocation", back_populates="input_parameters")

    dict_collection_visible_keys = ["id", "name", "value", "type"]

    class types(str, Enum):
        REPLACEMENT_PARAMETERS = "replacements"
        STEP_PARAMETERS = "step"
        META_PARAMETERS = "meta"
        RESOURCE_PARAMETERS = "resource"

    def _serialize(self, id_encoder, serialization_options):
        request_input_parameter_attrs = dict_for(self)
        request_input_parameter_attrs["name"] = self.name
        request_input_parameter_attrs["value"] = self.value
        request_input_parameter_attrs["type"] = self.type
        return request_input_parameter_attrs


class WorkflowRequestStepState(Base, Dictifiable, Serializable):
    """Workflow step value parameters."""

    __tablename__ = "workflow_request_step_states"

    id = Column(Integer, primary_key=True)
    workflow_invocation_id = Column(
        Integer, ForeignKey("workflow_invocation.id", onupdate="CASCADE", ondelete="CASCADE"), index=True
    )
    workflow_step_id = Column(Integer, ForeignKey("workflow_step.id"))
    value = Column(MutableJSONType)
    workflow_step = relationship("WorkflowStep")
    workflow_invocation = relationship("WorkflowInvocation", back_populates="step_states")

    dict_collection_visible_keys = ["id", "name", "value", "workflow_step_id"]

    def _serialize(self, id_encoder, serialization_options):
        request_step_state = dict_for(self)
        request_step_state["value"] = self.value
        request_step_state["order_index"] = self.workflow_step.order_index
        return request_step_state


class WorkflowRequestToInputDatasetAssociation(Base, Dictifiable, Serializable):
    """Workflow step input dataset parameters."""

    __tablename__ = "workflow_request_to_input_dataset"

    id = Column(Integer, primary_key=True)
    name = Column(String(255))
    workflow_invocation_id = Column(Integer, ForeignKey("workflow_invocation.id"), index=True)
    workflow_step_id = Column(Integer, ForeignKey("workflow_step.id"))
    dataset_id = Column(Integer, ForeignKey("history_dataset_association.id"), index=True)

    workflow_step = relationship("WorkflowStep")
    dataset = relationship("HistoryDatasetAssociation")
    workflow_invocation = relationship("WorkflowInvocation", back_populates="input_datasets")

    history_content_type = "dataset"
    dict_collection_visible_keys = ["id", "workflow_invocation_id", "workflow_step_id", "dataset_id", "name"]

    def _serialize(self, id_encoder, serialization_options):
        request_input_dataset_attrs = dict_for(self)
        request_input_dataset_attrs["name"] = self.name
        request_input_dataset_attrs["dataset"] = self.dataset.serialize(
            id_encoder, serialization_options, for_link=True
        )
        request_input_dataset_attrs["order_index"] = self.workflow_step.order_index
        return request_input_dataset_attrs


class WorkflowRequestToInputDatasetCollectionAssociation(Base, Dictifiable, Serializable):
    """Workflow step input dataset collection parameters."""

    __tablename__ = "workflow_request_to_input_collection_dataset"

    id = Column(Integer, primary_key=True)
    name = Column(String(255))
    workflow_invocation_id = Column(Integer, ForeignKey("workflow_invocation.id"), index=True)
    workflow_step_id = Column(Integer, ForeignKey("workflow_step.id"))
    dataset_collection_id = Column(Integer, ForeignKey("history_dataset_collection_association.id"), index=True)
    workflow_step = relationship("WorkflowStep")
    dataset_collection = relationship("HistoryDatasetCollectionAssociation")
    workflow_invocation = relationship("WorkflowInvocation", back_populates="input_dataset_collections")

    history_content_type = "dataset_collection"
    dict_collection_visible_keys = ["id", "workflow_invocation_id", "workflow_step_id", "dataset_collection_id", "name"]

    def _serialize(self, id_encoder, serialization_options):
        request_input_collection_attrs = dict_for(self)
        request_input_collection_attrs["name"] = self.name
        request_input_collection_attrs["dataset_collection"] = self.dataset_collection.serialize(
            id_encoder, serialization_options, for_link=True
        )
        request_input_collection_attrs["order_index"] = self.workflow_step.order_index
        return request_input_collection_attrs


class WorkflowRequestInputStepParameter(Base, Dictifiable, Serializable):
    """Workflow step parameter inputs."""

    __tablename__ = "workflow_request_input_step_parameter"

    id = Column(Integer, primary_key=True)
    workflow_invocation_id = Column(Integer, ForeignKey("workflow_invocation.id"), index=True)
    workflow_step_id = Column(Integer, ForeignKey("workflow_step.id"))
    parameter_value = Column(MutableJSONType)

    workflow_step = relationship("WorkflowStep")
    workflow_invocation = relationship("WorkflowInvocation", back_populates="input_step_parameters")

    dict_collection_visible_keys = ["id", "workflow_invocation_id", "workflow_step_id", "parameter_value"]

    def _serialize(self, id_encoder, serialization_options):
        request_input_step_parameter_attrs = dict_for(self)
        request_input_step_parameter_attrs["parameter_value"] = self.parameter_value
        request_input_step_parameter_attrs["order_index"] = self.workflow_step.order_index
        return request_input_step_parameter_attrs


class WorkflowInvocationOutputDatasetAssociation(Base, Dictifiable, Serializable):
    """Represents links to output datasets for the workflow."""

    __tablename__ = "workflow_invocation_output_dataset_association"

    id = Column(Integer, primary_key=True)
    workflow_invocation_id = Column(Integer, ForeignKey("workflow_invocation.id"), index=True)
    workflow_step_id = Column(Integer, ForeignKey("workflow_step.id"), index=True)
    dataset_id = Column(Integer, ForeignKey("history_dataset_association.id"), index=True)
    workflow_output_id = Column(Integer, ForeignKey("workflow_output.id"), index=True)

    workflow_invocation = relationship("WorkflowInvocation", back_populates="output_datasets")
    workflow_step = relationship("WorkflowStep")
    dataset = relationship("HistoryDatasetAssociation")
    workflow_output = relationship("WorkflowOutput")

    history_content_type = "dataset"
    dict_collection_visible_keys = ["id", "workflow_invocation_id", "workflow_step_id", "dataset_id", "name"]

    def _serialize(self, id_encoder, serialization_options):
        output_dataset_attrs = dict_for(self)
        output_dataset_attrs["dataset"] = self.dataset.serialize(id_encoder, serialization_options, for_link=True)
        output_dataset_attrs["order_index"] = self.workflow_step.order_index
        output_dataset_attrs["workflow_output"] = self.workflow_output.serialize(id_encoder, serialization_options)
        return output_dataset_attrs


class WorkflowInvocationOutputDatasetCollectionAssociation(Base, Dictifiable, Serializable):
    """Represents links to output dataset collections for the workflow."""

    __tablename__ = "workflow_invocation_output_dataset_collection_association"

    id = Column(Integer, primary_key=True)
    workflow_invocation_id = Column(Integer, ForeignKey("workflow_invocation.id", name="fk_wiodca_wii"), index=True)
    workflow_step_id = Column(Integer, ForeignKey("workflow_step.id", name="fk_wiodca_wsi"), index=True)
    dataset_collection_id = Column(
        Integer, ForeignKey("history_dataset_collection_association.id", name="fk_wiodca_dci"), index=True
    )
    workflow_output_id = Column(Integer, ForeignKey("workflow_output.id", name="fk_wiodca_woi"), index=True)

    workflow_invocation = relationship("WorkflowInvocation", back_populates="output_dataset_collections")
    workflow_step = relationship("WorkflowStep")
    dataset_collection = relationship("HistoryDatasetCollectionAssociation")
    workflow_output = relationship("WorkflowOutput")

    history_content_type = "dataset_collection"
    dict_collection_visible_keys = ["id", "workflow_invocation_id", "workflow_step_id", "dataset_collection_id", "name"]

    def _serialize(self, id_encoder, serialization_options):
        output_collection_attrs = dict_for(self)
        output_collection_attrs["dataset_collection"] = self.dataset_collection.serialize(
            id_encoder, serialization_options, for_link=True
        )
        output_collection_attrs["order_index"] = self.workflow_step.order_index
        output_collection_attrs["workflow_output"] = self.workflow_output.serialize(id_encoder, serialization_options)
        return output_collection_attrs


class WorkflowInvocationOutputValue(Base, Dictifiable, Serializable):
    """Represents a link to a specified or computed workflow parameter."""

    __tablename__ = "workflow_invocation_output_value"

    id = Column(Integer, primary_key=True)
    workflow_invocation_id = Column(Integer, ForeignKey("workflow_invocation.id"), index=True)
    workflow_step_id = Column(Integer, ForeignKey("workflow_step.id"))
    workflow_output_id = Column(Integer, ForeignKey("workflow_output.id"), index=True)
    value = Column(MutableJSONType)

    workflow_invocation = relationship("WorkflowInvocation", back_populates="output_values")

    workflow_invocation_step = relationship(
        "WorkflowInvocationStep",
        foreign_keys="[WorkflowInvocationStep.workflow_invocation_id, WorkflowInvocationStep.workflow_step_id]",
        primaryjoin=(
            lambda: and_(
                WorkflowInvocationStep.workflow_invocation_id == WorkflowInvocationOutputValue.workflow_invocation_id,
                WorkflowInvocationStep.workflow_step_id == WorkflowInvocationOutputValue.workflow_step_id,
            )
        ),
        back_populates="output_value",
        viewonly=True,
    )

    workflow_step = relationship("WorkflowStep")
    workflow_output = relationship("WorkflowOutput")

    dict_collection_visible_keys = ["id", "workflow_invocation_id", "workflow_step_id", "value"]

    def _serialize(self, id_encoder, serialization_options):
        output_value_attrs = dict_for(self)
        output_value_attrs["value"] = self.value
        output_value_attrs["order_index"] = self.workflow_step.order_index
        output_value_attrs["workflow_output"] = self.workflow_output.serialize(id_encoder, serialization_options)
        return output_value_attrs


class WorkflowInvocationStepOutputDatasetAssociation(Base, Dictifiable, RepresentById):
    """Represents links to output datasets for the workflow."""

    __tablename__ = "workflow_invocation_step_output_dataset_association"

    id = Column(Integer, primary_key=True)
    workflow_invocation_step_id = Column(Integer, ForeignKey("workflow_invocation_step.id"), index=True)
    dataset_id = Column(Integer, ForeignKey("history_dataset_association.id"), index=True)
    output_name = Column(String(255), nullable=True)
    workflow_invocation_step = relationship("WorkflowInvocationStep", back_populates="output_datasets")
    dataset = relationship("HistoryDatasetAssociation")

    dict_collection_visible_keys = ["id", "workflow_invocation_step_id", "dataset_id", "output_name"]


class WorkflowInvocationStepOutputDatasetCollectionAssociation(Base, Dictifiable, RepresentById):
    """Represents links to output dataset collections for the workflow."""

    __tablename__ = "workflow_invocation_step_output_dataset_collection_association"

    id = Column(Integer, primary_key=True)
    workflow_invocation_step_id = Column(
        Integer, ForeignKey("workflow_invocation_step.id", name="fk_wisodca_wisi"), index=True
    )
    workflow_step_id = Column(Integer, ForeignKey("workflow_step.id", name="fk_wisodca_wsi"), index=True)
    dataset_collection_id = Column(
        Integer, ForeignKey("history_dataset_collection_association.id", name="fk_wisodca_dci"), index=True
    )
    output_name = Column(String(255), nullable=True)

    workflow_invocation_step = relationship("WorkflowInvocationStep", back_populates="output_dataset_collections")
    dataset_collection = relationship("HistoryDatasetCollectionAssociation")

    dict_collection_visible_keys = ["id", "workflow_invocation_step_id", "dataset_collection_id", "output_name"]


class MetadataFile(Base, StorableObject, Serializable):
    __tablename__ = "metadata_file"

    id = Column(Integer, primary_key=True)
    name = Column(TEXT)
    hda_id = Column(Integer, ForeignKey("history_dataset_association.id"), index=True, nullable=True)
    lda_id = Column(Integer, ForeignKey("library_dataset_dataset_association.id"), index=True, nullable=True)
    create_time = Column(DateTime, default=now)
    update_time = Column(DateTime, index=True, default=now, onupdate=now)
    object_store_id = Column(TrimmedString(255), index=True)
    uuid = Column(UUIDType(), index=True)
    deleted = Column(Boolean, index=True, default=False)
    purged = Column(Boolean, index=True, default=False)

    history_dataset = relationship("HistoryDatasetAssociation")
    library_dataset = relationship("LibraryDatasetDatasetAssociation")

    def __init__(self, dataset=None, name=None, uuid=None):
        self.uuid = get_uuid(uuid)
        if isinstance(dataset, HistoryDatasetAssociation):
            self.history_dataset = dataset
        elif isinstance(dataset, LibraryDatasetDatasetAssociation):
            self.library_dataset = dataset
        self.name = name

    @property
    def dataset(self) -> Optional[Dataset]:
        da = self.history_dataset or self.library_dataset
        return da and da.dataset

    def update_from_file(self, file_name):
        if not self.dataset:
            raise Exception("Attempted to write MetadataFile, but no DatasetAssociation set")
        self.dataset.object_store.update_from_file(
            self,
            file_name=file_name,
            extra_dir="_metadata_files",
            extra_dir_at_root=True,
            alt_name=os.path.basename(self.get_file_name()),
        )

    def get_file_name(self, sync_cache=True):
        # Ensure the directory structure and the metadata file object exist
        try:
            da = self.history_dataset or self.library_dataset
            if self.object_store_id is None and da is not None:
                self.object_store_id = da.dataset.object_store_id
            object_store = da.dataset.object_store
            store_by = object_store.get_store_by(da.dataset)
            if store_by == "id" and self.id is None:
                self.flush()
            identifier = getattr(self, store_by)
            alt_name = f"metadata_{identifier}.dat"
            if not object_store.exists(self, extra_dir="_metadata_files", extra_dir_at_root=True, alt_name=alt_name):
                object_store.create(self, extra_dir="_metadata_files", extra_dir_at_root=True, alt_name=alt_name)
            path = object_store.get_filename(
                self, extra_dir="_metadata_files", extra_dir_at_root=True, alt_name=alt_name, sync_cache=sync_cache
            )
            return path
        except AttributeError:
            assert (
                self.id is not None
            ), "ID must be set before MetadataFile used without an HDA/LDDA (commit the object)"
            # In case we're not working with the history_dataset
            path = os.path.join(Dataset.file_path, "_metadata_files", *directory_hash_id(self.id))
            # Create directory if it does not exist
            try:
                os.makedirs(path)
            except OSError as e:
                # File Exists is okay, otherwise reraise
                if e.errno != errno.EEXIST:
                    raise
            # Return filename inside hashed directory
            return os.path.abspath(os.path.join(path, "metadata_%d.dat" % self.id))

    def _serialize(self, id_encoder, serialization_options):
        as_dict = dict_for(self)
        serialization_options.attach_identifier(id_encoder, self, as_dict)
        as_dict["uuid"] = str(self.uuid or "") or None
        return as_dict


class FormDefinition(Base, Dictifiable, RepresentById):
    __tablename__ = "form_definition"

    id = Column(Integer, primary_key=True)
    create_time = Column(DateTime, default=now)
    update_time = Column(DateTime, default=now, onupdate=now)
    name = Column(TrimmedString(255), nullable=False)
    desc = Column(TEXT)
    form_definition_current_id = Column(
        Integer, ForeignKey("form_definition_current.id", use_alter=True), index=True, nullable=False
    )
    fields = Column(MutableJSONType)
    type = Column(TrimmedString(255), index=True)
    layout = Column(MutableJSONType)
    form_definition_current = relationship(
        "FormDefinitionCurrent",
        back_populates="forms",
        primaryjoin=(lambda: FormDefinitionCurrent.id == FormDefinition.form_definition_current_id),  # type: ignore[has-type]
    )

    # The following form_builder classes are supported by the FormDefinition class.
    supported_field_types = [
        AddressField,
        CheckboxField,
        PasswordField,
        SelectField,
        TextArea,
        TextField,
        WorkflowField,
        WorkflowMappingField,
        HistoryField,
    ]

    class types(str, Enum):
        USER_INFO = "User Information"

    dict_collection_visible_keys = ["id", "name"]
    dict_element_visible_keys = ["id", "name", "desc", "form_definition_current_id", "fields", "layout"]

    def populate(self, user=None, values=None, security=None):
        values = values or {}
        form_def = {"id": security.encode_id(self.id) if security else self.id, "name": self.name, "inputs": []}
        for field in self.fields:
            FieldClass = (
                {
                    "AddressField": AddressField,
                    "CheckboxField": CheckboxField,
                    "HistoryField": HistoryField,
                    "PasswordField": PasswordField,
                    "SelectField": SelectField,
                    "TextArea": TextArea,
                    "TextField": TextField,
                    "WorkflowField": WorkflowField,
                }
            ).get(field["type"], TextField)
            form_def["inputs"].append(
                FieldClass(
                    user=user, value=values.get(field["name"], field.get("default")), security=security, **field
                ).to_dict()
            )
        return form_def

    def grid_fields(self, grid_index):
        # Returns a dictionary whose keys are integers corresponding to field positions
        # on the grid and whose values are the field.
        gridfields = {}
        for i, f in enumerate(self.fields):
            if str(f["layout"]) == str(grid_index):
                gridfields[i] = f
        return gridfields


class FormDefinitionCurrent(Base, RepresentById):
    __tablename__ = "form_definition_current"

    id = Column(Integer, primary_key=True)
    create_time = Column(DateTime, default=now)
    update_time = Column(DateTime, default=now, onupdate=now)
    latest_form_id = Column(Integer, ForeignKey("form_definition.id"), index=True)
    deleted = Column(Boolean, index=True, default=False)
    forms = relationship(
        "FormDefinition",
        back_populates="form_definition_current",
        cascade="all, delete-orphan",
        primaryjoin=(lambda: FormDefinitionCurrent.id == FormDefinition.form_definition_current_id),
    )
    latest_form = relationship(
        "FormDefinition",
        post_update=True,
        primaryjoin=(lambda: FormDefinitionCurrent.latest_form_id == FormDefinition.id),
    )

    def __init__(self, form_definition=None):
        self.latest_form = form_definition


class FormValues(Base, RepresentById):
    __tablename__ = "form_values"

    id = Column(Integer, primary_key=True)
    create_time = Column(DateTime, default=now)
    update_time = Column(DateTime, default=now, onupdate=now)
    form_definition_id = Column(Integer, ForeignKey("form_definition.id"), index=True)
    content = Column(MutableJSONType)
    form_definition = relationship(
        "FormDefinition", primaryjoin=(lambda: FormValues.form_definition_id == FormDefinition.id)
    )

    def __init__(self, form_def=None, content=None):
        self.form_definition = form_def
        self.content = content


class UserAddress(Base, RepresentById):
    __tablename__ = "user_address"

    id = Column(Integer, primary_key=True)
    create_time = Column(DateTime, default=now)
    update_time = Column(DateTime, default=now, onupdate=now)
    user_id = Column(Integer, ForeignKey("galaxy_user.id"), index=True)
    desc = Column(TrimmedString(255))
    name = Column(TrimmedString(255), nullable=False)
    institution = Column(TrimmedString(255))
    address = Column(TrimmedString(255), nullable=False)
    city = Column(TrimmedString(255), nullable=False)
    state = Column(TrimmedString(255), nullable=False)
    postal_code = Column(TrimmedString(255), nullable=False)
    country = Column(TrimmedString(255), nullable=False)
    phone = Column(TrimmedString(255))
    deleted = Column(Boolean, index=True, default=False)
    purged = Column(Boolean, index=True, default=False)
    # `desc` needs to be fully qualified because it is shadowed by `desc` Column defined above
    # TODO: db migration to rename column, then use `desc`
    user = relationship("User", back_populates="addresses", order_by=sqlalchemy.desc("update_time"))

    def to_dict(self, trans):
        return {
            "id": trans.security.encode_id(self.id),
            "name": sanitize_html(self.name),
            "desc": sanitize_html(self.desc),
            "institution": sanitize_html(self.institution),
            "address": sanitize_html(self.address),
            "city": sanitize_html(self.city),
            "state": sanitize_html(self.state),
            "postal_code": sanitize_html(self.postal_code),
            "country": sanitize_html(self.country),
            "phone": sanitize_html(self.phone),
        }


class PSAAssociation(Base, AssociationMixin, RepresentById):
    __tablename__ = "psa_association"

    id = Column(Integer, primary_key=True)
    server_url = Column(VARCHAR(255))
    handle = Column(VARCHAR(255))
    secret = Column(VARCHAR(255))
    issued = Column(Integer)
    lifetime = Column(Integer)
    assoc_type = Column(VARCHAR(64))

    # This static property is set at: galaxy.authnz.psa_authnz.PSAAuthnz
    sa_session = None

    def save(self):
        self.sa_session.add(self)
        with transaction(self.sa_session):
            self.sa_session.commit()

    @classmethod
    def store(cls, server_url, association):
        """
        Create an Association instance
        (Required by social_core.storage.AssociationMixin interface)
        """

        def get_or_create():
            stmt = select(PSAAssociation).filter_by(server_url=server_url, handle=association.handle).limit(1)
            assoc = cls.sa_session.scalars(stmt).first()
            return assoc or cls(server_url=server_url, handle=association.handle)

        assoc = get_or_create()
        assoc.secret = base64.encodebytes(association.secret).decode()
        assoc.issued = association.issued
        assoc.lifetime = association.lifetime
        assoc.assoc_type = association.assoc_type
        cls.sa_session.add(assoc)
        with transaction(cls.sa_session):
            cls.sa_session.commit()

    @classmethod
    def get(cls, *args, **kwargs):
        """
        Get an Association instance
        (Required by social_core.storage.AssociationMixin interface)
        """
        stmt = select(PSAAssociation).filter_by(*args, **kwargs)
        return cls.sa_session.scalars(stmt).all()

    @classmethod
    def remove(cls, ids_to_delete):
        """
        Remove an Association instance
        (Required by social_core.storage.AssociationMixin interface)
        """
        stmt = (
            delete(PSAAssociation)
            .where(PSAAssociation.id.in_(ids_to_delete))
            .execution_options(synchronize_session="fetch")
        )
        PSAAssociation.sa_session.execute(stmt)


class PSACode(Base, CodeMixin, RepresentById):
    __tablename__ = "psa_code"
    __table_args__ = (UniqueConstraint("code", "email"),)

    id = Column(Integer, primary_key=True)
    email = Column(VARCHAR(200))
    code = Column(VARCHAR(32))

    # This static property is set at: galaxy.authnz.psa_authnz.PSAAuthnz
    sa_session = None

    def __init__(self, email, code):
        self.email = email
        self.code = code

    def save(self):
        self.sa_session.add(self)
        with transaction(self.sa_session):
            self.sa_session.commit()

    @classmethod
    def get_code(cls, code):
        """
        (Required by social_core.storage.CodeMixin interface)
        """
        stmt = select(PSACode).where(PSACode.code == code).limit(1)
        return cls.sa_session.scalars(stmt).first()


class PSANonce(Base, NonceMixin, RepresentById):
    __tablename__ = "psa_nonce"

    id = Column(Integer, primary_key=True)
    server_url = Column(VARCHAR(255))
    timestamp = Column(Integer)
    salt = Column(VARCHAR(40))

    # This static property is set at: galaxy.authnz.psa_authnz.PSAAuthnz
    sa_session = None

    def __init__(self, server_url, timestamp, salt):
        self.server_url = server_url
        self.timestamp = timestamp
        self.salt = salt

    def save(self):
        self.sa_session.add(self)
        with transaction(self.sa_session):
            self.sa_session.commit()

    @classmethod
    def use(cls, server_url, timestamp, salt):
        """
        Create a Nonce instance
        (Required by social_core.storage.NonceMixin interface)
        """
        try:
            stmt = select(PSANonce).where(server_url=server_url, timestamp=timestamp, salt=salt).limit(1)
            return cls.sa_session.scalars(stmt).first()
        except IndexError:
            instance = cls(server_url=server_url, timestamp=timestamp, salt=salt)
            cls.sa_session.add(instance)
            with transaction(cls.sa_session):
                cls.sa_session.commit()
            return instance


class PSAPartial(Base, PartialMixin, RepresentById):
    __tablename__ = "psa_partial"

    id = Column(Integer, primary_key=True)
    token = Column(VARCHAR(32))
    data = Column(TEXT)
    next_step = Column(Integer)
    backend = Column(VARCHAR(32))

    # This static property is set at: galaxy.authnz.psa_authnz.PSAAuthnz
    sa_session = None

    def __init__(self, token, data, next_step, backend):
        self.token = token
        self.data = data
        self.next_step = next_step
        self.backend = backend

    def save(self):
        self.sa_session.add(self)
        with transaction(self.sa_session):
            self.sa_session.commit()

    @classmethod
    def load(cls, token):
        """
        (Required by social_core.storage.PartialMixin interface)
        """
        stmt = select(PSAPartial).where(PSAPartial.token == token).limit(1)
        return cls.sa_session.scalars(stmt).first()

    @classmethod
    def destroy(cls, token):
<<<<<<< HEAD
        if partial := cls.load(token):
=======
        """
        (Required by social_core.storage.PartialMixin interface)
        """
        partial = cls.load(token)
        if partial:
>>>>>>> 51ee56ec
            session = cls.sa_session
            session.execute(delete(partial))
            with transaction(session):
                session.commit()


class UserAuthnzToken(Base, UserMixin, RepresentById):
    __tablename__ = "oidc_user_authnz_tokens"
    __table_args__ = (UniqueConstraint("provider", "uid"),)

    id = Column(Integer, primary_key=True)
    user_id = Column(Integer, ForeignKey("galaxy_user.id"), index=True)
    uid = Column(VARCHAR(255))
    provider = Column(VARCHAR(32))
    extra_data = Column(MutableJSONType, nullable=True)
    lifetime = Column(Integer)
    assoc_type = Column(VARCHAR(64))
    user = relationship("User", back_populates="social_auth")

    # This static property is set at: galaxy.authnz.psa_authnz.PSAAuthnz
    sa_session = None

    def __init__(self, provider, uid, extra_data=None, lifetime=None, assoc_type=None, user=None):
        self.provider = provider
        self.uid = uid
        self.user_id = user.id
        self.extra_data = extra_data
        self.lifetime = lifetime
        self.assoc_type = assoc_type

    def get_id_token(self, strategy):
        if self.access_token_expired():
            # Access and ID tokens have same expiration time;
            # hence, if one is expired, the other is expired too.
            self.refresh_token(strategy)
        return self.extra_data.get("id_token", None) if self.extra_data is not None else None

    def set_extra_data(self, extra_data=None):
        if super().set_extra_data(extra_data):
            self.sa_session.add(self)
            with transaction(self.sa_session):
                self.sa_session.commit()

    def save(self):
        self.sa_session.add(self)
        with transaction(self.sa_session):
            self.sa_session.commit()

    @classmethod
    def changed(cls, user):
        """
        The given user instance is ready to be saved
        (Required by social_core.storage.UserMixin interface)
        """
        cls.sa_session.add(user)
        with transaction(cls.sa_session):
            cls.sa_session.commit()

    @classmethod
    def get_username(cls, user):
        """
        Return the username for given user
        (Required by social_core.storage.UserMixin interface)
        """
        return getattr(user, "username", None)

    @classmethod
    def user_model(cls):
        """
        Return the user model
        (Required by social_core.storage.UserMixin interface)
        """
        return User

    @classmethod
    def username_max_length(cls):
        """
        Return the max length for username
        (Required by social_core.storage.UserMixin interface)
        """
        # Note: This is the maximum field length set for the username column of the galaxy_user table.
        # A better alternative is to retrieve this number from the table, instead of this const value.
        return 255

    @classmethod
    def user_exists(cls, *args, **kwargs):
        """
        Return True/False if a User instance exists with the given arguments.
        Arguments are directly passed to filter() manager method.
        (Required by social_core.storage.UserMixin interface)
        """
        stmt_user = select(User).filter_by(*args, **kwargs)
        stmt_count = select(func.count()).select_from(stmt_user)
        return cls.sa_session.scalar(stmt_count) > 0

    @classmethod
    def create_user(cls, *args, **kwargs):
        """
        This is used by PSA authnz, do not use directly.
        Prefer using the user manager.
        (Required by social_core.storage.UserMixin interface)
        """
        model = cls.user_model()
        instance = model(*args, **kwargs)
        if cls.get_users_by_email(instance.email):
            raise Exception(f"User with this email '{instance.email}' already exists.")
        instance.set_random_password()
        cls.sa_session.add(instance)
        with transaction(cls.sa_session):
            cls.sa_session.commit()
        return instance

    @classmethod
    def get_user(cls, pk):
        """
        Return user instance for given id
        (Required by social_core.storage.UserMixin interface)
        """
        return cls.sa_session.get(User, pk)

    @classmethod
    def get_users_by_email(cls, email):
        """
        Return users instances for given email address
        (Required by social_core.storage.UserMixin interface)
        """
        stmt = select(User).where(func.lower(User.email) == email.lower())
        return cls.sa_session.scalars(stmt).all()

    @classmethod
    def get_social_auth(cls, provider, uid):
        """
        Return UserSocialAuth for given provider and uid
        (Required by social_core.storage.UserMixin interface)
        """
        uid = str(uid)
        stmt = select(cls).filter_by(provider=provider, uid=uid).limit(1)
        return cls.sa_session.scalars(stmt).first()

    @classmethod
    def get_social_auth_for_user(cls, user, provider=None, id=None):
        """
        Return all the UserSocialAuth instances for given user
        (Required by social_core.storage.UserMixin interface)
        """
        stmt = select(cls).filter_by(user_id=user.id)
        if provider:
            stmt = stmt.filter_by(provider=provider)
        if id:
            stmt = stmt.filter_by(id=id)
        return cls.sa_session.scalars(stmt).all()

    @classmethod
    def create_social_auth(cls, user, uid, provider):
        """
        Create a UserSocialAuth instance for given user
        (Required by social_core.storage.UserMixin interface)
        """
        uid = str(uid)
        instance = cls(user=user, uid=uid, provider=provider)
        cls.sa_session.add(instance)
        with transaction(cls.sa_session):
            cls.sa_session.commit()
        return instance


class CustosAuthnzToken(Base, RepresentById):
    __tablename__ = "custos_authnz_token"
    __table_args__ = (
        UniqueConstraint("user_id", "external_user_id", "provider"),
        UniqueConstraint("external_user_id", "provider"),
    )

    id = Column(Integer, primary_key=True)
    user_id = Column(Integer, ForeignKey("galaxy_user.id"))
    external_user_id = Column(String(255))
    provider = Column(String(255))
    access_token = Column(Text)
    id_token = Column(Text)
    refresh_token = Column(Text)
    expiration_time = Column(DateTime)
    refresh_expiration_time = Column(DateTime)
    user = relationship("User", back_populates="custos_auth")


class CloudAuthz(Base):
    __tablename__ = "cloudauthz"

    id = Column(Integer, primary_key=True)
    user_id = Column(Integer, ForeignKey("galaxy_user.id"), index=True)
    provider = Column(String(255))
    config = Column(MutableJSONType)
    authn_id = Column(Integer, ForeignKey("oidc_user_authnz_tokens.id"), index=True)
    tokens = Column(MutableJSONType)
    last_update = Column(DateTime)
    last_activity = Column(DateTime)
    description = Column(TEXT)
    create_time = Column(DateTime, default=now)
    user = relationship("User", back_populates="cloudauthz")
    authn = relationship("UserAuthnzToken")

    def __init__(self, user_id, provider, config, authn_id, description=None):
        self.user_id = user_id
        self.provider = provider
        self.config = config
        self.authn_id = authn_id
        self.last_update = now()
        self.last_activity = now()
        self.description = description

    def equals(self, user_id, provider, authn_id, config):
        return (
            self.user_id == user_id
            and self.provider == provider
            and self.authn_id
            and self.authn_id == authn_id
            and len({k: self.config[k] for k in self.config if k in config and self.config[k] == config[k]})
            == len(self.config)
        )


class Page(Base, HasTags, Dictifiable, RepresentById):
    __tablename__ = "page"
    __table_args__ = (Index("ix_page_slug", "slug", mysql_length=200),)

    id = Column(Integer, primary_key=True)
    create_time = Column(DateTime, default=now)
    update_time = Column(DateTime, default=now, onupdate=now)
    user_id = Column(Integer, ForeignKey("galaxy_user.id"), index=True, nullable=False)
    latest_revision_id = Column(
        Integer, ForeignKey("page_revision.id", use_alter=True, name="page_latest_revision_id_fk"), index=True
    )
    title = Column(TEXT)
    deleted = Column(Boolean, index=True, default=False)
    importable = Column(Boolean, index=True, default=False)
    slug = Column(TEXT)
    published = Column(Boolean, index=True, default=False)
    user = relationship("User")
    revisions = relationship(
        "PageRevision",
        cascade="all, delete-orphan",
        primaryjoin=(lambda: Page.id == PageRevision.page_id),  # type: ignore[has-type]
        back_populates="page",
    )
    latest_revision = relationship(
        "PageRevision",
        post_update=True,
        primaryjoin=(lambda: Page.latest_revision_id == PageRevision.id),  # type: ignore[has-type]
        lazy=False,
    )
    tags = relationship("PageTagAssociation", order_by=lambda: PageTagAssociation.id, back_populates="page")
    annotations = relationship(
        "PageAnnotationAssociation", order_by=lambda: PageAnnotationAssociation.id, back_populates="page"
    )
    ratings = relationship(
        "PageRatingAssociation",
        order_by=lambda: PageRatingAssociation.id,  # type: ignore[has-type]
        back_populates="page",
    )
    users_shared_with = relationship("PageUserShareAssociation", back_populates="page")

    average_rating: column_property  # defined at the end of this module

    # Set up proxy so that
    #   Page.users_shared_with
    # returns a list of users that page is shared with.
    users_shared_with_dot_users = association_proxy("users_shared_with", "user")

    dict_element_visible_keys = [
        "id",
        "title",
        "latest_revision_id",
        "slug",
        "published",
        "importable",
        "deleted",
        "username",
        "email_hash",
        "create_time",
        "update_time",
    ]

    def to_dict(self, view="element"):
        rval = super().to_dict(view=view)
        rev = []
        for a in self.revisions:
            rev.append(a.id)
        rval["revision_ids"] = rev
        return rval

    # username needed for slug generation
    @property
    def username(self):
        return self.user.username

    # email needed for hash generation
    @property
    def email_hash(self):
        return md5_hash_str(self.user.email)


class PageRevision(Base, Dictifiable, RepresentById):
    __tablename__ = "page_revision"

    id = Column(Integer, primary_key=True)
    create_time = Column(DateTime, default=now)
    update_time = Column(DateTime, default=now, onupdate=now)
    page_id = Column(Integer, ForeignKey("page.id"), index=True, nullable=False)
    title = Column(TEXT)
    content = Column(TEXT)
    content_format = Column(TrimmedString(32))
    page = relationship("Page", primaryjoin=(lambda: Page.id == PageRevision.page_id))
    DEFAULT_CONTENT_FORMAT = "html"
    dict_element_visible_keys = ["id", "page_id", "title", "content", "content_format"]

    def __init__(self):
        self.content_format = PageRevision.DEFAULT_CONTENT_FORMAT

    def to_dict(self, view="element"):
        rval = super().to_dict(view=view)
        rval["create_time"] = self.create_time.isoformat()
        rval["update_time"] = self.update_time.isoformat()
        return rval


class PageUserShareAssociation(Base, UserShareAssociation):
    __tablename__ = "page_user_share_association"

    id = Column(Integer, primary_key=True)
    page_id = Column(Integer, ForeignKey("page.id"), index=True)
    user_id = Column(Integer, ForeignKey("galaxy_user.id"), index=True)
    user = relationship("User")
    page = relationship("Page", back_populates="users_shared_with")


class Visualization(Base, HasTags, Dictifiable, RepresentById):
    __tablename__ = "visualization"
    __table_args__ = (
        Index("ix_visualization_dbkey", "dbkey", mysql_length=200),
        Index("ix_visualization_slug", "slug", mysql_length=200),
    )

    id = Column(Integer, primary_key=True)
    create_time = Column(DateTime, default=now)
    update_time = Column(DateTime, default=now, onupdate=now)
    user_id = Column(Integer, ForeignKey("galaxy_user.id"), index=True, nullable=False)
    latest_revision_id = Column(
        Integer,
        ForeignKey("visualization_revision.id", use_alter=True, name="visualization_latest_revision_id_fk"),
        index=True,
    )
    title = Column(TEXT)
    type = Column(TEXT)
    dbkey = Column(TEXT)
    deleted = Column(Boolean, default=False, index=True)
    importable = Column(Boolean, default=False, index=True)
    slug = Column(TEXT)
    published = Column(Boolean, default=False, index=True)

    user = relationship("User")
    revisions = relationship(
        "VisualizationRevision",
        back_populates="visualization",
        cascade="all, delete-orphan",
        primaryjoin=(lambda: Visualization.id == VisualizationRevision.visualization_id),
        cascade_backrefs=False,
    )
    latest_revision = relationship(
        "VisualizationRevision",
        post_update=True,
        primaryjoin=(lambda: Visualization.latest_revision_id == VisualizationRevision.id),
        lazy=False,
    )
    tags = relationship(
        "VisualizationTagAssociation", order_by=lambda: VisualizationTagAssociation.id, back_populates="visualization"
    )
    annotations = relationship(
        "VisualizationAnnotationAssociation",
        order_by=lambda: VisualizationAnnotationAssociation.id,
        back_populates="visualization",
    )
    ratings = relationship(
        "VisualizationRatingAssociation",
        order_by=lambda: VisualizationRatingAssociation.id,  # type: ignore[has-type]
        back_populates="visualization",
    )
    users_shared_with = relationship("VisualizationUserShareAssociation", back_populates="visualization")

    average_rating: column_property  # defined at the end of this module

    # Set up proxy so that
    #   Visualization.users_shared_with
    # returns a list of users that visualization is shared with.
    users_shared_with_dot_users = association_proxy("users_shared_with", "user")

    dict_element_visible_keys = [
        "id",
        "annotation",
        "create_time",
        "db_key",
        "deleted",
        "importable",
        "published",
        "tags",
        "title",
        "type",
        "update_time",
        "username",
    ]

    def __init__(self, **kwd):
        super().__init__(**kwd)
        if self.latest_revision:
            self.revisions.append(self.latest_revision)

    @property
    def annotation(self):
        if len(self.annotations) == 1:
            return self.annotations[0].annotation
        return None

    def copy(self, user=None, title=None):
        """
        Provide copy of visualization with only its latest revision.
        """
        # NOTE: a shallow copy is done: the config is copied as is but datasets
        # are not copied nor are the dataset ids changed. This means that the
        # user does not have a copy of the data in his/her history and the
        # user who owns the datasets may delete them, making them inaccessible
        # for the current user.
        # TODO: a deep copy option is needed.

        if not user:
            user = self.user
        if not title:
            title = self.title

        copy_viz = Visualization(user=user, type=self.type, title=title, dbkey=self.dbkey)
        copy_revision = self.latest_revision.copy(visualization=copy_viz)
        copy_viz.latest_revision = copy_revision
        return copy_viz

    def to_dict(self, view="element"):
        rval = super().to_dict(view=view)
        return rval

    # username needed for slug generation
    @property
    def username(self):
        return self.user.username


class VisualizationRevision(Base, RepresentById):
    __tablename__ = "visualization_revision"
    __table_args__ = (Index("ix_visualization_revision_dbkey", "dbkey", mysql_length=200),)

    id = Column(Integer, primary_key=True)
    create_time = Column(DateTime, default=now)
    update_time = Column(DateTime, default=now, onupdate=now)
    visualization_id = Column(Integer, ForeignKey("visualization.id"), index=True, nullable=False)
    title = Column(TEXT)
    dbkey = Column(TEXT)
    config = Column(MutableJSONType)
    visualization = relationship(
        "Visualization",
        back_populates="revisions",
        primaryjoin=(lambda: Visualization.id == VisualizationRevision.visualization_id),
    )

    def copy(self, visualization=None):
        """
        Returns a copy of this object.
        """
        if not visualization:
            visualization = self.visualization

        return VisualizationRevision(
            visualization=visualization, title=self.title, dbkey=self.dbkey, config=self.config
        )


class VisualizationUserShareAssociation(Base, UserShareAssociation):
    __tablename__ = "visualization_user_share_association"

    id = Column(Integer, primary_key=True)
    visualization_id = Column(Integer, ForeignKey("visualization.id"), index=True)
    user_id = Column(Integer, ForeignKey("galaxy_user.id"), index=True)
    user = relationship("User")
    visualization = relationship("Visualization", back_populates="users_shared_with")


class Tag(Base, RepresentById):
    __tablename__ = "tag"
    __table_args__ = (UniqueConstraint("name"),)

    id = Column(Integer, primary_key=True)
    type = Column(Integer)
    parent_id = Column(Integer, ForeignKey("tag.id"))
    name = Column(TrimmedString(255))
    children = relationship("Tag", back_populates="parent")
    parent = relationship("Tag", back_populates="children", remote_side=[id])

    def __str__(self):
        return "Tag(id=%s, type=%i, parent_id=%s, name=%s)" % (self.id, self.type or -1, self.parent_id, self.name)


class ItemTagAssociation(Dictifiable):
    dict_collection_visible_keys = ["id", "user_tname", "user_value"]
    dict_element_visible_keys = dict_collection_visible_keys
    user_tname: Column
    user_value = Column(TrimmedString(255), index=True)

    def __init_subclass__(cls, **kwargs):
        super().__init_subclass__(**kwargs)

    def copy(self, cls=None):
        if cls:
            new_ta = cls()
        else:
            new_ta = type(self)()
        new_ta.tag_id = self.tag_id
        new_ta.user_tname = self.user_tname
        new_ta.value = self.value
        new_ta.user_value = self.user_value
        return new_ta


class HistoryTagAssociation(Base, ItemTagAssociation, RepresentById):
    __tablename__ = "history_tag_association"

    id = Column(Integer, primary_key=True)
    history_id = Column(Integer, ForeignKey("history.id"), index=True)
    tag_id = Column(Integer, ForeignKey("tag.id"), index=True)
    user_id = Column(Integer, ForeignKey("galaxy_user.id"), index=True)
    user_tname = Column(TrimmedString(255), index=True)
    value = Column(TrimmedString(255), index=True)
    history = relationship("History", back_populates="tags")
    tag = relationship("Tag")
    user = relationship("User")


class HistoryDatasetAssociationTagAssociation(Base, ItemTagAssociation, RepresentById):
    __tablename__ = "history_dataset_association_tag_association"

    id = Column(Integer, primary_key=True)
    history_dataset_association_id = Column(Integer, ForeignKey("history_dataset_association.id"), index=True)
    tag_id = Column(Integer, ForeignKey("tag.id"), index=True)
    user_id = Column(Integer, ForeignKey("galaxy_user.id"), index=True)
    user_tname = Column(TrimmedString(255), index=True)
    value = Column(TrimmedString(255), index=True)
    history_dataset_association = relationship("HistoryDatasetAssociation", back_populates="tags")
    tag = relationship("Tag")
    user = relationship("User")


class LibraryDatasetDatasetAssociationTagAssociation(Base, ItemTagAssociation, RepresentById):
    __tablename__ = "library_dataset_dataset_association_tag_association"

    id = Column(Integer, primary_key=True)
    library_dataset_dataset_association_id = Column(
        Integer, ForeignKey("library_dataset_dataset_association.id"), index=True
    )
    tag_id = Column(Integer, ForeignKey("tag.id"), index=True)
    user_id = Column(Integer, ForeignKey("galaxy_user.id"), index=True)
    user_tname = Column(TrimmedString(255), index=True)
    value = Column(TrimmedString(255), index=True)
    library_dataset_dataset_association = relationship("LibraryDatasetDatasetAssociation", back_populates="tags")
    tag = relationship("Tag")
    user = relationship("User")


class PageTagAssociation(Base, ItemTagAssociation, RepresentById):
    __tablename__ = "page_tag_association"

    id = Column(Integer, primary_key=True)
    page_id = Column(Integer, ForeignKey("page.id"), index=True)
    tag_id = Column(Integer, ForeignKey("tag.id"), index=True)
    user_id = Column(Integer, ForeignKey("galaxy_user.id"), index=True)
    user_tname = Column(TrimmedString(255), index=True)
    value = Column(TrimmedString(255), index=True)
    page = relationship("Page", back_populates="tags")
    tag = relationship("Tag")
    user = relationship("User")


class WorkflowStepTagAssociation(Base, ItemTagAssociation, RepresentById):
    __tablename__ = "workflow_step_tag_association"

    id = Column(Integer, primary_key=True)
    workflow_step_id = Column(Integer, ForeignKey("workflow_step.id"), index=True)
    tag_id = Column(Integer, ForeignKey("tag.id"), index=True)
    user_id = Column(Integer, ForeignKey("galaxy_user.id"), index=True)
    user_tname = Column(TrimmedString(255), index=True)
    value = Column(TrimmedString(255), index=True)
    workflow_step = relationship("WorkflowStep", back_populates="tags")
    tag = relationship("Tag")
    user = relationship("User")


class StoredWorkflowTagAssociation(Base, ItemTagAssociation, RepresentById):
    __tablename__ = "stored_workflow_tag_association"

    id = Column(Integer, primary_key=True)
    stored_workflow_id = Column(Integer, ForeignKey("stored_workflow.id"), index=True)
    tag_id = Column(Integer, ForeignKey("tag.id"), index=True)
    user_id = Column(Integer, ForeignKey("galaxy_user.id"), index=True)
    user_tname = Column(TrimmedString(255), index=True)
    value = Column(TrimmedString(255), index=True)
    stored_workflow = relationship("StoredWorkflow", back_populates="tags")
    tag = relationship("Tag")
    user = relationship("User")


class VisualizationTagAssociation(Base, ItemTagAssociation, RepresentById):
    __tablename__ = "visualization_tag_association"

    id = Column(Integer, primary_key=True)
    visualization_id = Column(Integer, ForeignKey("visualization.id"), index=True)
    tag_id = Column(Integer, ForeignKey("tag.id"), index=True)
    user_id = Column(Integer, ForeignKey("galaxy_user.id"), index=True)
    user_tname = Column(TrimmedString(255), index=True)
    value = Column(TrimmedString(255), index=True)
    visualization = relationship("Visualization", back_populates="tags")
    tag = relationship("Tag")
    user = relationship("User")


class HistoryDatasetCollectionTagAssociation(Base, ItemTagAssociation, RepresentById):
    __tablename__ = "history_dataset_collection_tag_association"

    id = Column(Integer, primary_key=True)
    history_dataset_collection_id = Column(Integer, ForeignKey("history_dataset_collection_association.id"), index=True)
    tag_id = Column(Integer, ForeignKey("tag.id"), index=True)
    user_id = Column(Integer, ForeignKey("galaxy_user.id"), index=True)
    user_tname = Column(TrimmedString(255), index=True)
    value = Column(TrimmedString(255), index=True)
    dataset_collection = relationship("HistoryDatasetCollectionAssociation", back_populates="tags")
    tag = relationship("Tag")
    user = relationship("User")


class LibraryDatasetCollectionTagAssociation(Base, ItemTagAssociation, RepresentById):
    __tablename__ = "library_dataset_collection_tag_association"

    id = Column(Integer, primary_key=True)
    library_dataset_collection_id = Column(Integer, ForeignKey("library_dataset_collection_association.id"), index=True)
    tag_id = Column(Integer, ForeignKey("tag.id"), index=True)
    user_id = Column(Integer, ForeignKey("galaxy_user.id"), index=True)
    user_tname = Column(TrimmedString(255), index=True)
    value = Column(TrimmedString(255), index=True)
    dataset_collection = relationship("LibraryDatasetCollectionAssociation", back_populates="tags")
    tag = relationship("Tag")
    user = relationship("User")


class ToolTagAssociation(Base, ItemTagAssociation, RepresentById):
    __tablename__ = "tool_tag_association"

    id = Column(Integer, primary_key=True)
    tool_id = Column(TrimmedString(255), index=True)
    tag_id = Column(Integer, ForeignKey("tag.id"), index=True)
    user_id = Column(Integer, ForeignKey("galaxy_user.id"), index=True)
    user_tname = Column(TrimmedString(255), index=True)
    value = Column(TrimmedString(255), index=True)
    tag = relationship("Tag")
    user = relationship("User")


# Item annotation classes.
class HistoryAnnotationAssociation(Base, RepresentById):
    __tablename__ = "history_annotation_association"
    __table_args__ = (Index("ix_history_anno_assoc_annotation", "annotation", mysql_length=200),)

    id = Column(Integer, primary_key=True)
    history_id = Column(Integer, ForeignKey("history.id"), index=True)
    user_id = Column(Integer, ForeignKey("galaxy_user.id"), index=True)
    annotation = Column(TEXT)
    history = relationship("History", back_populates="annotations")
    user = relationship("User")


class HistoryDatasetAssociationAnnotationAssociation(Base, RepresentById):
    __tablename__ = "history_dataset_association_annotation_association"
    __table_args__ = (Index("ix_history_dataset_anno_assoc_annotation", "annotation", mysql_length=200),)

    id = Column(Integer, primary_key=True)
    history_dataset_association_id = Column(Integer, ForeignKey("history_dataset_association.id"), index=True)
    user_id = Column(Integer, ForeignKey("galaxy_user.id"), index=True)
    annotation = Column(TEXT)
    hda = relationship("HistoryDatasetAssociation", back_populates="annotations")
    user = relationship("User")


class StoredWorkflowAnnotationAssociation(Base, RepresentById):
    __tablename__ = "stored_workflow_annotation_association"
    __table_args__ = (Index("ix_stored_workflow_ann_assoc_annotation", "annotation", mysql_length=200),)

    id = Column(Integer, primary_key=True)
    stored_workflow_id = Column(Integer, ForeignKey("stored_workflow.id"), index=True)
    user_id = Column(Integer, ForeignKey("galaxy_user.id"), index=True)
    annotation = Column(TEXT)
    stored_workflow = relationship("StoredWorkflow", back_populates="annotations")
    user = relationship("User")


class WorkflowStepAnnotationAssociation(Base, RepresentById):
    __tablename__ = "workflow_step_annotation_association"
    __table_args__ = (Index("ix_workflow_step_ann_assoc_annotation", "annotation", mysql_length=200),)

    id = Column(Integer, primary_key=True)
    workflow_step_id = Column(Integer, ForeignKey("workflow_step.id"), index=True)
    user_id = Column(Integer, ForeignKey("galaxy_user.id"), index=True)
    annotation = Column(TEXT)
    workflow_step = relationship("WorkflowStep", back_populates="annotations")
    user = relationship("User")


class PageAnnotationAssociation(Base, RepresentById):
    __tablename__ = "page_annotation_association"
    __table_args__ = (Index("ix_page_annotation_association_annotation", "annotation", mysql_length=200),)

    id = Column(Integer, primary_key=True)
    page_id = Column(Integer, ForeignKey("page.id"), index=True)
    user_id = Column(Integer, ForeignKey("galaxy_user.id"), index=True)
    annotation = Column(TEXT)
    page = relationship("Page", back_populates="annotations")
    user = relationship("User")


class VisualizationAnnotationAssociation(Base, RepresentById):
    __tablename__ = "visualization_annotation_association"
    __table_args__ = (Index("ix_visualization_annotation_association_annotation", "annotation", mysql_length=200),)

    id = Column(Integer, primary_key=True)
    visualization_id = Column(Integer, ForeignKey("visualization.id"), index=True)
    user_id = Column(Integer, ForeignKey("galaxy_user.id"), index=True)
    annotation = Column(TEXT)
    visualization = relationship("Visualization", back_populates="annotations")
    user = relationship("User")


class HistoryDatasetCollectionAssociationAnnotationAssociation(Base, RepresentById):
    __tablename__ = "history_dataset_collection_annotation_association"

    id = Column(Integer, primary_key=True)
    history_dataset_collection_id = Column(Integer, ForeignKey("history_dataset_collection_association.id"), index=True)
    user_id = Column(Integer, ForeignKey("galaxy_user.id"), index=True)
    annotation = Column(TEXT)
    history_dataset_collection = relationship("HistoryDatasetCollectionAssociation", back_populates="annotations")
    user = relationship("User")


class LibraryDatasetCollectionAnnotationAssociation(Base, RepresentById):
    __tablename__ = "library_dataset_collection_annotation_association"

    id = Column(Integer, primary_key=True)
    library_dataset_collection_id = Column(Integer, ForeignKey("library_dataset_collection_association.id"), index=True)
    user_id = Column(Integer, ForeignKey("galaxy_user.id"), index=True)
    annotation = Column(TEXT)
    dataset_collection = relationship("LibraryDatasetCollectionAssociation", back_populates="annotations")
    user = relationship("User")


class Vault(Base):
    __tablename__ = "vault"

    key = Column(Text, primary_key=True)
    parent_key = Column(Text, ForeignKey(key), index=True, nullable=True)
    children = relationship("Vault", back_populates="parent")
    parent = relationship("Vault", back_populates="children", remote_side=[key])
    value = Column(Text, nullable=True)
    create_time = Column(DateTime, default=now)
    update_time = Column(DateTime, default=now, onupdate=now)


# Item rating classes.
class ItemRatingAssociation(Base):
    __abstract__ = True

    def __init__(self, user, item, rating=0):
        self.user = user
        self.rating = rating
        self._set_item(item)

    def _set_item(self, item):
        """Set association's item."""
        raise NotImplementedError()


class HistoryRatingAssociation(ItemRatingAssociation, RepresentById):
    __tablename__ = "history_rating_association"

    id = Column(Integer, primary_key=True)
    history_id = Column(Integer, ForeignKey("history.id"), index=True)
    user_id = Column(Integer, ForeignKey("galaxy_user.id"), index=True)
    rating = Column(Integer, index=True)
    history = relationship("History", back_populates="ratings")
    user = relationship("User")

    def _set_item(self, history):
        add_object_to_object_session(self, history)
        self.history = history


class HistoryDatasetAssociationRatingAssociation(ItemRatingAssociation, RepresentById):
    __tablename__ = "history_dataset_association_rating_association"

    id = Column(Integer, primary_key=True)
    history_dataset_association_id = Column(Integer, ForeignKey("history_dataset_association.id"), index=True)
    user_id = Column(Integer, ForeignKey("galaxy_user.id"), index=True)
    rating = Column(Integer, index=True)
    history_dataset_association = relationship("HistoryDatasetAssociation", back_populates="ratings")
    user = relationship("User")

    def _set_item(self, history_dataset_association):
        add_object_to_object_session(self, history_dataset_association)
        self.history_dataset_association = history_dataset_association


class StoredWorkflowRatingAssociation(ItemRatingAssociation, RepresentById):
    __tablename__ = "stored_workflow_rating_association"

    id = Column(Integer, primary_key=True)
    stored_workflow_id = Column(Integer, ForeignKey("stored_workflow.id"), index=True)
    user_id = Column(Integer, ForeignKey("galaxy_user.id"), index=True)
    rating = Column(Integer, index=True)
    stored_workflow = relationship("StoredWorkflow", back_populates="ratings")
    user = relationship("User")

    def _set_item(self, stored_workflow):
        add_object_to_object_session(self, stored_workflow)
        self.stored_workflow = stored_workflow


class PageRatingAssociation(ItemRatingAssociation, RepresentById):
    __tablename__ = "page_rating_association"

    id = Column(Integer, primary_key=True)
    page_id = Column(Integer, ForeignKey("page.id"), index=True)
    user_id = Column(Integer, ForeignKey("galaxy_user.id"), index=True)
    rating = Column(Integer, index=True)
    page = relationship("Page", back_populates="ratings")
    user = relationship("User")

    def _set_item(self, page):
        add_object_to_object_session(self, page)
        self.page = page


class VisualizationRatingAssociation(ItemRatingAssociation, RepresentById):
    __tablename__ = "visualization_rating_association"

    id = Column(Integer, primary_key=True)
    visualization_id = Column(Integer, ForeignKey("visualization.id"), index=True)
    user_id = Column(Integer, ForeignKey("galaxy_user.id"), index=True)
    rating = Column(Integer, index=True)
    visualization = relationship("Visualization", back_populates="ratings")
    user = relationship("User")

    def _set_item(self, visualization):
        add_object_to_object_session(self, visualization)
        self.visualization = visualization


class HistoryDatasetCollectionRatingAssociation(ItemRatingAssociation, RepresentById):
    __tablename__ = "history_dataset_collection_rating_association"

    id = Column(Integer, primary_key=True)
    history_dataset_collection_id = Column(Integer, ForeignKey("history_dataset_collection_association.id"), index=True)
    user_id = Column(Integer, ForeignKey("galaxy_user.id"), index=True)
    rating = Column(Integer, index=True)
    dataset_collection = relationship("HistoryDatasetCollectionAssociation", back_populates="ratings")
    user = relationship("User")

    def _set_item(self, dataset_collection):
        add_object_to_object_session(self, dataset_collection)
        self.dataset_collection = dataset_collection


class LibraryDatasetCollectionRatingAssociation(ItemRatingAssociation, RepresentById):
    __tablename__ = "library_dataset_collection_rating_association"

    id = Column(Integer, primary_key=True)
    library_dataset_collection_id = Column(Integer, ForeignKey("library_dataset_collection_association.id"), index=True)
    user_id = Column(Integer, ForeignKey("galaxy_user.id"), index=True)
    rating = Column(Integer, index=True)
    dataset_collection = relationship("LibraryDatasetCollectionAssociation", back_populates="ratings")
    user = relationship("User")

    def _set_item(self, dataset_collection):
        add_object_to_object_session(self, dataset_collection)
        self.dataset_collection = dataset_collection


# Data manager classes.
class DataManagerHistoryAssociation(Base, RepresentById):
    __tablename__ = "data_manager_history_association"

    id = Column(Integer, primary_key=True)
    create_time = Column(DateTime, default=now)
    update_time = Column(DateTime, index=True, default=now, onupdate=now)
    history_id = Column(Integer, ForeignKey("history.id"), index=True)
    user_id = Column(Integer, ForeignKey("galaxy_user.id"), index=True)
    history = relationship("History")
    user = relationship("User", back_populates="data_manager_histories")


class DataManagerJobAssociation(Base, RepresentById):
    __tablename__ = "data_manager_job_association"
    __table_args__ = (Index("ix_data_manager_job_association_data_manager_id", "data_manager_id", mysql_length=200),)

    id = Column(Integer, primary_key=True)
    create_time = Column(DateTime, default=now)
    update_time = Column(DateTime, index=True, default=now, onupdate=now)
    job_id = Column(Integer, ForeignKey("job.id"), index=True)
    data_manager_id = Column(TEXT)
    job = relationship("Job", back_populates="data_manager_association", uselist=False)


class UserPreference(Base, RepresentById):
    __tablename__ = "user_preference"

    id = Column(Integer, primary_key=True)
    user_id = Column(Integer, ForeignKey("galaxy_user.id"), index=True)
    name = Column(Unicode(255), index=True)
    value = Column(Text)

    def __init__(self, name=None, value=None):
        # Do not remove this constructor: it is set as the creator for the User.preferences
        # AssociationProxy to which 2 args are passed.
        self.name = name
        self.value = value


class UserAction(Base, RepresentById):
    __tablename__ = "user_action"

    id = Column(Integer, primary_key=True)
    create_time = Column(DateTime, default=now)
    user_id = Column(Integer, ForeignKey("galaxy_user.id"), index=True)
    session_id = Column(Integer, ForeignKey("galaxy_session.id"), index=True)
    action = Column(Unicode(255))
    context = Column(Unicode(512))
    params = Column(Unicode(1024))
    user = relationship("User")


class APIKeys(Base, RepresentById):
    __tablename__ = "api_keys"

    id = Column(Integer, primary_key=True)
    create_time = Column(DateTime, default=now)
    user_id = Column(Integer, ForeignKey("galaxy_user.id"), index=True)
    key = Column(TrimmedString(32), index=True, unique=True)
    user = relationship("User", back_populates="api_keys")
    deleted = Column(Boolean, index=True, server_default=false(), nullable=False)


def copy_list(lst, *args, **kwds):
    if lst is None:
        return lst
    else:
        return [el.copy(*args, **kwds) for el in lst]


def _prepare_metadata_for_serialization(id_encoder, serialization_options, metadata):
    """Prepare metatdata for exporting."""
    processed_metadata = {}
    for name, value in metadata.items():
        # Metadata files are not needed for export because they can be
        # regenerated.
        if isinstance(value, MetadataFile):
            if serialization_options.strip_metadata_files:
                continue
            else:
                value = value.serialize(id_encoder, serialization_options)
        processed_metadata[name] = value

    return processed_metadata


# The following CleanupEvent* models could be defined as tables only;
# however making them models keeps things simple and consistent.


class CleanupEvent(Base):
    __tablename__ = "cleanup_event"

    id = Column(Integer, primary_key=True)
    create_time = Column(DateTime, default=now)
    message = Column(TrimmedString(1024))


class CleanupEventDatasetAssociation(Base):
    __tablename__ = "cleanup_event_dataset_association"

    id = Column(Integer, primary_key=True)
    create_time = Column(DateTime, default=now)
    cleanup_event_id = Column(Integer, ForeignKey("cleanup_event.id"), index=True, nullable=True)
    dataset_id = Column(Integer, ForeignKey("dataset.id"), index=True)


class CleanupEventMetadataFileAssociation(Base):
    __tablename__ = "cleanup_event_metadata_file_association"

    id = Column(Integer, primary_key=True)
    create_time = Column(DateTime, default=now)
    cleanup_event_id = Column(Integer, ForeignKey("cleanup_event.id"), index=True, nullable=True)
    metadata_file_id = Column(Integer, ForeignKey("metadata_file.id"), index=True)


class CleanupEventHistoryAssociation(Base):
    __tablename__ = "cleanup_event_history_association"

    id = Column(Integer, primary_key=True)
    create_time = Column(DateTime, default=now)
    cleanup_event_id = Column(Integer, ForeignKey("cleanup_event.id"), index=True, nullable=True)
    history_id = Column(Integer, ForeignKey("history.id"), index=True)


class CleanupEventHistoryDatasetAssociationAssociation(Base):
    __tablename__ = "cleanup_event_hda_association"

    id = Column(Integer, primary_key=True)
    create_time = Column(DateTime, default=now)
    cleanup_event_id = Column(Integer, ForeignKey("cleanup_event.id"), index=True, nullable=True)
    hda_id = Column(Integer, ForeignKey("history_dataset_association.id"), index=True)


class CleanupEventLibraryAssociation(Base):
    __tablename__ = "cleanup_event_library_association"

    id = Column(Integer, primary_key=True)
    create_time = Column(DateTime, default=now)
    cleanup_event_id = Column(Integer, ForeignKey("cleanup_event.id"), index=True, nullable=True)
    library_id = Column(Integer, ForeignKey("library.id"), index=True)


class CleanupEventLibraryFolderAssociation(Base):
    __tablename__ = "cleanup_event_library_folder_association"

    id = Column(Integer, primary_key=True)
    create_time = Column(DateTime, default=now)
    cleanup_event_id = Column(Integer, ForeignKey("cleanup_event.id"), index=True, nullable=True)
    library_folder_id = Column(Integer, ForeignKey("library_folder.id"), index=True)


class CleanupEventLibraryDatasetAssociation(Base):
    __tablename__ = "cleanup_event_library_dataset_association"

    id = Column(Integer, primary_key=True)
    create_time = Column(DateTime, default=now)
    cleanup_event_id = Column(Integer, ForeignKey("cleanup_event.id"), index=True, nullable=True)
    library_dataset_id = Column(Integer, ForeignKey("library_dataset.id"), index=True)


class CleanupEventLibraryDatasetDatasetAssociationAssociation(Base):
    __tablename__ = "cleanup_event_ldda_association"

    id = Column(Integer, primary_key=True)
    create_time = Column(DateTime, default=now)
    cleanup_event_id = Column(Integer, ForeignKey("cleanup_event.id"), index=True, nullable=True)
    ldda_id = Column(Integer, ForeignKey("library_dataset_dataset_association.id"), index=True)


class CleanupEventImplicitlyConvertedDatasetAssociationAssociation(Base):
    __tablename__ = "cleanup_event_icda_association"

    id = Column(Integer, primary_key=True)
    create_time = Column(DateTime, default=now)
    cleanup_event_id = Column(Integer, ForeignKey("cleanup_event.id"), index=True, nullable=True)
    icda_id = Column(Integer, ForeignKey("implicitly_converted_dataset_association.id"), index=True)


class CeleryUserRateLimit(Base):
    """
    For each user stores the last time a task was scheduled for execution.
    Used to limit the number of tasks allowed per user per second.
    """

    __tablename__ = "celery_user_rate_limit"

    user_id = Column(Integer, ForeignKey("galaxy_user.id", ondelete="CASCADE"), primary_key=True)
    last_scheduled_time = Column(DateTime, nullable=False)

    def __repr__(self):
        return (
            f"CeleryUserRateLimit(id_type={self.id_type!r}, "
            f"id={self.id!r}, last_scheduled_time={self.last_scheduled_time!r})"
        )


# The following models (HDA, LDDA) are mapped imperatively (for details see discussion in PR #12064)
# TLDR: there are issues ('metadata' property, Galaxy object wrapping) that need to be addressed separately
# before these models can be mapped declaratively. Keeping them in the mapping module breaks the auth package
# tests (which import model directly bypassing the mapping module); fixing that is possible by importing
# mapping into the test; however, having all models mapped in the same module is cleaner.

HistoryDatasetAssociation.table = Table(
    "history_dataset_association",
    mapper_registry.metadata,
    Column("id", Integer, primary_key=True),
    Column("history_id", Integer, ForeignKey("history.id"), index=True),
    Column("dataset_id", Integer, ForeignKey("dataset.id"), index=True),
    Column("create_time", DateTime, default=now),
    Column("update_time", DateTime, default=now, onupdate=now, index=True),
    Column("state", TrimmedString(64), index=True, key="_state"),
    Column(
        "copied_from_history_dataset_association_id",
        Integer,
        ForeignKey("history_dataset_association.id"),
        nullable=True,
    ),
    Column(
        "copied_from_library_dataset_dataset_association_id",
        Integer,
        ForeignKey("library_dataset_dataset_association.id"),
        nullable=True,
    ),
    Column("name", TrimmedString(255)),
    Column("info", TrimmedString(255)),
    Column("blurb", TrimmedString(255)),
    Column("peek", TEXT, key="_peek"),
    Column("tool_version", TEXT),
    Column("extension", TrimmedString(64)),
    Column("metadata", MetadataType, key="_metadata"),
    Column("metadata_deferred", Boolean, key="metadata_deferred"),
    Column("parent_id", Integer, ForeignKey("history_dataset_association.id"), nullable=True),
    Column("designation", TrimmedString(255)),
    Column("deleted", Boolean, index=True, default=False),
    Column("visible", Boolean),
    Column("extended_metadata_id", Integer, ForeignKey("extended_metadata.id"), index=True),
    Column("version", Integer, default=1, nullable=True, index=True),
    Column("hid", Integer),
    Column("purged", Boolean, index=True, default=False),
    Column("validated_state", TrimmedString(64), default="unvalidated", nullable=False),
    Column("validated_state_message", TEXT),
    Column(
        "hidden_beneath_collection_instance_id", ForeignKey("history_dataset_collection_association.id"), nullable=True
    ),
)

LibraryDatasetDatasetAssociation.table = Table(
    "library_dataset_dataset_association",
    mapper_registry.metadata,
    Column("id", Integer, primary_key=True),
    Column("library_dataset_id", Integer, ForeignKey("library_dataset.id"), index=True),
    Column("dataset_id", Integer, ForeignKey("dataset.id"), index=True),
    Column("create_time", DateTime, default=now),
    Column("update_time", DateTime, default=now, onupdate=now, index=True),
    Column("state", TrimmedString(64), index=True, key="_state"),
    Column(
        "copied_from_history_dataset_association_id",
        Integer,
        ForeignKey(
            "history_dataset_association.id", use_alter=True, name="history_dataset_association_dataset_id_fkey"
        ),
        nullable=True,
    ),
    Column(
        "copied_from_library_dataset_dataset_association_id",
        Integer,
        ForeignKey(
            "library_dataset_dataset_association.id", use_alter=True, name="library_dataset_dataset_association_id_fkey"
        ),
        nullable=True,
    ),
    Column("name", TrimmedString(255), index=True),
    Column("info", TrimmedString(255)),
    Column("blurb", TrimmedString(255)),
    Column("peek", TEXT, key="_peek"),
    Column("tool_version", TEXT),
    Column("extension", TrimmedString(64)),
    Column("metadata", MetadataType, key="_metadata"),
    Column("metadata_deferred", Boolean, key="metadata_deferred"),
    Column("parent_id", Integer, ForeignKey("library_dataset_dataset_association.id"), nullable=True),
    Column("designation", TrimmedString(255)),
    Column("deleted", Boolean, index=True, default=False),
    Column("validated_state", TrimmedString(64), default="unvalidated", nullable=False),
    Column("validated_state_message", TEXT),
    Column("visible", Boolean),
    Column("extended_metadata_id", Integer, ForeignKey("extended_metadata.id"), index=True),
    Column("user_id", Integer, ForeignKey("galaxy_user.id"), index=True),
    Column("message", TrimmedString(255)),
)


mapper_registry.map_imperatively(
    HistoryDatasetAssociation,
    HistoryDatasetAssociation.table,
    properties=dict(
        dataset=relationship(
            Dataset,
            primaryjoin=(lambda: Dataset.id == HistoryDatasetAssociation.table.c.dataset_id),
            lazy="joined",
            back_populates="history_associations",
        ),
        copied_from_history_dataset_association=relationship(
            HistoryDatasetAssociation,
            primaryjoin=(
                HistoryDatasetAssociation.table.c.copied_from_history_dataset_association_id
                == HistoryDatasetAssociation.table.c.id
            ),
            remote_side=[HistoryDatasetAssociation.table.c.id],
            uselist=False,
            back_populates="copied_to_history_dataset_associations",
        ),
        copied_from_library_dataset_dataset_association=relationship(
            LibraryDatasetDatasetAssociation,
            primaryjoin=(
                LibraryDatasetDatasetAssociation.table.c.id
                == HistoryDatasetAssociation.table.c.copied_from_library_dataset_dataset_association_id
            ),
            back_populates="copied_to_history_dataset_associations",
        ),
        copied_to_history_dataset_associations=relationship(
            HistoryDatasetAssociation,
            primaryjoin=(
                HistoryDatasetAssociation.table.c.copied_from_history_dataset_association_id
                == HistoryDatasetAssociation.table.c.id
            ),
            back_populates="copied_from_history_dataset_association",
        ),
        copied_to_library_dataset_dataset_associations=relationship(
            LibraryDatasetDatasetAssociation,
            primaryjoin=(
                HistoryDatasetAssociation.table.c.id
                == LibraryDatasetDatasetAssociation.table.c.copied_from_history_dataset_association_id
            ),
            back_populates="copied_from_history_dataset_association",
        ),
        tags=relationship(
            HistoryDatasetAssociationTagAssociation,
            order_by=HistoryDatasetAssociationTagAssociation.id,
            back_populates="history_dataset_association",
        ),
        annotations=relationship(
            HistoryDatasetAssociationAnnotationAssociation,
            order_by=HistoryDatasetAssociationAnnotationAssociation.id,
            back_populates="hda",
        ),
        ratings=relationship(
            HistoryDatasetAssociationRatingAssociation,
            order_by=HistoryDatasetAssociationRatingAssociation.id,
            back_populates="history_dataset_association",
        ),
        extended_metadata=relationship(
            ExtendedMetadata,
            primaryjoin=(HistoryDatasetAssociation.table.c.extended_metadata_id == ExtendedMetadata.id),
        ),
        hidden_beneath_collection_instance=relationship(
            HistoryDatasetCollectionAssociation,
            primaryjoin=(
                HistoryDatasetAssociation.table.c.hidden_beneath_collection_instance_id
                == HistoryDatasetCollectionAssociation.id
            ),
            uselist=False,
        ),
        _metadata=deferred(HistoryDatasetAssociation.table.c._metadata),
        dependent_jobs=relationship(JobToInputDatasetAssociation, back_populates="dataset"),
        creating_job_associations=relationship(JobToOutputDatasetAssociation, back_populates="dataset"),
        history=relationship(History, back_populates="datasets", cascade_backrefs=False),
        implicitly_converted_datasets=relationship(
            ImplicitlyConvertedDatasetAssociation,
            primaryjoin=(lambda: ImplicitlyConvertedDatasetAssociation.hda_parent_id == HistoryDatasetAssociation.id),
            back_populates="parent_hda",
        ),
        implicitly_converted_parent_datasets=relationship(
            ImplicitlyConvertedDatasetAssociation,
            primaryjoin=(lambda: ImplicitlyConvertedDatasetAssociation.hda_id == HistoryDatasetAssociation.id),
            back_populates="dataset",
        ),
    ),
)

mapper_registry.map_imperatively(
    LibraryDatasetDatasetAssociation,
    LibraryDatasetDatasetAssociation.table,
    properties=dict(
        dataset=relationship(
            Dataset,
            primaryjoin=(lambda: LibraryDatasetDatasetAssociation.table.c.dataset_id == Dataset.id),
            back_populates="library_associations",
        ),
        library_dataset=relationship(
            LibraryDataset, foreign_keys=LibraryDatasetDatasetAssociation.table.c.library_dataset_id
        ),
        user=relationship(User),
        copied_from_library_dataset_dataset_association=relationship(
            LibraryDatasetDatasetAssociation,
            primaryjoin=(
                LibraryDatasetDatasetAssociation.table.c.copied_from_library_dataset_dataset_association_id
                == LibraryDatasetDatasetAssociation.table.c.id
            ),
            remote_side=[LibraryDatasetDatasetAssociation.table.c.id],
            uselist=False,
            back_populates="copied_to_library_dataset_dataset_associations",
        ),
        copied_to_library_dataset_dataset_associations=relationship(
            LibraryDatasetDatasetAssociation,
            primaryjoin=(
                LibraryDatasetDatasetAssociation.table.c.copied_from_library_dataset_dataset_association_id
                == LibraryDatasetDatasetAssociation.table.c.id
            ),
            back_populates="copied_from_library_dataset_dataset_association",
        ),
        copied_to_history_dataset_associations=relationship(
            HistoryDatasetAssociation,
            primaryjoin=(
                LibraryDatasetDatasetAssociation.table.c.id
                == HistoryDatasetAssociation.table.c.copied_from_library_dataset_dataset_association_id
            ),
            back_populates="copied_from_library_dataset_dataset_association",
        ),
        implicitly_converted_datasets=relationship(
            ImplicitlyConvertedDatasetAssociation,
            primaryjoin=(
                ImplicitlyConvertedDatasetAssociation.ldda_parent_id == LibraryDatasetDatasetAssociation.table.c.id
            ),
            back_populates="parent_ldda",
        ),
        tags=relationship(
            LibraryDatasetDatasetAssociationTagAssociation,
            order_by=LibraryDatasetDatasetAssociationTagAssociation.id,
            back_populates="library_dataset_dataset_association",
        ),
        extended_metadata=relationship(
            ExtendedMetadata,
            primaryjoin=(LibraryDatasetDatasetAssociation.table.c.extended_metadata_id == ExtendedMetadata.id),
        ),
        _metadata=deferred(LibraryDatasetDatasetAssociation.table.c._metadata),
        actions=relationship(
            LibraryDatasetDatasetAssociationPermissions, back_populates="library_dataset_dataset_association"
        ),
        dependent_jobs=relationship(JobToInputLibraryDatasetAssociation, back_populates="dataset"),
        creating_job_associations=relationship(JobToOutputLibraryDatasetAssociation, back_populates="dataset"),
        implicitly_converted_parent_datasets=relationship(
            ImplicitlyConvertedDatasetAssociation,
            primaryjoin=(lambda: ImplicitlyConvertedDatasetAssociation.ldda_id == LibraryDatasetDatasetAssociation.id),
            back_populates="dataset_ldda",
        ),
        copied_from_history_dataset_association=relationship(
            HistoryDatasetAssociation,
            primaryjoin=(
                HistoryDatasetAssociation.table.c.id
                == LibraryDatasetDatasetAssociation.table.c.copied_from_history_dataset_association_id
            ),
            back_populates="copied_to_library_dataset_dataset_associations",
        ),
    ),
)

# ----------------------------------------------------------------------------------------
# The following statements must not precede the mapped models defined above.

Job.any_output_dataset_collection_instances_deleted = column_property(
    exists(HistoryDatasetCollectionAssociation.id).where(
        and_(
            Job.id == JobToOutputDatasetCollectionAssociation.job_id,
            HistoryDatasetCollectionAssociation.id == JobToOutputDatasetCollectionAssociation.dataset_collection_id,
            HistoryDatasetCollectionAssociation.deleted == true(),
        )
    )
)

Job.any_output_dataset_deleted = column_property(
    exists(HistoryDatasetAssociation.id).where(
        and_(
            Job.id == JobToOutputDatasetAssociation.job_id,
            HistoryDatasetAssociation.table.c.id == JobToOutputDatasetAssociation.dataset_id,
            HistoryDatasetAssociation.table.c.deleted == true(),
        )
    )
)

History.average_rating = column_property(
    select(func.avg(HistoryRatingAssociation.rating))
    .where(HistoryRatingAssociation.history_id == History.id)
    .scalar_subquery(),
    deferred=True,
)

History.users_shared_with_count = column_property(
    select(func.count(HistoryUserShareAssociation.id))
    .where(History.id == HistoryUserShareAssociation.history_id)
    .scalar_subquery(),
    deferred=True,
)

Page.average_rating = column_property(
    select(func.avg(PageRatingAssociation.rating)).where(PageRatingAssociation.page_id == Page.id).scalar_subquery(),
    deferred=True,
)

StoredWorkflow.average_rating = column_property(
    select(func.avg(StoredWorkflowRatingAssociation.rating))
    .where(StoredWorkflowRatingAssociation.stored_workflow_id == StoredWorkflow.id)
    .scalar_subquery(),
    deferred=True,
)

Visualization.average_rating = column_property(
    select(func.avg(VisualizationRatingAssociation.rating))
    .where(VisualizationRatingAssociation.visualization_id == Visualization.id)
    .scalar_subquery(),
    deferred=True,
)

Workflow.step_count = column_property(
    select(func.count(WorkflowStep.id)).where(Workflow.id == WorkflowStep.workflow_id).scalar_subquery(), deferred=True
)

WorkflowInvocationStep.subworkflow_invocation_id = column_property(
    select(WorkflowInvocationToSubworkflowInvocationAssociation.subworkflow_invocation_id)
    .where(
        and_(
            WorkflowInvocationToSubworkflowInvocationAssociation.workflow_invocation_id
            == WorkflowInvocationStep.workflow_invocation_id,
            WorkflowInvocationToSubworkflowInvocationAssociation.workflow_step_id
            == WorkflowInvocationStep.workflow_step_id,
        )
    )
    .scalar_subquery(),
)

# Set up proxy so that this syntax is possible:
# <user_obj>.preferences[pref_name] = pref_value
User.preferences = association_proxy("_preferences", "value", creator=UserPreference)

# Optimized version of getting the current Galaxy session.
# See https://github.com/sqlalchemy/sqlalchemy/discussions/7638 for approach
session_partition = select(
    GalaxySession,
    func.row_number()
    .over(order_by=GalaxySession.update_time.desc(), partition_by=GalaxySession.user_id)
    .label("index"),
).alias()
partitioned_session = aliased(GalaxySession, session_partition)
User.current_galaxy_session = relationship(
    partitioned_session,
    primaryjoin=and_(partitioned_session.user_id == User.id, session_partition.c.index < 2),
    uselist=False,
    viewonly=True,
)


@event.listens_for(HistoryDatasetCollectionAssociation, "init")
def receive_init(target, args, kwargs):
    """
    Listens for the 'init' event. This is not called when 'target' is loaded from the database.
    https://docs.sqlalchemy.org/en/14/orm/events.html#sqlalchemy.orm.InstanceEvents.init

    Addresses SQLAlchemy 2.0 compatibility issue: see inline documentation for
    `add_object_to_object_session` in galaxy.model.orm.util.
    """
    for key in ("history", "copied_from_history_dataset_collection_association"):
        obj = kwargs.get(key)
        if obj:
            add_object_to_object_session(target, obj)
            return  # Once is enough.


JobStateSummary = NamedTuple("JobStateSummary", [(value, int) for value in enum_values(Job.states)] + [("all_jobs", int)])  # type: ignore[misc]  # Ref https://github.com/python/mypy/issues/848#issuecomment-255237167<|MERGE_RESOLUTION|>--- conflicted
+++ resolved
@@ -9789,15 +9789,10 @@
 
     @classmethod
     def destroy(cls, token):
-<<<<<<< HEAD
+        """
+        (Required by social_core.storage.PartialMixin interface)
+        """
         if partial := cls.load(token):
-=======
-        """
-        (Required by social_core.storage.PartialMixin interface)
-        """
-        partial = cls.load(token)
-        if partial:
->>>>>>> 51ee56ec
             session = cls.sa_session
             session.execute(delete(partial))
             with transaction(session):
