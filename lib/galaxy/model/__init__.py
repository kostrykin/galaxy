"""
Galaxy data model classes

Naming: try to use class names that have a distinct plural form so that
the relationship cardinalities are obvious (e.g. prefer Dataset to Data)
"""

import os.path, os, errno
import sha
import galaxy.datatypes
from galaxy.util.bunch import Bunch
from galaxy import util
import tempfile
import galaxy.datatypes.registry
from galaxy.datatypes.metadata import MetadataCollection
from galaxy.security import RBACAgent

import logging
log = logging.getLogger( __name__ )

datatypes_registry = galaxy.datatypes.registry.Registry() #Default Value Required for unit tests

def set_datatypes_registry( d_registry ):
    """
    Set up datatypes_registry
    """
    global datatypes_registry
    datatypes_registry = d_registry

class User( object ):
    def __init__( self, email=None, password=None ):
        self.email = email
        self.password = password
        self.external = False
        self.deleted = False
        self.purged = False
        # Relationships
        self.histories = []
        
    def set_password_cleartext( self, cleartext ):
        """Set 'self.password' to the digest of 'cleartext'."""
        self.password = sha.new( cleartext ).hexdigest()
    def check_password( self, cleartext ):
        """Check if 'cleartext' matches 'self.password' when hashed."""
        return self.password == sha.new( cleartext ).hexdigest()
    def all_roles( self ):
        roles = [ ura.role for ura in self.roles ]
        for group in [ uga.group for uga in self.groups ]:
            for role in [ gra.role for gra in group.roles ]:
                if role not in roles:
                    roles.append( role )
        return roles
    
class Job( object ):
    """
    A job represents a request to run a tool given input datasets, tool 
    parameters, and output datasets.
    """
    states = Bunch( NEW = 'new',
                    UPLOAD = 'upload',
                    WAITING = 'waiting',
                    QUEUED = 'queued',
                    RUNNING = 'running',
                    OK = 'ok',
                    ERROR = 'error',
                    DELETED = 'deleted' )
    def __init__( self ):
        self.session_id = None
        self.tool_id = None
        self.tool_version = None
        self.command_line = None
        self.param_filename = None
        self.parameters = []
        self.input_datasets = []
        self.output_datasets = []
        self.state = Job.states.NEW
        self.info = None
        self.job_runner_name = None
        self.job_runner_external_id = None
    def add_parameter( self, name, value ):
        self.parameters.append( JobParameter( name, value ) )
    def add_input_dataset( self, name, dataset ):
        self.input_datasets.append( JobToInputDatasetAssociation( name, dataset ) )
    def add_output_dataset( self, name, dataset ):
        self.output_datasets.append( JobToOutputDatasetAssociation( name, dataset ) )
    def set_state( self, state ):
        self.state = state
        # For historical reasons state propogates down to datasets
        for da in self.output_datasets:
            da.dataset.state = state
    def get_param_values( self, app ):
        """
        Read encoded parameter values from the database and turn back into a
        dict of tool parameter values.
        """
        param_dict = dict( [ ( p.name, p.value ) for p in self.parameters ] )
        tool = app.toolbox.tools_by_id[self.tool_id]
        param_dict = tool.params_from_strings( param_dict, app )
        return param_dict
    def check_if_output_datasets_deleted( self ):
        """
        Return true if all of the output datasets associated with this job are
        in the deleted state
        """
        for dataset_assoc in self.output_datasets:
            dataset = dataset_assoc.dataset
            # only the originator of the job can delete a dataset to cause
            # cancellation of the job, no need to loop through history_associations
            if not dataset.deleted:
                return False
        return True
    def mark_deleted( self ):
        """
        Mark this job as deleted, and mark any output datasets as discarded.
        """
        self.state = Job.states.DELETED
        self.info = "Job output deleted by user before job completed."
        for dataset_assoc in self.output_datasets:
            dataset = dataset_assoc.dataset
            dataset.deleted = True
            dataset.state = dataset.states.DISCARDED
            for dataset in dataset.dataset.history_associations:
                # propagate info across shared datasets
                dataset.deleted = True
                dataset.blurb = 'deleted'
                dataset.peek = 'Job deleted'
                dataset.info = 'Job output deleted by user before job completed'

class JobParameter( object ):
    def __init__( self, name, value ):
        self.name = name
        self.value = value
          
class JobToInputDatasetAssociation( object ):
    def __init__( self, name, dataset ):
        self.name = name
        self.dataset = dataset
        
class JobToOutputDatasetAssociation( object ):
    def __init__( self, name, dataset ):
        self.name = name
        self.dataset = dataset

class Group( object ):
    permitted_actions = galaxy.security.get_permitted_actions( 'GROUP' )
    def __init__( self, name = None ):
        self.name = name
        self.deleted = False

class UserGroupAssociation( object ):
    def __init__( self, user, group ):
        self.user = user
        self.group = group

class History( object ):
    def __init__( self, id=None, name=None, user=None ):
        self.id = id
        self.name = name or "Unnamed history"
        self.deleted = False
        self.purged = False
        self.genome_build = None
        # Relationships
        self.user = user
        self.datasets = []
        self.galaxy_sessions = []
        
    def _next_hid( self ):
        # TODO: override this with something in the database that ensures 
        # better integrity
        if len( self.datasets ) == 0:
            return 1
        else:
            last_hid = 0
            for dataset in self.datasets:
                if dataset.hid > last_hid:
                    last_hid = dataset.hid
            return last_hid + 1

    def add_galaxy_session( self, galaxy_session, association=None ):
        if association is None:
            self.galaxy_sessions.append( GalaxySessionToHistoryAssociation( galaxy_session, self ) )
        else:
            self.galaxy_sessions.append( association )

    def add_dataset( self, dataset, parent_id=None, genome_build=None, set_hid = True ):
        if isinstance( dataset, Dataset ):
            dataset = HistoryDatasetAssociation( dataset = dataset )
            dataset.flush()
        elif not isinstance( dataset, HistoryDatasetAssociation ):
            raise TypeError, "You can only add Dataset and HistoryDatasetAssociation instances to a history ( you tried to add %s )." % str( dataset )
        if parent_id:
            for data in self.datasets:
                if data.id == parent_id:
                    dataset.hid = data.hid
                    break
            else:
                if set_hid:
                    dataset.hid = self._next_hid()
        else:
            if set_hid:
                dataset.hid = self._next_hid()
        if genome_build not in [None, '?']:
            self.genome_build = genome_build
        self.datasets.append( dataset )

    def copy(self):
        des = History()
        des.flush()
        des.name = self.name
        des.user_id = self.user_id
        for data in self.datasets:
            new_data = data.copy( copy_children = True )
            des.add_dataset( new_data )
            new_data.flush()
        des.hid_counter = self.hid_counter
        des.flush()
        return des

# class Query( object ):
#     def __init__( self, name=None, state=None, tool_parameters=None, history=None ):
#         self.name = name or "Unnamed query"
#         self.state = state
#         self.tool_parameters = tool_parameters
#         # Relationships
#         self.history = history
#         self.datasets = []

class UserRoleAssociation( object ):
    def __init__( self, user, role ):
        self.user = user
        self.role = role

class GroupRoleAssociation( object ):
    def __init__( self, group, role ):
        self.group = group
        self.role = role

class Role( object ):
    private_id = None
    types = Bunch( 
        PRIVATE = 'private',
        SYSTEM = 'system',
        USER = 'user',
        ADMIN = 'admin',
        SHARING = 'sharing'
    )
    def __init__( self, name="", description="", type="system", deleted=False ):
        self.name = name
        self.description = description
        self.type = type
        self.deleted = deleted

class ActionDatasetRoleAssociation( object ):
    def __init__( self, action, dataset, role ):
        self.action = action
        self.dataset = dataset
        self.role = role

class DefaultUserPermissions( object ):
    def __init__( self, user, action, role ):
        self.user = user
        self.action = action
        self.role = role

class DefaultHistoryPermissions( object ):
    def __init__( self, history, action, role ):
        self.history = history
        self.action = action
        self.role = role

class Dataset( object ):
    states = Bunch( NEW = 'new',
                    QUEUED = 'queued',
                    RUNNING = 'running',
                    OK = 'ok',
                    EMPTY = 'empty',
                    ERROR = 'error',
                    DISCARDED = 'discarded' )
    permitted_actions = galaxy.security.get_permitted_actions( 'DATASET' )
    file_path = "/tmp/"
    engine = None
    def __init__( self, id=None, state=None, external_filename=None, extra_files_path=None, file_size=None, purgable=True ):
        self.id = id
        self.state = state
        self.deleted = False
        self.purged = False
        self.purgable = purgable
        self.external_filename = external_filename
        self._extra_files_path = extra_files_path
        self.file_size = file_size
        
    def get_file_name( self ):
        if not self.external_filename:
            assert self.id is not None, "ID must be set before filename used (commit the object)"
            # First try filename directly under file_path
            filename = os.path.join( self.file_path, "dataset_%d.dat" % self.id )
            # Only use that filename if it already exists (backward compatibility),
            # otherwise construct hashed path
            if not os.path.exists( filename ):
                dir = os.path.join( self.file_path, *directory_hash_id( self.id ) )
                # Create directory if it does not exist
                try:
                    os.makedirs( dir )
                except OSError, e:
                    # File Exists is okay, otherwise reraise
                    if e.errno != errno.EEXIST:
                        raise
                # Return filename inside hashed directory
                return os.path.abspath( os.path.join( dir, "dataset_%d.dat" % self.id ) )
        else:
            filename = self.external_filename
        # Make filename absolute
        return os.path.abspath( filename )
            
    def set_file_name ( self, filename ):
        if not filename:
            self.external_filename = None
        else:
            self.external_filename = filename
        
    file_name = property( get_file_name, set_file_name )
    
    @property
    def extra_files_path( self ):
        if self._extra_files_path: 
            path = self._extra_files_path
        else:
            path = os.path.join( self.file_path, "dataset_%d_files" % self.id )
            #only use path directly under self.file_path if it exists
            if not os.path.exists( path ):
                path = os.path.join( os.path.join( self.file_path, *directory_hash_id( self.id ) ), "dataset_%d_files" % self.id )
        # Make path absolute
        return os.path.abspath( path )
    
    def get_size( self ):
        """Returns the size of the data on disk"""
        if self.file_size:
            return self.file_size
        else:
            try:
                return os.path.getsize( self.file_name )
            except OSError:
                return 0
    def set_size( self ):
        """Returns the size of the data on disk"""
        try:
            if not self.file_size:
                self.file_size = os.path.getsize( self.file_name )
        except OSError:
            self.file_size = 0
    def has_data( self ):
        """Detects whether there is any data"""
        return self.get_size() > 0
    def mark_deleted( self, include_children=True ):
        self.deleted = True

    # FIXME: sqlalchemy will replace this
    def _delete(self):
        """Remove the file that corresponds to this data"""
        try:
            os.remove(self.data.file_name)
        except OSError, e:
            log.critical('%s delete error %s' % (self.__class__.__name__, e))

class DatasetInstance( object ):
    """A base class for all 'dataset instances', HDAs, LDAs, etc"""
    states = Dataset.states
    permitted_actions = Dataset.permitted_actions
    def __init__( self, id=None, hid=None, name=None, info=None, blurb=None, peek=None, extension=None, 
                  dbkey=None, metadata=None, history=None, dataset=None, deleted=False, designation=None,
                  parent_id=None, validation_errors=None, visible=True, create_dataset = False ):
        self.name = name or "Unnamed dataset"
        self.id = id
        self.info = info
        self.blurb = blurb
        self.peek = peek
        self.extension = extension
        self.designation = designation
        self.metadata = metadata or dict()
        if dbkey: #dbkey is stored in metadata, only set if non-zero, or else we could clobber one supplied by input 'metadata'
            self.dbkey = dbkey
        self.deleted = deleted
        self.visible = visible
        # Relationships
        if not dataset and create_dataset:
            dataset = Dataset()
            dataset.flush()
        self.dataset = dataset
        self.parent_id = parent_id
        self.validation_errors = validation_errors
    @property
    def ext( self ):
        return self.extension
    def get_dataset_state( self ):
        return self.dataset.state
    def set_dataset_state ( self, state ):
        self.dataset.state = state
        self.dataset.flush() #flush here, because hda.flush() won't flush the Dataset object
    state = property( get_dataset_state, set_dataset_state )
    def get_file_name( self ):
        return self.dataset.get_file_name()
    def set_file_name (self, filename):
        return self.dataset.set_file_name( filename )
    file_name = property( get_file_name, set_file_name )
    @property
    def extra_files_path( self ):
        return self.dataset.extra_files_path
    @property
    def datatype( self ):
        return datatypes_registry.get_datatype_by_extension( self.extension )
    def get_metadata( self ):
        if not hasattr( self, '_metadata_collection' ) or self._metadata_collection.parent != self: #using weakref to store parent (to prevent circ ref), does a Session.clear() cause parent to be invalidated, while still copying over this non-database attribute?
            self._metadata_collection = MetadataCollection( self )
        return self._metadata_collection
    def set_metadata( self, bunch ):
        # Needs to accept a MetadataCollection, a bunch, or a dict
        self._metadata = self.metadata.make_dict_copy( bunch )
    metadata = property( get_metadata, set_metadata )
    # This provide backwards compatibility with using the old dbkey
    # field in the database.  That field now maps to "old_dbkey" (see mapping.py).
    def get_dbkey( self ):
        dbkey = self.metadata.dbkey
        if not isinstance(dbkey, list): dbkey = [dbkey]
        #if dbkey in [["?"], [None], []]: dbkey = [self.old_dbkey]
        if dbkey in [[None], []]: return "?"
        return dbkey[0]
    def set_dbkey( self, value ):
        if "dbkey" in self.datatype.metadata_spec:
            if not isinstance(value, list): 
                self.metadata.dbkey = [value]
            else: 
                self.metadata.dbkey = value
        #if isinstance(value, list): 
        #    self.old_dbkey = value[0]
        #else:
        #    self.old_dbkey = value
    dbkey = property( get_dbkey, set_dbkey )
    def change_datatype( self, new_ext ):
        self.clear_associated_files()
        datatypes_registry.change_datatype( self, new_ext )
    def get_size( self ):
        """Returns the size of the data on disk"""
        return self.dataset.get_size()
    def set_size( self ):
        """Returns the size of the data on disk"""
        return self.dataset.set_size()
    def has_data( self ):
        """Detects whether there is any data"""
        return self.dataset.has_data()
    def get_raw_data( self ):
        """Returns the full data. To stream it open the file_name and read/write as needed"""
        return self.datatype.get_raw_data( self )
    def write_from_stream( self, stream ):
        """Writes data from a stream"""
        self.datatype.write_from_stream(self, stream)
    def set_raw_data( self, data ):
        """Saves the data on the disc"""
        self.datatype.set_raw_data(self, data)
    def get_mime( self ):
        """Returns the mime type of the data"""
        return datatypes_registry.get_mimetype_by_extension( self.extension.lower() )
    def set_peek( self ):
        return self.datatype.set_peek( self )
    def init_meta( self, copy_from=None ):
        return self.datatype.init_meta( self, copy_from=copy_from )
    def set_meta( self, **kwd ):
        self.clear_associated_files( metadata_safe = True )
        return self.datatype.set_meta( self, **kwd )
    def set_readonly_meta( self, **kwd ):
        return self.datatype.set_readonly_meta( self, **kwd )
    def missing_meta( self, **kwd ):
        return self.datatype.missing_meta( self, **kwd )
    def as_display_type( self, type, **kwd ):
        return self.datatype.as_display_type( self, type, **kwd )
    def display_peek( self ):
        return self.datatype.display_peek( self )
    def display_name( self ):
        return self.datatype.display_name( self )
    def display_info( self ):
        return self.datatype.display_info( self )
    def get_converted_files_by_type( self, file_type ):
        valid = []
        for assoc in self.implicitly_converted_datasets:
            if not assoc.deleted and assoc.type == file_type:
                valid.append( assoc.dataset )
        return valid
    def clear_associated_files( self, metadata_safe = False, purge = False ):
        raise 'Unimplemented'
    def get_child_by_designation(self, designation):
        for child in self.children:
            if child.designation == designation:
                return child
        return None
    def get_converter_types(self):
        return self.datatype.get_converter_types( self, datatypes_registry)
    def find_conversion_destination( self, accepted_formats, **kwd ):
        """Returns ( target_ext, exisiting converted dataset )"""
        return self.datatype.find_conversion_destination( self, accepted_formats, datatypes_registry, **kwd )
    def add_validation_error( self, validation_error ):
        self.validation_errors.append( validation_error )
    def extend_validation_errors( self, validation_errors ):
        self.validation_errors.extend(validation_errors)
    def mark_deleted( self, include_children=True ):
        self.deleted = True
        if include_children:
            for child in self.children:
                child.mark_deleted()
    def mark_undeleted( self, include_children=True ):
        self.deleted = False
        if include_children:
            for child in self.children:
                child.mark_undeleted()
    def undeletable( self ):
        if self.purged:
            return False
        return True

class HistoryDatasetAssociation( DatasetInstance ):
    def __init__( self, 
                  hid = None, 
                  history = None, 
                  copied_from_history_dataset_association = None, 
                  copied_from_library_folder_dataset_association = None, 
                  **kwd ):
        DatasetInstance.__init__( self, **kwd )
        self.hid = hid
        # Relationships
        self.history = history
        self.copied_from_history_dataset_association = copied_from_history_dataset_association
        self.copied_from_library_folder_dataset_association = copied_from_library_folder_dataset_association
    def copy( self, copy_children = False, parent_id = None, target_history = None ):
        des = HistoryDatasetAssociation( hid=self.hid, 
                                         name=self.name, 
                                         info=self.info, 
                                         blurb=self.blurb, 
                                         peek=self.peek, 
                                         extension=self.extension, 
                                         dbkey=self.dbkey, 
                                         dataset = self.dataset, 
                                         visible=self.visible, 
                                         deleted=self.deleted, 
                                         parent_id=parent_id, 
                                         copied_from_history_dataset_association=self,
                                         history = target_history )
        des.flush()
        des.set_size()
        des.metadata = self.metadata #need to set after flushed, as MetadataFiles require dataset.id
        if copy_children:
            for child in self.children:
                child_copy = child.copy( copy_children = copy_children, parent_id = des.id )
        if not self.datatype.copy_safe_peek:
            des.set_peek() #in some instances peek relies on dataset_id, i.e. gmaj.zip for viewing MAFs
        des.flush()
        return des
        
    def to_library_dataset_folder_association( self, parent_id = None, target_folder = None ):

        des = LibraryFolderDatasetAssociation( name=self.name, 
                                         info=self.info, 
                                         blurb=self.blurb, 
                                         peek=self.peek, 
                                         extension=self.extension, 
                                         dbkey=self.dbkey, 
                                         dataset = self.dataset, 
                                         visible=self.visible, 
                                         deleted=self.deleted, 
                                         parent_id=parent_id,
                                         copied_from_history_dataset_association = self,
                                         folder = target_folder )
        des.flush()
        des.metadata = self.metadata #need to set after flushed, as MetadataFiles require dataset.id
        if target_folder:
            target_folder.add_dataset( des )
        for child in self.children:
            child_copy = child.to_library_dataset_folder_association( parent_id = des.id )
        if not self.datatype.copy_safe_peek:
            des.set_peek() #in some instances peek relies on dataset_id, i.e. gmaj.zip for viewing MAFs
        des.flush()
        return des
        
    def clear_associated_files( self, metadata_safe = False, purge = False ):
        #metadata_safe = True means to only clear when assoc.metadata_safe == False
        for assoc in self.implicitly_converted_datasets:
            if not metadata_safe or not assoc.metadata_safe:
                assoc.clear( purge = purge )

class History( object ):
    def __init__( self, id=None, name=None, user=None ):
        self.id = id
        self.name = name or "Unnamed history"
        self.deleted = False
        self.purged = False
        self.genome_build = None
        # Relationships
        self.user = user
        self.datasets = []
        self.galaxy_sessions = []
    def _next_hid( self ):
        # TODO: override this with something in the database that ensures 
        # better integrity
        if len( self.datasets ) == 0:
            return 1
        else:
            last_hid = 0
            for dataset in self.datasets:
                if dataset.hid > last_hid:
                    last_hid = dataset.hid
            return last_hid + 1
    def add_galaxy_session( self, galaxy_session, association=None ):
        if association is None:
            self.galaxy_sessions.append( GalaxySessionToHistoryAssociation( galaxy_session, self ) )
        else:
            self.galaxy_sessions.append( association )
    def add_dataset( self, dataset, parent_id=None, genome_build=None, set_hid = True ):
        if isinstance( dataset, Dataset ):
            dataset = HistoryDatasetAssociation( dataset = dataset )
            dataset.flush()
        elif not isinstance( dataset, HistoryDatasetAssociation ):
            raise TypeError, "You can only add Dataset and HistoryDatasetAssociation instances to a history."
        if parent_id:
            for data in self.datasets:
                if data.id == parent_id:
                    dataset.hid = data.hid
                    break
            else:
                if set_hid: dataset.hid = self._next_hid()
        else:
            if set_hid: dataset.hid = self._next_hid()
        dataset.history = self
        if genome_build not in [None, '?']:
            self.genome_build = genome_build
        self.datasets.append( dataset )
    def copy( self, target_user = None ):
        if not target_user:
            target_user = self.user
        des = History( user = target_user )
        des.flush()
        des.name = self.name
<<<<<<< HEAD
        des.user_id = self.user_id
        for data in self.active_datasets:
            new_data = data.copy( copy_children = True )
            des.add_dataset( new_data )
=======
        for data in self.datasets:
            new_data = data.copy( copy_children = True, target_history = des )
            des.add_dataset( new_data, set_hid = False )
>>>>>>> 6aec4a71
            new_data.flush()
        des.hid_counter = self.hid_counter
        des.flush()
        return des

class Library( object ):
    def __init__( self, name = None, description = None, root_folder = None ):
        self.name = name or "Unnamed library"
        self.description = description
        self.root_folder = root_folder

class LibraryFolder( object ):
    def __init__( self, name = None, description = None, item_count = 0, order_id = None ):
        self.name = name or "Unnamed folder"
        self.description = description
        self.item_count = item_count
        self.order_id = order_id
        self.genome_build = None
    def add_dataset( self, dataset, genome_build=None ):
        dataset.folder_id = self.id
        dataset.order_id = self.item_count
        self.item_count += 1
        if genome_build not in [None, '?']:
            self.genome_build = genome_build
    def add_folder( self, folder ):
        folder.parent_id = self.id
        folder.order_id = self.item_count
        self.item_count += 1

    @property
    def active_components( self ):
        return list( self.active_folders ) + list( self.active_datasets )

class LibraryFolderDatasetAssociation( DatasetInstance ):
    def __init__( self, 
                  folder = None, 
                  order_id = None, 
                  copied_from_history_dataset_association = None, 
                  copied_from_library_folder_dataset_association = None, 
                  **kwd ):
        DatasetInstance.__init__( self, **kwd )
        self.folder = folder
        self.order_id = order_id
        self.copied_from_history_dataset_association = copied_from_history_dataset_association
        self.copied_from_library_folder_dataset_association = copied_from_library_folder_dataset_association
    def to_history_dataset_association( self, parent_id = None, target_history = None ):
        if target_history:
            hid = target_history._next_hid()
        else:
            hid = None
        des = HistoryDatasetAssociation( name=self.name, 
                                         info=self.info, 
                                         blurb=self.blurb, 
                                         peek=self.peek, 
                                         extension=self.extension, 
                                         dbkey=self.dbkey, 
                                         dataset = self.dataset, 
                                         visible=self.visible, 
                                         deleted=self.deleted, 
                                         parent_id=parent_id, 
                                         copied_from_library_folder_dataset_association = self,
                                         history = target_history,
                                         hid = hid )
        des.flush()
        des.metadata = self.metadata #need to set after flushed, as MetadataFiles require dataset.id
        for child in self.children:
            child_copy = child.to_history_dataset_association( parent_id = des.id )
        if not self.datatype.copy_safe_peek:
            des.set_peek() #in some instances peek relies on dataset_id, i.e. gmaj.zip for viewing MAFs
        des.flush()
        return des
    def copy( self, copy_children = False, parent_id = None, target_folder = None ):
        des = LibraryFolderDatasetAssociation( name=self.name, 
                                               info=self.info, 
                                               blurb=self.blurb, 
                                               peek=self.peek, 
                                               extension=self.extension, 
                                               dbkey=self.dbkey, 
                                               dataset = self.dataset, 
                                               visible=self.visible, 
                                               deleted=self.deleted, 
                                               parent_id=parent_id, 
                                               copied_from_library_folder_dataset_association = self,
                                               folder = target_folder )
        des.flush()
        des.metadata = self.metadata #need to set after flushed, as MetadataFiles require dataset.id
        if copy_children:
            for child in self.children:
                child_copy = child.copy( copy_children = copy_children, parent_id = des.id )
        if not self.datatype.copy_safe_peek:
            des.set_peek() #in some instances peek relies on dataset_id, i.e. gmaj.zip for viewing MAFs
        des.flush()
        return des
    def clear_associated_files( self, metadata_safe = False, purge = False ):
        return

class LibraryTag( object ):
    def __init__( self, tag ):
        self.tag = tag

class LibraryTagFolderAssociation( object ):
    def __init__( self, tag, folder ):
        self.tag = tag
        self.folder = folder

class LibraryTagDatasetAssociation( object ):
    def __init__( self, tag, dataset ):
        self.tag = tag
        self.dataset = dataset

# class Query( object ):
#     def __init__( self, name=None, state=None, tool_parameters=None, history=None ):
#         self.name = name or "Unnamed query"
#         self.state = state
#         self.tool_parameters = tool_parameters
#         # Relationships
#         self.history = history
#         self.datasets = []

            
class ValidationError( object ):
    def __init__( self, message=None, err_type=None, attributes=None ):
        self.message = message
        self.err_type = err_type
        self.attributes = attributes

class DatasetToValidationErrorAssociation( object ):
    def __init__( self, dataset, validation_error ):
        self.dataset = dataset
        self.validation_error = validation_error

class ImplicitlyConvertedDatasetAssociation( object ):
    def __init__( self, id = None, parent = None, dataset = None, file_type = None, deleted = False, purged = False, metadata_safe = True ):
        self.id = id
        self.dataset = dataset
        self.parent = parent
        self.type = file_type
        self.deleted = deleted
        self.purged = purged
        self.metadata_safe = metadata_safe

    def clear( self, purge = False ):
        self.deleted = True
        if self.dataset:
            self.dataset.deleted = True
            self.dataset.purged = purge
        if purge: #do something with purging
            self.purged = True
            try: os.unlink( self.file_name )
            except Exception, e: print "Failed to purge associated file (%s) from disk: %s" % ( self.file_name, e )

class Event( object ):
    def __init__( self, message=None, history=None, user=None, galaxy_session=None ):
        self.history = history
        self.galaxy_session = galaxy_session
        self.user = user
        self.tool_id = None
        self.message = message

class GalaxySession( object ):
    def __init__( self, 
                  id=None, 
                  user=None, 
                  remote_host=None, 
                  remote_addr=None, 
                  referer=None, 
                  current_history_id=None, 
                  session_key=None, 
                  is_valid=False, 
                  prev_session_id=None ):
        self.id = id
        self.user = user
        self.remote_host = remote_host
        self.remote_addr = remote_addr
        self.referer = referer
        self.current_history_id = current_history_id
        self.session_key = session_key
        self.is_valid = is_valid
        self.prev_session_id = prev_session_id
        self.histories = []

    def add_history( self, history, association=None ):
        if association is None:
            self.histories.append( GalaxySessionToHistoryAssociation( self, history ) )
        else:
            self.histories.append( association )
    
class GalaxySessionToHistoryAssociation( object ):
    def __init__( self, galaxy_session, history ):
        self.galaxy_session = galaxy_session
        self.history = history
        
class StoredWorkflow( object ):
    def __init__( self ):
        self.id = None
        self.user = None
        self.name = None
        self.latest_workflow_id = None
        self.workflows = []

class Workflow( object ):
    def __init__( self ):
        self.user = None
        self.name = None
        self.has_cycles = None
        self.has_errors = None
        self.steps = []
        
class WorkflowStep( object ):
    def __init__( self ):
        self.id = None
        self.type = None
        self.tool_id = None
        self.tool_inputs = None
        self.tool_errors = None
        self.position = None
        self.input_connections = []
        self.config = None
        
class WorkflowStepConnection( object ):
    def __init__( self ):
        self.output_step_id = None
        self.output_name = None
        self.input_step_id = None
        self.input_name = None
        
class StoredWorkflowUserShareAssociation( object ):
    def __init__( self ):
        self.stored_workflow = None
        self.user = None

class StoredWorkflowMenuEntry( object ):
    def __init__( self ):
        self.stored_workflow = None
        self.user = None
        self.order_index = None

class MetadataFile( object ):
    def __init__( self, dataset = None, name = None ):
        if isinstance( dataset, HistoryDatasetAssociation ):
            self.history_dataset = dataset
        elif isinstance( dataset, LibraryFolderDatasetAssociation ):
            self.library_dataset = dataset
        self.name = name
    @property
    def file_name( self ):
        assert self.id is not None, "ID must be set before filename used (commit the object)"
        path = os.path.join( Dataset.file_path, '_metadata_files', *directory_hash_id( self.id ) )
        # Create directory if it does not exist
        try:
            os.makedirs( path )
        except OSError, e:
            # File Exists is okay, otherwise reraise
            if e.errno != errno.EEXIST:
                raise
        # Return filename inside hashed directory
        return os.path.abspath( os.path.join( path, "metadata_%d.dat" % self.id ) )

## ---- Utility methods -------------------------------------------------------

def directory_hash_id( id ):
    s = str( id )
    l = len( s )
    # Shortcut -- ids 0-999 go under ../000/
    if l < 4:
        return [ "000" ]
    # Pad with zeros until a multiple of three
    padded = ( ( 3 - len( s ) % 3 ) * "0" ) + s
    # Drop the last three digits -- 1000 files per directory
    padded = padded[:-3]
    # Break into chunks of three
    return [ padded[i*3:(i+1)*3] for i in range( len( padded ) // 3 ) ]
<|MERGE_RESOLUTION|>--- conflicted
+++ resolved
@@ -208,7 +208,7 @@
         des.flush()
         des.name = self.name
         des.user_id = self.user_id
-        for data in self.datasets:
+        for data in self.active_datasets:
             new_data = data.copy( copy_children = True )
             des.add_dataset( new_data )
             new_data.flush()
@@ -636,16 +636,9 @@
         des = History( user = target_user )
         des.flush()
         des.name = self.name
-<<<<<<< HEAD
-        des.user_id = self.user_id
-        for data in self.active_datasets:
-            new_data = data.copy( copy_children = True )
-            des.add_dataset( new_data )
-=======
         for data in self.datasets:
             new_data = data.copy( copy_children = True, target_history = des )
             des.add_dataset( new_data, set_hid = False )
->>>>>>> 6aec4a71
             new_data.flush()
         des.hid_counter = self.hid_counter
         des.flush()
