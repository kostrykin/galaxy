"""
Object Store plugin for the Amazon Simple Storage Service (S3)
"""

import logging
import multiprocessing
import os
import shutil
import subprocess
import threading
import time

from datetime import datetime

<<<<<<< HEAD
from galaxy.exceptions import ObjectInvalid, ObjectNotFound
from galaxy.util import (
    directory_hash_id,
    safe_relpath,
    string_as_bool,
    umask_fix_perms,
)
=======
from galaxy.exceptions import ObjectNotFound, ObjectInvalid
from galaxy.util import string_as_bool, umask_fix_perms, safe_relpath, directory_hash_id, which
>>>>>>> f925ffe4
from galaxy.util.sleeper import Sleeper

from .s3_multipart_upload import multipart_upload
from ..objectstore import convert_bytes, ObjectStore

try:
    # Imports are done this way to allow objectstore code to be used outside of Galaxy.
    import boto

    from boto.exception import S3ResponseError
    from boto.s3.key import Key
    from boto.s3.connection import S3Connection
except ImportError:
    boto = None

NO_BOTO_ERROR_MESSAGE = ("S3/Swift object store configured, but no boto dependency available."
                         "Please install and properly configure boto or modify object store configuration.")

log = logging.getLogger( __name__ )
logging.getLogger('boto').setLevel(logging.INFO)  # Otherwise boto is quite noisy


class S3ObjectStore(ObjectStore):
    """
    Object store that stores objects as items in an AWS S3 bucket. A local
    cache exists that is used as an intermediate location for files between
    Galaxy and S3.
    """
    def __init__(self, config, config_xml):
        if boto is None:
            raise Exception(NO_BOTO_ERROR_MESSAGE)
        super(S3ObjectStore, self).__init__(config)
        self.staging_path = self.config.file_path
        self.transfer_progress = 0
        self._parse_config_xml(config_xml)
        self._configure_connection()
        self.bucket = self._get_bucket(self.bucket)
        # Clean cache only if value is set in galaxy.ini
        if self.cache_size != -1:
            # Convert GBs to bytes for comparison
            self.cache_size = self.cache_size * 1073741824
            # Helper for interruptable sleep
            self.sleeper = Sleeper()
            self.cache_monitor_thread = threading.Thread(target=self.__cache_monitor)
            self.cache_monitor_thread.start()
            log.info("Cache cleaner manager started")
        # Test if 'axel' is available for parallel download and pull the key into cache
        if which('axel'):
            self.use_axel = True
        else:
            self.use_axel = False

    def _configure_connection(self):
        log.debug("Configuring S3 Connection")
        self.conn = S3Connection(self.access_key, self.secret_key)

    def _parse_config_xml(self, config_xml):
        try:
            a_xml = config_xml.findall('auth')[0]
            self.access_key = a_xml.get('access_key')
            self.secret_key = a_xml.get('secret_key')
            b_xml = config_xml.findall('bucket')[0]
            self.bucket = b_xml.get('name')
            self.use_rr = string_as_bool(b_xml.get('use_reduced_redundancy', "False"))
            self.max_chunk_size = int(b_xml.get('max_chunk_size', 250))
            cn_xml = config_xml.findall('connection')
            if not cn_xml:
                cn_xml = {}
            else:
                cn_xml = cn_xml[0]
            self.host = cn_xml.get('host', None)
            self.port = int(cn_xml.get('port', 6000))
            self.multipart = string_as_bool(cn_xml.get('multipart', 'True'))
            self.is_secure = string_as_bool(cn_xml.get('is_secure', 'True'))
            self.conn_path = cn_xml.get('conn_path', '/')
            c_xml = config_xml.findall('cache')[0]
            self.cache_size = float(c_xml.get('size', -1))
            self.staging_path = c_xml.get('path', self.config.object_store_cache_path)

            for d_xml in config_xml.findall('extra_dir'):
                self.extra_dirs[d_xml.get('type')] = d_xml.get('path')

            log.debug("Object cache dir:    %s", self.staging_path)
            log.debug("       job work dir: %s", self.extra_dirs['job_work'])

            # for multipart upload
            self.s3server = {'access_key': self.access_key,
                             'secret_key': self.secret_key,
                             'is_secure': self.is_secure,
                             'max_chunk_size': self.max_chunk_size,
                             'host': self.host,
                             'port': self.port,
                             'use_rr': self.use_rr,
                             'conn_path': self.conn_path}
        except Exception:
            # Toss it back up after logging, we can't continue loading at this point.
            log.exception("Malformed ObjectStore Configuration XML -- unable to continue")
            raise

    def __cache_monitor(self):
        time.sleep(2)  # Wait for things to load before starting the monitor
        while self.running:
            total_size = 0
            # Is this going to be too expensive of an operation to be done frequently?
            file_list = []
            for dirpath, _, filenames in os.walk(self.staging_path):
                for filename in filenames:
                    filepath = os.path.join(dirpath, filename)
                    file_size = os.path.getsize(filepath)
                    total_size += file_size
                    # Get the time given file was last accessed
                    last_access_time = time.localtime(os.stat(filepath)[7])
                    # Compose a tuple of the access time and the file path
                    file_tuple = last_access_time, filepath, file_size
                    file_list.append(file_tuple)
            # Sort the file list (based on access time)
            file_list.sort()
            # Initiate cleaning once within 10% of the defined cache size?
            cache_limit = self.cache_size * 0.9
            if total_size > cache_limit:
                log.info("Initiating cache cleaning: current cache size: %s; clean until smaller than: %s",
                         convert_bytes(total_size), convert_bytes(cache_limit))
                # How much to delete? If simply deleting up to the cache-10% limit,
                # is likely to be deleting frequently and may run the risk of hitting
                # the limit - maybe delete additional #%?
                # For now, delete enough to leave at least 10% of the total cache free
                delete_this_much = total_size - cache_limit
                self.__clean_cache(file_list, delete_this_much)
            self.sleeper.sleep(30)  # Test cache size every 30 seconds?

    def __clean_cache(self, file_list, delete_this_much):
        """ Keep deleting files from the file_list until the size of the deleted
        files is greater than the value in delete_this_much parameter.

        :type file_list: list
        :param file_list: List of candidate files that can be deleted. This method
            will start deleting files from the beginning of the list so the list
            should be sorted accordingly. The list must contains 3-element tuples,
            positioned as follows: position 0 holds file last accessed timestamp
            (as time.struct_time), position 1 holds file path, and position 2 has
            file size (e.g., (<access time>, /mnt/data/dataset_1.dat), 472394)

        :type delete_this_much: int
        :param delete_this_much: Total size of files, in bytes, that should be deleted.
        """
        # Keep deleting datasets from file_list until deleted_amount does not
        # exceed delete_this_much; start deleting from the front of the file list,
        # which assumes the oldest files come first on the list.
        deleted_amount = 0
        for entry in enumerate(file_list):
            if deleted_amount < delete_this_much:
                deleted_amount += entry[2]
                os.remove(entry[1])
                # Debugging code for printing deleted files' stats
                # folder, file_name = os.path.split(f[1])
                # file_date = time.strftime("%m/%d/%y %H:%M:%S", f[0])
                # log.debug("%s. %-25s %s, size %s (deleted %s/%s)" \
                #     % (i, file_name, convert_bytes(f[2]), file_date, \
                #     convert_bytes(deleted_amount), convert_bytes(delete_this_much)))
            else:
                log.debug("Cache cleaning done. Total space freed: %s", convert_bytes(deleted_amount))
                return

    def _get_bucket(self, bucket_name):
        """ Sometimes a handle to a bucket is not established right away so try
        it a few times. Raise error is connection is not established. """
        for i in range(5):
            try:
                bucket = self.conn.get_bucket(bucket_name)
                log.debug("Using cloud object store with bucket '%s'", bucket.name)
                return bucket
            except S3ResponseError:
                try:
                    log.debug("Bucket not found, creating s3 bucket with handle '%s'", bucket_name)
                    self.conn.create_bucket(bucket_name)
                except S3ResponseError:
                    log.exception("Could not get bucket '%s', attempt %s/5", bucket_name, i + 1)
                    time.sleep(2)
        # All the attempts have been exhausted and connection was not established,
        # raise error
        raise S3ResponseError

    def _fix_permissions(self, rel_path):
        """ Set permissions on rel_path"""
        for basedir, _, files in os.walk(rel_path):
            umask_fix_perms(basedir, self.config.umask, 0o777, self.config.gid)
            for filename in files:
                path = os.path.join(basedir, filename)
                # Ignore symlinks
                if os.path.islink(path):
                    continue
                umask_fix_perms( path, self.config.umask, 0o666, self.config.gid )

    def _construct_path(self, obj, base_dir=None, dir_only=None, extra_dir=None, extra_dir_at_root=False, alt_name=None, obj_dir=False, **kwargs):
        # extra_dir should never be constructed from provided data but just
        # make sure there are no shenannigans afoot
        if extra_dir and extra_dir != os.path.normpath(extra_dir):
            log.warning('extra_dir is not normalized: %s', extra_dir)
            raise ObjectInvalid("The requested object is invalid")
        # ensure that any parent directory references in alt_name would not
        # result in a path not contained in the directory path constructed here
        if alt_name:
            if not safe_relpath(alt_name):
                log.warning('alt_name would locate path outside dir: %s', alt_name)
                raise ObjectInvalid("The requested object is invalid")
            # alt_name can contain parent directory references, but S3 will not
            # follow them, so if they are valid we normalize them out
            alt_name = os.path.normpath(alt_name)
        rel_path = os.path.join(*directory_hash_id(obj.id))
        if extra_dir is not None:
            if extra_dir_at_root:
                rel_path = os.path.join(extra_dir, rel_path)
            else:
                rel_path = os.path.join(rel_path, extra_dir)

        # for JOB_WORK directory
        if obj_dir:
            rel_path = os.path.join(rel_path, str(obj.id))
        if base_dir:
            base = self.extra_dirs.get(base_dir)
            return os.path.join(base, rel_path)

        # S3 folders are marked by having trailing '/' so add it now
        rel_path = '%s/' % rel_path

        if not dir_only:
            rel_path = os.path.join(rel_path, alt_name if alt_name else "dataset_%s.dat" % obj.id)
        return rel_path

    def _get_cache_path(self, rel_path):
        return os.path.abspath(os.path.join(self.staging_path, rel_path))

    def _get_transfer_progress(self):
        return self.transfer_progress

    def _get_size_in_s3(self, rel_path):
        try:
            key = self.bucket.get_key(rel_path)
            if key:
                return key.size
        except S3ResponseError:
            log.exception("Could not get size of key '%s' from S3", rel_path)
            return -1

    def _key_exists(self, rel_path):
        exists = False
        try:
            # A hackish way of testing if the rel_path is a folder vs a file
            is_dir = rel_path[-1] == '/'
            if is_dir:
                keyresult = self.bucket.get_all_keys(prefix=rel_path)
                if len(keyresult) > 0:
                    exists = True
                else:
                    exists = False
            else:
                key = Key(self.bucket, rel_path)
                exists = key.exists()
        except S3ResponseError:
            log.exception("Trouble checking existence of S3 key '%s'", rel_path)
            return False
        if rel_path[0] == '/':
            raise
        return exists

    def _in_cache(self, rel_path):
        """ Check if the given dataset is in the local cache and return True if so. """
        # log.debug("------ Checking cache for rel_path %s" % rel_path)
        cache_path = self._get_cache_path(rel_path)
        return os.path.exists(cache_path)
        # TODO: Part of checking if a file is in cache should be to ensure the
        # size of the cached file matches that on S3. Once the upload tool explicitly
        # creates, this check sould be implemented- in the mean time, it's not
        # looking likely to be implementable reliably.
        # if os.path.exists(cache_path):
        #     # print "***1 %s exists" % cache_path
        #     if self._key_exists(rel_path):
        #         # print "***2 %s exists in S3" % rel_path
        #         # Make sure the size in cache is available in its entirety
        #         # print "File '%s' cache size: %s, S3 size: %s" % (cache_path, os.path.getsize(cache_path), self._get_size_in_s3(rel_path))
        #         if os.path.getsize(cache_path) == self._get_size_in_s3(rel_path):
        #             # print "***2.1 %s exists in S3 and the size is the same as in cache (in_cache=True)" % rel_path
        #             exists = True
        #         else:
        #             # print "***2.2 %s exists but differs in size from cache (in_cache=False)" % cache_path
        #             exists = False
        #     else:
        #         # Although not perfect decision making, this most likely means
        #         # that the file is currently being uploaded
        #         # print "***3 %s found in cache but not in S3 (in_cache=True)" % cache_path
        #         exists = True
        # else:
        #     return False

    def _pull_into_cache(self, rel_path):
        # Ensure the cache directory structure exists (e.g., dataset_#_files/)
        rel_path_dir = os.path.dirname(rel_path)
        if not os.path.exists(self._get_cache_path(rel_path_dir)):
            os.makedirs(self._get_cache_path(rel_path_dir))
        # Now pull in the file
        file_ok = self._download(rel_path)
        self._fix_permissions(self._get_cache_path(rel_path_dir))
        return file_ok

    def _transfer_cb(self, complete, total):
        self.transfer_progress += 10

    def _download(self, rel_path):
        try:
            log.debug("Pulling key '%s' into cache to %s", rel_path, self._get_cache_path(rel_path))
            key = self.bucket.get_key(rel_path)
            # Test if cache is large enough to hold the new file
            if self.cache_size > 0 and key.size > self.cache_size:
                log.critical("File %s is larger (%s) than the cache size (%s). Cannot download.",
                             rel_path, key.size, self.cache_size)
                return False
            if self.use_axel:
                log.debug("Parallel pulled key '%s' into cache to %s", rel_path, self._get_cache_path(rel_path))
                ncores = multiprocessing.cpu_count()
                url = key.generate_url(7200)
                ret_code = subprocess.call(['axel', '-a', '-n', ncores, url])
                if ret_code == 0:
                    return True
            else:
                log.debug("Pulled key '%s' into cache to %s", rel_path, self._get_cache_path(rel_path))
                self.transfer_progress = 0  # Reset transfer progress counter
                key.get_contents_to_filename(self._get_cache_path(rel_path), cb=self._transfer_cb, num_cb=10)
                return True
        except S3ResponseError:
            log.exception("Problem downloading key '%s' from S3 bucket '%s'", rel_path, self.bucket.name)
        return False

    def _push_to_os(self, rel_path, source_file=None, from_string=None):
        """
        Push the file pointed to by ``rel_path`` to the object store naming the key
        ``rel_path``. If ``source_file`` is provided, push that file instead while
        still using ``rel_path`` as the key name.
        If ``from_string`` is provided, set contents of the file to the value of
        the string.
        """
        try:
            source_file = source_file if source_file else self._get_cache_path(rel_path)
            if os.path.exists(source_file):
                key = Key(self.bucket, rel_path)
                if os.path.getsize(source_file) == 0 and key.exists():
                    log.debug("Wanted to push file '%s' to S3 key '%s' but its size is 0; skipping.", source_file, rel_path)
                    return True
                if from_string:
                    key.set_contents_from_string(from_string, reduced_redundancy=self.use_rr)
                    log.debug("Pushed data from string '%s' to key '%s'", from_string, rel_path)
                else:
                    start_time = datetime.now()
                    log.debug("Pushing cache file '%s' of size %s bytes to key '%s'", source_file, os.path.getsize(source_file), rel_path)
                    mb_size = os.path.getsize(source_file) / 1e6
                    if mb_size < 10 or (not self.multipart):
                        self.transfer_progress = 0  # Reset transfer progress counter
                        key.set_contents_from_filename(source_file,
                                                       reduced_redundancy=self.use_rr,
                                                       cb=self._transfer_cb,
                                                       num_cb=10)
                    else:
                        multipart_upload(self.s3server, self.bucket, key.name, source_file, mb_size)
                    end_time = datetime.now()
                    log.debug("Pushed cache file '%s' to key '%s' (%s bytes transfered in %s sec)",
                              source_file, rel_path, os.path.getsize(source_file), end_time - start_time)
                return True
            else:
                log.error("Tried updating key '%s' from source file '%s', but source file does not exist.",
                          rel_path, source_file)
        except S3ResponseError:
            log.exception("Trouble pushing S3 key '%s' from file '%s'", rel_path, source_file)
        return False

    def file_ready(self, obj, **kwargs):
        """
        A helper method that checks if a file corresponding to a dataset is
        ready and available to be used. Return ``True`` if so, ``False`` otherwise.
        """
        rel_path = self._construct_path(obj, **kwargs)
        # Make sure the size in cache is available in its entirety
        if self._in_cache(rel_path):
            if os.path.getsize(self._get_cache_path(rel_path)) == self._get_size_in_s3(rel_path):
                return True
            log.debug("Waiting for dataset %s to transfer from OS: %s/%s", rel_path,
                      os.path.getsize(self._get_cache_path(rel_path)), self._get_size_in_s3(rel_path))
        return False

    def exists(self, obj, **kwargs):
        in_cache = in_s3 = False
        rel_path = self._construct_path(obj, **kwargs)

        # Check cache
        if self._in_cache(rel_path):
            in_cache = True
        # Check S3
        in_s3 = self._key_exists(rel_path)
        # log.debug("~~~~~~ File '%s' exists in cache: %s; in s3: %s" % (rel_path, in_cache, in_s3))
        # dir_only does not get synced so shortcut the decision
        dir_only = kwargs.get('dir_only', False)
        base_dir = kwargs.get('base_dir', None)
        if dir_only:
            if in_cache or in_s3:
                return True
            # for JOB_WORK directory
            elif base_dir:
                if not os.path.exists(rel_path):
                    os.makedirs(rel_path)
                return True
            else:
                return False

        # TODO: Sync should probably not be done here. Add this to an async upload stack?
        if in_cache and not in_s3:
            self._push_to_os(rel_path, source_file=self._get_cache_path(rel_path))
            return True
        elif in_s3:
            return True
        else:
            return False

    def create(self, obj, **kwargs):
        if not self.exists(obj, **kwargs):

            # Pull out locally used fields
            extra_dir = kwargs.get('extra_dir', None)
            extra_dir_at_root = kwargs.get('extra_dir_at_root', False)
            dir_only = kwargs.get('dir_only', False)
            alt_name = kwargs.get('alt_name', None)

            # Construct hashed path
            rel_path = os.path.join(*directory_hash_id(obj.id))

            # Optionally append extra_dir
            if extra_dir is not None:
                if extra_dir_at_root:
                    rel_path = os.path.join(extra_dir, rel_path)
                else:
                    rel_path = os.path.join(rel_path, extra_dir)

            # Create given directory in cache
            cache_dir = os.path.join(self.staging_path, rel_path)
            if not os.path.exists(cache_dir):
                os.makedirs(cache_dir)

            # Although not really necessary to create S3 folders (because S3 has
            # flat namespace), do so for consistency with the regular file system
            # S3 folders are marked by having trailing '/' so add it now
            # s3_dir = '%s/' % rel_path
            # self._push_to_os(s3_dir, from_string='')
            # If instructed, create the dataset in cache & in S3
            if not dir_only:
                rel_path = os.path.join(rel_path, alt_name if alt_name else "dataset_%s.dat" % obj.id)
                open(os.path.join(self.staging_path, rel_path), 'w').close()
                self._push_to_os(rel_path, from_string='')

    def empty(self, obj, **kwargs):
        if self.exists(obj, **kwargs):
            return bool(self.size(obj, **kwargs) > 0)
        else:
            raise ObjectNotFound( 'objectstore.empty, object does not exist: %s, kwargs: %s'
                                  % ( str( obj ), str( kwargs ) ) )

    def size(self, obj, **kwargs):
        rel_path = self._construct_path(obj, **kwargs)
        if self._in_cache(rel_path):
            try:
                return os.path.getsize(self._get_cache_path(rel_path))
            except OSError as ex:
                log.info("Could not get size of file '%s' in local cache, will try S3. Error: %s", rel_path, ex)
        elif self.exists(obj, **kwargs):
            return self._get_size_in_s3(rel_path)
        log.warning("Did not find dataset '%s', returning 0 for size", rel_path)
        return 0

    def delete(self, obj, entire_dir=False, **kwargs):
        rel_path = self._construct_path(obj, **kwargs)
        extra_dir = kwargs.get('extra_dir', None)
        base_dir = kwargs.get('base_dir', None)
        dir_only = kwargs.get('dir_only', False)
        obj_dir = kwargs.get('obj_dir', False)
        try:
            # Remove temparory data in JOB_WORK directory
            if base_dir and dir_only and obj_dir:
                shutil.rmtree(os.path.abspath(rel_path))
                return True

            # For the case of extra_files, because we don't have a reference to
            # individual files/keys we need to remove the entire directory structure
            # with all the files in it. This is easy for the local file system,
            # but requires iterating through each individual key in S3 and deleing it.
            if entire_dir and extra_dir:
                shutil.rmtree(self._get_cache_path(rel_path))
                results = self.bucket.get_all_keys(prefix=rel_path)
                for key in results:
                    log.debug("Deleting key %s", key.name)
                    key.delete()
                return True
            else:
                # Delete from cache first
                os.unlink(self._get_cache_path(rel_path))
                # Delete from S3 as well
                if self._key_exists(rel_path):
                    key = Key(self.bucket, rel_path)
                    log.debug("Deleting key %s", key.name)
                    key.delete()
                    return True
        except S3ResponseError:
            log.exception("Could not delete key '%s' from S3", rel_path)
        except OSError:
            log.exception('%s delete error', self.get_filename(obj, **kwargs))
        return False

    def get_data(self, obj, start=0, count=-1, **kwargs):
        rel_path = self._construct_path(obj, **kwargs)
        # Check cache first and get file if not there
        if not self._in_cache(rel_path):
            self._pull_into_cache(rel_path)
        # Read the file content from cache
        data_file = open(self._get_cache_path(rel_path), 'r')
        data_file.seek(start)
        content = data_file.read(count)
        data_file.close()
        return content

    def get_filename(self, obj, **kwargs):
        base_dir = kwargs.get('base_dir', None)
        dir_only = kwargs.get('dir_only', False)
        obj_dir = kwargs.get('obj_dir', False)
        rel_path = self._construct_path(obj, **kwargs)

        # for JOB_WORK directory
        if base_dir and dir_only and obj_dir:
            return os.path.abspath(rel_path)

        cache_path = self._get_cache_path(rel_path)
        # S3 does not recognize directories as files so cannot check if those exist.
        # So, if checking dir only, ensure given dir exists in cache and return
        # the expected cache path.
        # dir_only = kwargs.get('dir_only', False)
        # if dir_only:
        #     if not os.path.exists(cache_path):
        #         os.makedirs(cache_path)
        #     return cache_path
        # Check if the file exists in the cache first
        if self._in_cache(rel_path):
            return cache_path
        # Check if the file exists in persistent storage and, if it does, pull it into cache
        elif self.exists(obj, **kwargs):
            if dir_only:  # Directories do not get pulled into cache
                return cache_path
            else:
                if self._pull_into_cache(rel_path):
                    return cache_path
        # For the case of retrieving a directory only, return the expected path
        # even if it does not exist.
        # if dir_only:
        #     return cache_path
        raise ObjectNotFound( 'objectstore.get_filename, no cache_path: %s, kwargs: %s'
                              % ( str( obj ), str( kwargs ) ) )
        # return cache_path # Until the upload tool does not explicitly create the dataset, return expected path

    def update_from_file(self, obj, file_name=None, create=False, **kwargs):
        if create:
            self.create(obj, **kwargs)
        if self.exists(obj, **kwargs):
            rel_path = self._construct_path(obj, **kwargs)
            # Chose whether to use the dataset file itself or an alternate file
            if file_name:
                source_file = os.path.abspath(file_name)
                # Copy into cache
                cache_file = self._get_cache_path(rel_path)
                try:
                    if source_file != cache_file:
                        # FIXME? Should this be a `move`?
                        shutil.copy2(source_file, cache_file)
                    self._fix_permissions(cache_file)
                except OSError:
                    log.exception("Trouble copying source file '%s' to cache '%s'", source_file, cache_file)
            else:
                source_file = self._get_cache_path(rel_path)
            # Update the file on S3
            self._push_to_os(rel_path, source_file)
        else:
            raise ObjectNotFound( 'objectstore.update_from_file, object does not exist: %s, kwargs: %s'
                                  % ( str( obj ), str( kwargs ) ) )

    def get_object_url(self, obj, **kwargs):
        if self.exists(obj, **kwargs):
            rel_path = self._construct_path(obj, **kwargs)
            try:
                key = Key(self.bucket, rel_path)
                return key.generate_url(expires_in=86400)  # 24hrs
            except S3ResponseError:
                log.exception("Trouble generating URL for dataset '%s'", rel_path)
        return None

    def get_store_usage_percent(self):
        return 0.0


class SwiftObjectStore(S3ObjectStore):
    """
    Object store that stores objects as items in a Swift bucket. A local
    cache exists that is used as an intermediate location for files between
    Galaxy and Swift.
    """

    def _configure_connection(self):
        log.debug("Configuring Swift Connection")
        self.conn = boto.connect_s3(aws_access_key_id=self.access_key,
                                    aws_secret_access_key=self.secret_key,
                                    is_secure=self.is_secure,
                                    host=self.host,
                                    port=self.port,
                                    calling_format=boto.s3.connection.OrdinaryCallingFormat(),
                                    path=self.conn_path)<|MERGE_RESOLUTION|>--- conflicted
+++ resolved
@@ -12,18 +12,14 @@
 
 from datetime import datetime
 
-<<<<<<< HEAD
 from galaxy.exceptions import ObjectInvalid, ObjectNotFound
 from galaxy.util import (
     directory_hash_id,
     safe_relpath,
     string_as_bool,
     umask_fix_perms,
+    which,
 )
-=======
-from galaxy.exceptions import ObjectNotFound, ObjectInvalid
-from galaxy.util import string_as_bool, umask_fix_perms, safe_relpath, directory_hash_id, which
->>>>>>> f925ffe4
 from galaxy.util.sleeper import Sleeper
 
 from .s3_multipart_upload import multipart_upload
