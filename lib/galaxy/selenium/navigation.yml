# top_level: {global: <components>, workflows: <components>, histories: <components>}
# components := {<subcomponent_name>: <components>} | <component>
# component := {selectors: <selectors_map>, labels: <labels_map>, ids: <id_map>}
# selectors_map := {<selector_name>: <selector>}
# selector := <str> | {type: <selector_type>, selector: <str>}
# selector_type := css|xpath|sizzle|id
# labels_map := {<label_name>: <label>}

_:  # global stuff

  selectors:
    editable_text: '.editable-text'
    tooltip_balloon: '.tooltip'
    left_panel_drag: '#left > .unified-panel-footer > .drag'
    left_panel_collapse: '#left > .unified-panel-footer > .panel-collapse'
    right_panel_drag: '#right > .unified-panel-footer > .drag'
    right_panel_collapse: '#right > .unified-panel-footer > .panel-collapse'

  messages:
    selectors:
      all: '[class*="alert"]'
      error: '.alert-danger'
      warning: '.alert-warning'
      done: '.alert-success'
      info: '.alert-info'
      donelarge: '.donemessagelarge'
      infolarge: '.infomessagelarge'

masthead:

  selectors:
    _: '#masthead'

    user:
      type: xpath
      selector: '//li[@id="user"]'

    user_menu: 'li#user .dropdown-menu'
    workflow:
      type: xpath
      selector: '//li[@id="workflow"]'

    user_email:
      type: xpath
      selector: '//a[contains(text(), "Logged in as")]'

    logged_in_only: 'a.loggedin-only'
    logged_out_only: 'a.loggedout-only'

  labels:
    # top-level menus
    analyze: 'Analyze Data'
    workflow: 'Workflow'
    shared_data: 'Shared Data'
    visualization: 'Visualization'
    help: 'Help'
    user: 'User'
    admin: 'Admin'

    # user menu
    logout: 'Logout'
    custom_builds: 'Custom Builds'
    histories: 'Histories'
    pages: 'Pages'

    # Shared data
    libraries: 'Data Libraries'
    published_histories: 'Histories'

history_panel:
  menu:
    labels:
      new: 'Create New'

  item:
    selectors:
      _: '#${history_content_type}-${id}'

      title: '${_} .title'
      hid: '${_} .hid'
      name: '${_} .name'
      details: '${_} .details'
      title_button_area: '${_} .primary-actions'
      primary_action_buttons: '${_} .actions .left'
      secondary_action_buttons: '${_} .actions .right'
      summary: '${_} .summary'
      blurb: '${_} .blurb .value'
      dbkey: '${_} .dbkey .value'
      info: '${_} .info .value'
      peek: '${_} .dataset-peek'

      # Title buttons...
      display_button: '${_} .icon-btn.display-btn'
      edit_button: '${_} .icon-btn.edit-btn'
      delete_button: '${_} .icon-btn.delete-btn'

      # Action buttons...
      download_button: '${_} .icon-btn.download-btn'
      info_button: '${_} .icon-btn.params-btn'
      rerun_button: '${_} .icon-btn.rerun-btn'
      nametags: '${_} .nametags .badge-tags'

  multi_operations:
    selectors:
      show_button: '#current-history-panel .actions .show-selectors-btn'
      action_button: '#current-history-panel .list-action-menu .list-action-menu-btn'
      action_menu: '.list-action-menu div.dropdown-menu'

    labels:
      build_pair: "Build Dataset Pair"
      build_list: "Build Dataset List"
      build_list_pairs: "Build List of Dataset Pairs"
      build_from_rules: "Build Collection from Rules"

  collection_view:
    selectors:
      _: '.list-panel.dataset-collection-panel'
      back: '.navigation .back'
      title: '.dataset-collection-panel .controls .title .editable-text'
      title_input: '.dataset-collection-panel .controls .title input'
      subtitle: '.dataset-collection-panel .controls .title .subtitle'
      elements_warning: '.dataset-collection-panel .controls .elements-warning'
      tag_area_input: '.controls .tags-display .tags-input input'
      list_items: '.dataset-collection-panel .list-items .list-item'

  selectors:
    _: '#current-history-panel'
    search: '#current-history-panel input.search-query'
    refresh_button: '#history-refresh-button'
    name: '.title .name'
    name_edit_input: '.name input'
    contents: '#current-history-panel .list-items div.history-content'

    empty_message: '.empty-message'
    size: '.history-size'
    tag_icon: '.actions .history-tag-btn'
    tag_area: '.controls .tags-display'
    tag_area_input: '.controls .tags-display .tags-input input'
    annotation_icon: '.actions .history-annotate-btn'
    annotation_area: '.controls .annotation-display'
    annotation_editable_text: '.controls .annotation-display .annotation.editable-text'
    annotation_edit: '.controls .annotation-display .annotation textarea'
    annotation_done: '.controls .annotation-display .annotation button'

    options_button: '#history-options-button'
    options_button_icon: '#history-options-button span.fa-cog'
    options_menu: '#history-options-button-menu'
    new_history_button: '#history-new-button'
    multi_view_button: '#history-view-multi-button'

    pagination_pages: '.list-pagination .pages'
    pagination_pages_options: '.list-pagination .pages option'
    pagination_pages_selected_option: '.list-pagination .pages option:checked'
    pagination_next: '.list-pagination button.next'
    pagination_previous: '.list-pagination button.prev'


  text:
    tooltip_name: 'Click to rename history'
    new_name: 'Unnamed history'
    new_size: '(empty)'

tool_panel:

  selectors:
    tool_link: 'a[href$$="tool_runner?tool_id=${tool_id}"]'
<<<<<<< HEAD
    outer_tool_link: '.toolTitle a[href$$="tool_runner?tool_id=${tool_id}"]'
=======
    outer_tool_link: '.toolTitleNoSection a[href$$="tool_runner?tool_id=${tool_id}"]'
    search: '.tool-search-query'
    workflow_names: '#internal-workflows .toolTitle'
>>>>>>> 5ef8b480

multi_history_view:

  selectors:
    _: '.multi-panel-history'
    current_label: '.current-label'
    create_new_button: '.create-new'
    drag_drop_help: '.history-drop-target-help'

history_copy_elements:

  selectors:
    # Following two don't really work as CSS would only work as jQuery/sizzle I think
    # since the page is dynamically generated.
    # https://stackoverflow.com/questions/10645552/is-it-possible-to-use-an-input-value-attribute-as-a-css-selector
    dataset_checkbox: "input[id='dataset|${id}']"
    collection_checkbox: 'input[id="dataset_collection|${id}"]'
    new_history_name: '#new_history_name'
    copy_button: "input[type='submit']"
    done_link: '.donemessage a'

collection_builders:

  selectors:

    clear_filters: "a.clear-filters-link"
    forward_datasets: ".forward-column .column-datasets"
    reverse_datasets: ".reverse-column .column-datasets"

histories:
  sharing:
    selectors:
      unshare_user_button: '.unshare_user'
      share_with_a_user_button: '#share_with_a_user'
      make_accessible_and_publish: '#make_accessible_and_publish'
    labels:
      unshare: 'Unshare'

pages:
  selectors:
    create: '.manage-table-actions .action-button'
    submit: '#submit'
  editor:
    selectors:
      wym_iframe: 'div.wym_iframe iframe'
      wym_iframe_content: '.text-content'
      save: '#save-button'
      embed_button: '#embed-galaxy-object'
      dataset_selector: '.saved-datasets'
      embed_dialog_add_button: '.pages-embed .buttons #button-0'

    labels:
      embed_dataset: 'Embed Dataset'

login:
  selectors:
    form: 'form#login'
    submit:
      type: xpath
      selector: "//button[@name='login']"

registration:
  selectors:
    toggle: '#register-toggle'
    form: 'form#registration'
    submit:
      type: xpath
      selector: "//button[@name='create']"

tool_form:
  selectors:
    options: '#options [data-toggle="dropdown"]'
    execute: 'button#execute'
    citations: '.citations-formatted'
    reference: '.citations-formatted .formatted-reference'
    show_bibtex: 'button.citations-to-bibtex'
    bibtex_area: 'code.citations-bibtex'
    parameter_div: 'div.ui-form-element[tour_id="${parameter}"]'

  labels:
    generate_tour: 'Generate Tour'

workflows:

  selectors:
    new_button: '#workflow-create'
    import_button: '#workflow-import'
    save_button: '#workflow-save-button'

workflow_run:

  selectors:
    input_div: "[step-label='${label}']"
    input_data_div: "[step-label='${label}'] .select2-container"
    # TODO: put step labels in the DOM ideally
    subworkflow_step_icon: ".portlet-title-icon.fa-sitemap + span"

workflow_editor:

  node:
    selectors:
      _: "[node-label='${label}']"

      title: '${_} .nodeTitle'
      destroy: '${_} .node-destroy'
      clone: '${_} .node-clone'

      output_terminal: "${_} [output-name='${name}']"
      input_terminal: "${_} [input-name='${name}']"

      input_mapping_icon: "${_} [name='${name}'] .fa-folder-o"

  selectors:
    canvas_body: '#workflow-canvas-body'
    canvas_title: '#workflow-canvas-title'
    edit_name: '#edit-attributes #workflow-name'

    tool_menu: '#workflow-tool-menu'
    tool_menu_section_link: '.tool-menu-section-${section_name} a span'
    tool_menu_item_link: 'a.tool-menu-item-${item_name}'

    connect_icon: 'div.ui-form-element[tour_id="${name}"] .ui-form-connected-icon'
    collapse_icon: 'div.ui-form-element[tour_id="${name}"] .ui-form-collapsible-icon'

    label_input: "[tour_id='__label'] input"
    annotation_input: "[tour_id='__annotation'] textarea"

    connector_for: "canvas[handle1-id='${source_id}'][handle2-id='${sink_id}']"

    connector_destroy_callout: '.delete-terminal'

tour:
  popover:
    selectors:
      _: '.popover'

      title: '${_} .popover-header'
      content: '${_} .popover-body'
      next: '${_} button[data-role="next"]'
      previous: '${_} button[data-role="prev"]'
      end: '${_} button[data-role="end"]'

admin:

  index:
    selectors:
      datatypes: '#admin-link-datatypes'
      data_tables: '#admin-link-data-tables'
      display_applications: '#admin-link-display-applications'
      jobs: '#admin-link-jobs'
      local_data: '#admin-link-local-data'
      users: '#admin-link-users'
      quotas: '#admin-link-quotas'
      groups: '#admin-link-groups'
      roles: '#admin-link-roles'
      impersonate: '#admin-link-impersonate'

  selectors:
    # TODO: place betters IDS or something on this in these grids in the DOM
    datatypes_grid: '#data-types-grid'
    data_tables_grid: '#data-tables-grid'
    display_applications_grid: '#display-applications-grid'
    update_jobs: 'form[name="jobs"]'
    dm_title: '#data-managers-title'
    dm_data_managers_card: '#data-managers-card'
    dm_jobs_button: '#${data_manager}-jobs'
    dm_jobs_breadcrumb: '#breadcrumb'
    dm_jobs_table: '#jobs-table'
    dm_job: '#job-${job_id}'
    dm_job_breadcrumb: '#breadcrumb'
    dm_job_data_manager_card: '#data-manager-card'
    dm_job_data_card: '#data-card-${hda_index}'
    dm_table_button: '#${data_table}-table'
    dm_table_card: '#data-table-card'
    users_grid: '#users-grid'
    users_grid_create_button: '.manage-table-actions .action-button'
    groups_grid_create_button: '.manage-table-actions .action-button'
    registration_form: 'form#registration'
    groups_grid: '#groups-grid'
    roles_grid: '#roles-grid'
    groups_create_view: '#create-group'

libraries:

  selectors:
    _: .library_style_container

  folder:
    selectors:
      add_items_button: '.add-library-items-datasets'
      add_items_menu: '.add-library-items-datasets .dropdown-menu'
      add_items_options: '.add-library-items-datasets .dropdown-menu div a'

      add_folder: '.add-library-items-folder'

      add_to_history: '.add-to-history'
      add_to_history_datasets: '.add-to-history-datasets'
      add_to_history_collection: '.add-to-history-collection'
      # TODO: Most of these aren't very good selectors but the same DOM elements
      # are reused without adding specific classes, IDs, or roles to anything.
      import_modal: '.modal'
      import_datasets_ok_button: '.modal-footer .buttons #button-0'
      import_datasets_cancel_button: '.modal-footer .buttons #button-1'
      import_progress_bar: '.progress-bar-import'
      import_history_content: '.library_selected_history_content'
      import_history_contents_items: '.library_selected_history_content tbody > tr'
      import_from_path_textarea: '#import_paths'
      select_all: '#select-all-checkboxes'

    labels:
      from_history: 'from History'
      from_path: 'from Path'

  dataset:
    selectors:
      table: '.dataset_table'
      table_rows: '.dataset_table table tbody tr'

grids:
  selectors:
    body: '#grid-table-body'
    free_text_search: '#input-free-text-search-filter'

gies:
  jupyter:
    selectors:
      body: 'body.notebook_app'
      trusted_notification: '#notification_trusted'

  selectors:
    spinner: 'img#spinner'
    iframe: 'body iframe[seamless="seamless"]'

upload:
  selectors:
    tab: '#tab-title-link-${tab}'
    start: '.upload-button'
    rule_source_content: 'textarea.upload-rule-source-content'
    rule_select_data_type: '.rule-data-type'
    rule_select_input_type: '.rule-select-type'
    rule_dataset_selector: '.upload-rule-option .dataset-selector'

rule_builder:
  selectors:
    _: '.rule-collection-creator'
    menu_button_filter: '.rule-menu-filter-button'
    menu_button_rules: '.rule-menu-rules-button'
    menu_button_column: '.rule-menu-column-button'
    menu_item_rule_type: '.rule-link-${rule_type}'
    rule_editor: '.rule-edit-${rule_type}'
    rule_editor_ok: '.rule-editor-ok'
    add_mapping_menu: '.rule-add-mapping'
    add_mapping_button: '.rule-add-mapping-${mapping_type}'
    mapping_edit: '.rule-map-${mapping_type} .select2-container'
    mapping_remove_column: '.rule-map-${mapping_type} .rule-column-selector-target-remove'
    mapping_add_column: '.rule-map-${mapping_type} .rule-column-selector-target-add'
    mapping_ok: '.rule-mapping-ok'
    main_button_ok: '.rule-btn-okay'
    collection_name_input: 'input.collection-name'
    view_source: '.rule-builder-view-source'
    source: '.rule-source'
    table: '#hot-table .htCore'
    extension_select: '.rule-footer-extension-group .extension-select'

charts:
  selectors:
    visualize_button: '.ui-portlet .button i.fa-line-chart'  # without icon - it waits on other buttons that aren't visible, need more specific class
    viewport_canvas: 'svg.charts-viewport-canvas'<|MERGE_RESOLUTION|>--- conflicted
+++ resolved
@@ -164,13 +164,9 @@
 
   selectors:
     tool_link: 'a[href$$="tool_runner?tool_id=${tool_id}"]'
-<<<<<<< HEAD
     outer_tool_link: '.toolTitle a[href$$="tool_runner?tool_id=${tool_id}"]'
-=======
-    outer_tool_link: '.toolTitleNoSection a[href$$="tool_runner?tool_id=${tool_id}"]'
-    search: '.tool-search-query'
+    search: '.search-query'
     workflow_names: '#internal-workflows .toolTitle'
->>>>>>> 5ef8b480
 
 multi_history_view:
 
