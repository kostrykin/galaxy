--- conflicted
+++ resolved
@@ -432,12 +432,6 @@
         for name, value in job_params.items():
             job.add_parameter(name, value)
 
-<<<<<<< HEAD
-    # Queue the job for execution
-    trans.app.job_manager.enqueue(job, tool=tool)
-    trans.log_event(f"Added job to the job queue, id: {str(job.id)}", tool_id=job.tool_id)
-=======
->>>>>>> 947d7cf0
     output = {}
     for i, v in enumerate(outputs):
         if not hasattr(output_object, "collection_type"):
