"""
Basic tool parameters.
"""

import logging, string, sys, os, os.path
from elementtree.ElementTree import XML, Element
from galaxy import config, datatypes, util
from galaxy.web import form_builder
from galaxy.util.bunch import Bunch
import validation, dynamic_options
# For BaseURLToolParameter
from galaxy.web import url_for
import galaxy.model

log = logging.getLogger(__name__)

class ToolParameter( object ):
    """
    Describes a parameter accepted by a tool. This is just a simple stub at the
    moment but in the future should encapsulate more complex parameters (lists
    of valid choices, validation logic, ...)
    """
    def __init__( self, tool, param, context=None ):
        self.tool = tool
        self.refresh_on_change = False
        self.name = param.get("name")
        self.type = param.get("type")
        self.label = util.xml_text(param, "label")
        self.help = util.xml_text(param, "help")
        self.unsanitize = param.get( "unsanitize", None )
        self.html = "no html set"
        self.repeat = param.get("repeat", None)
        self.condition = param.get( "condition", None )
        self.dependent_params = []
        self.validators = []
        for elem in param.findall("validator"):
            self.validators.append( validation.Validator.from_element( self, elem ) )

    def get_label( self ):
        """Return user friendly name for the parameter"""
        if self.label: return self.label
        else: return self.name

    def get_html_field( self, trans=None, value=None, other_values={} ):
        raise TypeError( "Abstract Method" )

    def get_html( self, trans=None, value=None, other_values={}):
        """
        Returns the html widget corresponding to the paramter. 
        Optionally attempt to retain the current value specific by 'value'
        """
        return self.get_html_field( trans, value, other_values ).get_html()
        
    def from_html( self, value, trans=None, other_values={} ):
        """
        Convert a value from an HTML POST into the parameters prefered value 
        format. 
        """
        return value
        
    def get_initial_value( self, trans, context ):
        """
        Return the starting value of the parameter
        """
        return None

    def get_required_enctype( self ):
        """
        If this parameter needs the form to have a specific encoding
        return it, otherwise return None (indicating compatibility with
        any encoding)
        """
        return None
        
    def get_dependencies( self ):
        """
        Return the names of any other parameters this parameter depends on
        """
        return []
        
    def filter_value( self, value, trans=None, other_values={} ):
        """
        Parse the value returned by the view into a form usable by the tool OR
        raise a ValueError.
        """
        return value
        
    def to_string( self, value, app ):
        """Convert a value to a string representation suitable for persisting"""
        return str( value )
    
    def to_python( self, value, app ):
        """Convert a value created with to_string back to an object representation"""
        return value
        
    def value_to_basic( self, value, app ):
        return self.to_string( value, app )
        
    def value_from_basic( self, value, app, ignore_errors=False ):
        # HACK: Some things don't deal with unicode well, psycopg problem?
        if type( value ) == unicode:
            value = str( value )
        if ignore_errors:
            try:
                return self.to_python( value, app )
            except:
                return value
        else:
            return self.to_python( value, app )
            
    def value_to_display_text( self, value, app ):
        """
        Convert a value to a text representation suitable for displaying to
        the user
        """
        return value
        
    def to_param_dict_string( self, value, other_values={} ):
        return str( value )
        
    def validate( self, value, history=None ):
        for validator in self.validators:
            validator.validate( value, history )

    @classmethod
    def build( cls, tool, param ):
        """Factory method to create parameter of correct type"""
        param_type = param.get("type")
        if not param_type or param_type not in parameter_types:
            raise ValueError( "Unknown tool parameter type '%s'" % param_type )
        else:
            return parameter_types[param_type]( tool, param )
        
class TextToolParameter( ToolParameter ):
    """
    Parameter that can take on any text value.
    
    >>> p = TextToolParameter( None, XML( '<param name="blah" type="text" size="4" value="default" />' ) )
    >>> print p.name
    blah
    >>> print p.get_html()
    <input type="text" name="blah" size="4" value="default">
    >>> print p.get_html( value="meh" )
    <input type="text" name="blah" size="4" value="meh">
    """
    def __init__( self, tool, elem ):
        ToolParameter.__init__( self, tool, elem )
        self.name = elem.get( 'name' )
        self.size = elem.get( 'size' )
        self.value = elem.get( 'value' )
        self.area = str_bool( elem.get( 'area', False ) )
    def get_html_field( self, trans=None, value=None, other_values={} ):
        if self.area:
            return form_builder.TextArea( self.name, self.size, value or self.value )
        else:
            return form_builder.TextField( self.name, self.size, value or self.value )
    def get_initial_value( self, trans, context ):
        return self.value

class IntegerToolParameter( TextToolParameter ):
    """
    Parameter that takes an integer value.
    
    >>> p = IntegerToolParameter( None, XML( '<param name="blah" type="integer" size="4" value="10" />' ) )
    >>> print p.name
    blah
    >>> print p.get_html()
    <input type="text" name="blah" size="4" value="10">
    >>> type( p.from_html( "10" ) )
    <type 'int'>
    >>> type( p.from_html( "bleh" ) )
    Traceback (most recent call last):
        ...
    ValueError: An integer is required
    """
    def __init__( self, tool, elem ):
        TextToolParameter.__init__( self, tool, elem )
        if self.value:
            try:
                int( self.value )
            except:
                raise ValueError( "An integer is required" )
        elif self.value is None:
            raise ValueError( "The settings for this field require a 'value' setting and optionally a default value which must be an integer" )
    def from_html( self, value, trans=None, other_values={} ):
        try: 
            return int( value )
        except: 
            raise ValueError( "An integer is required" )
    def to_python( self, value, app ):
        return int( value )
    def get_initial_value( self, trans, context ):
        if self.value:
            return int( self.value )
        else:
            return 0
            
class FloatToolParameter( TextToolParameter ):
    """
    Parameter that takes a real number value.
    
    >>> p = FloatToolParameter( None, XML( '<param name="blah" type="integer" size="4" value="3.141592" />' ) )
    >>> print p.name
    blah
    >>> print p.get_html()
    <input type="text" name="blah" size="4" value="3.141592">
    >>> type( p.from_html( "36.1" ) )
    <type 'float'>
    >>> type( p.from_html( "bleh" ) )
    Traceback (most recent call last):
        ...
    ValueError: A real number is required
    """
    def __init__( self, tool, elem ):
        TextToolParameter.__init__( self, tool, elem )
        if self.value:
            try:
                float( self.value )
            except:
                raise ValueError( "A real number is required" )
        elif self.value is None:
            raise ValueError( "The settings for this field require a 'value' setting and optionally a default value which must be a real number" )
    def from_html( self, value, trans=None, other_values={} ):
        try: 
            return float( value )
        except: 
            raise ValueError( "A real number is required" )
    def to_python( self, value, app ):
        return float( value )
    def get_initial_value( self, trans, context ):
        try:
            return float( self.value )
        except:
            return float( 0 )

class BooleanToolParameter( ToolParameter ):
    """
    Parameter that takes one of two values. 
    
    >>> p = BooleanToolParameter( None, XML( '<param name="blah" type="boolean" checked="yes" truevalue="bulletproof vests" falsevalue="cellophane chests" />' ) )
    >>> print p.name
    blah
    >>> print p.get_html()
    <input type="checkbox" name="blah" value="true" checked><input type="hidden" name="blah" value="true">
    >>> print p.from_html( ["true","true"] )
    True
    >>> print p.to_param_dict_string( True )
    bulletproof vests
    >>> print p.from_html( ["true"] )
    False
    >>> print p.to_param_dict_string( False )
    cellophane chests
    """
    def __init__( self, tool, elem ):
        ToolParameter.__init__( self, tool, elem )
        self.truevalue = elem.get( 'truevalue', 'true' )
        self.falsevalue = elem.get( 'falsevalue', 'false' )
        self.name = elem.get( 'name' )
        self.checked = str_bool( elem.get( 'checked' ) )
    def get_html_field( self, trans=None, value=None, other_values={} ):
        checked = self.checked
        if value: 
            checked = form_builder.CheckboxField.is_checked( value )
        return form_builder.CheckboxField( self.name, checked )
    def from_html( self, value, trans=None, other_values={} ):
        return form_builder.CheckboxField.is_checked( value )  
    def to_python( self, value, app ):
        return ( value == 'True' )
    def get_initial_value( self, trans, context ):
        return self.checked
    def to_param_dict_string( self, value, other_values={} ):
        if value:
            return self.truevalue
        else:
            return self.falsevalue

class FileToolParameter( ToolParameter ):
    """
    Parameter that takes an uploaded file as a value.
    
    >>> p = FileToolParameter( None, XML( '<param name="blah" type="file"/>' ) )
    >>> print p.name
    blah
    >>> print p.get_html()
    <input type="file" name="blah">
    """
    def __init__( self, tool, elem ):
        """
        Example: C{<param name="bins" type="file" />}
        """
        ToolParameter.__init__( self, tool, elem )
        self.name = elem.get( 'name' )
    def get_html_field( self, trans=None, value=None, other_values={}  ):
        return form_builder.FileField( self.name )
    def from_html( self, value, trans=None, other_values={} ):
        # Middleware or proxies may encode files in special ways (TODO: this
        # should be pluggable)
        if type( value ) == dict:
            upload_location = self.tool.app.config.nginx_upload_location
            assert upload_location, \
                "Request appears to have been processed by nginx_upload_module \
                but Galaxy is not configured to recgonize it"
            # Check that the file is in the right location
            local_filename = os.path.abspath( value['path'] )
            assert local_filename.startswith( upload_location ), \
                "Filename provided by nginx is not in correct directory"
            value = Bunch(
                filename = value["name"],
                local_filename = local_filename
            )
        return value
    def get_required_enctype( self ):
        """
        File upload elements require the multipart/form-data encoding
        """
        return "multipart/form-data"
    def to_string( self, value, app ):
        if value is None:
            return None
        else:
            raise Exception( "FileToolParameter cannot be persisted" )
    def to_python( self, value, app ):
        if value is None:
            return None
        else:
            raise Exception( "FileToolParameter cannot be persisted" )
    def get_initial_value( self, trans, context ):
        return None
        
class HiddenToolParameter( ToolParameter ):
    """
    Parameter that takes one of two values. 
    
    FIXME: This seems hacky, parameters should only describe things the user
           might change. It is used for 'initializing' the UCSC proxy tool
    
    >>> p = HiddenToolParameter( None, XML( '<param name="blah" type="hidden" value="wax so rockin"/>' ) )
    >>> print p.name
    blah
    >>> print p.get_html()
    <input type="hidden" name="blah" value="wax so rockin">
    """    
    def __init__( self, tool, elem ):
        ToolParameter.__init__( self, tool, elem )
        self.name = elem.get( 'name' )
        self.value = elem.get( 'value' )
    def get_html_field( self, trans=None, value=None, other_values={} ):
        return form_builder.HiddenField( self.name, self.value )
    def get_initial_value( self, trans, context ):
        return self.value
    def get_label( self ):
        return None
    
## This is clearly a HACK, parameters should only be used for things the user
## can change, there needs to be a different way to specify this. I'm leaving
## it for now to avoid breaking any tools.

class BaseURLToolParameter( ToolParameter ):
    """
    Returns a parameter the contains its value prepended by the 
    current server base url. Used in all redirects.
    """
    def __init__( self, tool, elem ):
        ToolParameter.__init__( self, tool, elem )
        self.name = elem.get( 'name' )
        self.value = elem.get( 'value', '' )
    def get_value( self, trans ):
        # url = trans.request.base + self.value
        url = url_for( self.value, qualified=True )
        return url
    def get_html_field( self, trans=None, value=None, other_values={} ):
        return form_builder.HiddenField( self.name, self.get_value( trans ) )
    def get_initial_value( self, trans, context ):
        return self.value
    def get_label( self ):
        # BaseURLToolParameters are ultimately "hidden" parameters
        return None

class SelectToolParameter( ToolParameter ):
    """
    Parameter that takes on one (or many) or a specific set of values.
    
    >>> p = SelectToolParameter( None, XML( 
    ... '''
    ... <param name="blah" type="select">
    ...     <option value="x">I am X</option>
    ...     <option value="y" selected="true">I am Y</option>
    ...     <option value="z">I am Z</option>
    ... </param>
    ... ''' ) )
    >>> print p.name
    blah
    >>> print p.get_html()
    <select name="blah">
    <option value="x">I am X</option>
    <option value="y" selected>I am Y</option>
    <option value="z">I am Z</option>
    </select>
    >>> print p.get_html( value="z" )
    <select name="blah">
    <option value="x">I am X</option>
    <option value="y">I am Y</option>
    <option value="z" selected>I am Z</option>
    </select>
    >>> print p.filter_value( "y" )
    y

    >>> p = SelectToolParameter( None, XML( 
    ... '''
    ... <param name="blah" type="select" multiple="true">
    ...     <option value="x">I am X</option>
    ...     <option value="y" selected="true">I am Y</option>
    ...     <option value="z" selected="true">I am Z</option>
    ... </param>
    ... ''' ) )
    >>> print p.name
    blah
    >>> print p.get_html()
    <select name="blah" multiple>
    <option value="x">I am X</option>
    <option value="y" selected>I am Y</option>
    <option value="z" selected>I am Z</option>
    </select>
    >>> print p.get_html( value=["x","y"])
    <select name="blah" multiple>
    <option value="x" selected>I am X</option>
    <option value="y" selected>I am Y</option>
    <option value="z">I am Z</option>
    </select>
    >>> print p.to_param_dict_string( ["y", "z"] )
    y,z
    
    >>> p = SelectToolParameter( None, XML( 
    ... '''
    ... <param name="blah" type="select" multiple="true" display="checkboxes">
    ...     <option value="x">I am X</option>
    ...     <option value="y" selected="true">I am Y</option>
    ...     <option value="z" selected="true">I am Z</option>
    ... </param>
    ... ''' ) )
    >>> print p.name
    blah
    >>> print p.get_html()
    <div><input type="checkbox" name="blah" value="x">I am X</div>
    <div class="odd_row"><input type="checkbox" name="blah" value="y" checked>I am Y</div>
    <div><input type="checkbox" name="blah" value="z" checked>I am Z</div>
    >>> print p.get_html( value=["x","y"])
    <div><input type="checkbox" name="blah" value="x" checked>I am X</div>
    <div class="odd_row"><input type="checkbox" name="blah" value="y" checked>I am Y</div>
    <div><input type="checkbox" name="blah" value="z">I am Z</div>
    >>> print p.to_param_dict_string( ["y", "z"] )
    y,z
    """
    def __init__( self, tool, elem, context=None ):
        ToolParameter.__init__( self, tool, elem )
        self.multiple = str_bool( elem.get( 'multiple', False ) )
        self.display = elem.get( 'display', None )
        self.separator = elem.get( 'separator', ',' )
        self.legal_values = set()
        # TODO: the <dynamic_options> tag is deprecated and should be replaced with the <options> tag.
        self.dynamic_options = elem.get( "dynamic_options", None )
        options = elem.find( 'options' )
        if options is None:
            self.options = None
        else:
            self.options = dynamic_options.DynamicOptions( options, self )
            for validator in self.options.validators:
                self.validators.append( validator )
        if self.dynamic_options is None and self.options is None:
            self.static_options = list()
            for index, option in enumerate( elem.findall( "option" ) ):
                value = option.get( "value" )
                self.legal_values.add( value )
                selected = str_bool( option.get( "selected", False ) )
                self.static_options.append( ( option.text, value, selected ) )
        self.is_dynamic = ( ( self.dynamic_options is not None ) or ( self.options is not None ) )
    def get_options( self, trans, other_values ):
        if self.options:
            return self.options.get_options( trans, other_values )
        elif self.dynamic_options:
            return eval( self.dynamic_options, self.tool.code_namespace, other_values )
        else:
            return self.static_options
    def get_legal_values( self, trans, other_values ):
        if self.options:
            return set( v for _, v, _ in self.options.get_options( trans, other_values ) )
        elif self.dynamic_options:
            return set( v for _, v, _ in eval( self.dynamic_options, self.tool.code_namespace, other_values ) )
        else:
            return self.legal_values
    def get_html_field( self, trans=None, value=None, other_values={} ):
        # Dynamic options are not yet supported in workflow, allow 
        # specifying the value as text for now.
        if self.is_dynamic and trans.workflow_building_mode \
           and ( self.options is None or self.options.dataset_ref_name is not None ):
            assert isinstance( value, UnvalidatedValue )
            value = value.value
            if self.multiple:
                if value is None:
                    value = ""
                else:
                    value = "\n".join( value )
                return form_builder.TextArea( self.name, value=value )
            else:
                return form_builder.TextField( self.name, value=(value or "") )
        if value is not None:
            if not isinstance( value, list ): value = [ value ]
        field = form_builder.SelectField( self.name, self.multiple, self.display, self.refresh_on_change )
        options = self.get_options( trans, other_values )
        for text, optval, selected in options:
            if value: 
                selected = ( optval in value )
            field.add_option( text, optval, selected )
        return field
    def from_html( self, value, trans=None, other_values={} ):
        # HACK: trans may be None here if doing late validation, this is
        # treated the same as not being in workflow mode
        if self.is_dynamic and ( trans and trans.workflow_building_mode ) \
           and ( self.options is None or self.options.dataset_ref_name is not None ):
            if self.multiple:
                value = value.split( "\n" )
            return UnvalidatedValue( value )
        legal_values = self.get_legal_values( trans, other_values )
        if isinstance( value, list ):
            if not(self.repeat):
                assert self.multiple, "Multiple values provided but parameter is not expecting multiple values"
            rval = []
            for v in value: 
                v = util.restore_text( v )
                if v not in legal_values:
                    raise ValueError( "An invalid option was selected, please verify" )
                rval.append( v )
            return rval
        else:
            value = util.restore_text( value )
            if value not in legal_values:
                raise ValueError( "An invalid option was selected, please verify" )
            return value    
    def to_param_dict_string( self, value, other_values={} ):
        if value is None:
            return "None"
        if isinstance( value, list ):
            if not(self.repeat):
                assert self.multiple, "Multiple values provided but parameter is not expecting multiple values"
            return self.separator.join( value )
        else:
            return value
    def value_to_basic( self, value, app ):
        if isinstance( value, UnvalidatedValue ):
            return { "__class__": "UnvalidatedValue", "value": value.value }
        return value
    def value_from_basic( self, value, app, ignore_errors=False ):
        if isinstance( value, dict ):
            assert value["__class__"] == "UnvalidatedValue"
            return UnvalidatedValue( value["value"] )
        return value
    def get_initial_value( self, trans, context ):
        # More working around dynamic options for workflow
        if self.is_dynamic and trans.workflow_building_mode \
           and ( self.options is None or self.options.dataset_ref_name is not None ):
            # Really the best we can do?
            return UnvalidatedValue( None )
        options = list( self.get_options( trans, context ) )
        value = [ optval for _, optval, selected in options if selected ]
        if len( value ) == 0:
            if not self.multiple and options:
                # Nothing selected, but not a multiple select, with some values,
                # so we have to default to something (the HTML form will anyway)
                # TODO: deal with optional parameters in a better way
                value = options[0][1]
            else:
                value = None
        elif len( value ) == 1:
            value = value[0]
        return value
    def value_to_display_text( self, value, app ):
        if isinstance( value, UnvalidatedValue ):
            suffix = "\n(value not yet validated)"
            value = value.value
        else:
            suffix = ""
        if not isinstance( value, list ):
            value = [ value ]
        # FIXME: Currently only translating values back to labels if they
        #        are not dynamic
        if self.is_dynamic:
            rval = map( str, value )
        else:
            options = list( self.static_options )
            rval = []
            for t, v, s in options:
                if v in value:
                    rval.append( t )
        return "\n".join( rval ) + suffix    
    def get_dependencies( self ):
        """
        Get the *names* of the other params this param depends on.
        """
        if self.options:
            return self.options.get_dependency_names()
        else:
            return []

class GenomeBuildParameter( SelectToolParameter ):
    """
    Select list that sets the last used genome build for the current history 
    as "selected".
    
    >>> # Create a mock transcation with 'hg17' as the current build
    >>> from galaxy.util.bunch import Bunch
    >>> trans = Bunch( history=Bunch( genome_build='hg17' ) )
    
    >>> p = GenomeBuildParameter( None, XML( 
    ... '''
    ... <param name="blah" type="genomebuild" />
    ... ''' ) )
    >>> print p.name
    blah
    
    >>> # hg17 should be selected by default
    >>> print p.get_html( trans ) # doctest: +ELLIPSIS
    <select name="blah">
    <option value="?">unspecified (?)</option>
    ...
    <option value="hg18">Human Mar. 2006 (hg18)</option>
    <option value="hg17" selected>Human May 2004 (hg17)</option>
    ...
    </select>
    
    >>> # If the user selected something else already, that should be used
    >>> # instead
    >>> print p.get_html( trans, value='hg18' ) # doctest: +ELLIPSIS
    <select name="blah">
    <option value="?">unspecified (?)</option>
    ...
    <option value="hg18" selected>Human Mar. 2006 (hg18)</option>
    <option value="hg17">Human May 2004 (hg17)</option>
    ...
    </select>
    
    >>> print p.filter_value( "hg17" )
    hg17
    """
    def get_options( self, trans, other_values ):
        last_used_build = trans.history.genome_build
        for dbkey, build_name in util.dbnames:
            yield build_name, dbkey, ( dbkey == last_used_build )
    def get_legal_values( self, trans, other_values ):
        return set( dbkey for dbkey, _ in util.dbnames )

class ColumnListParameter( SelectToolParameter ):
    """
    Select list that consists of either the total number of columns or only
    those columns that contain numerical values in the associated DataToolParameter.
    
    # TODO: we need better testing here, but not sure how to associate a DatatoolParameter with a ColumnListParameter
    # from a twill perspective...

    >>> # Mock up a history (not connected to database)
    >>> from galaxy.model import History, HistoryDatasetAssociation
    >>> from galaxy.util.bunch import Bunch
    >>> hist = History()
    >>> hist.flush()
    >>> hist.add_dataset( HistoryDatasetAssociation( id=1, extension='interval', create_dataset=True ) )
    >>> dtp =  DataToolParameter( None, XML( '<param name="blah" type="data" format="interval"/>' ) )
    >>> print dtp.name
    blah
    >>> clp = ColumnListParameter ( None, XML( '<param name="numerical_column" type="data_column" data_ref="blah" numerical="true"/>' ) )
    >>> print clp.name
    numerical_column
    """
    def __init__( self, tool, elem ):
        SelectToolParameter.__init__( self, tool, elem )
        self.tool = tool
        self.numerical = str_bool( elem.get( "numerical", False ))
        self.force_select = str_bool( elem.get( "force_select", True ))
        self.accept_default = str_bool( elem.get( "accept_default", False ))
        self.data_ref = elem.get( "data_ref", None )
        self.is_dynamic = True
    def get_column_list( self, trans, other_values ):
        """
        Generate a select list containing the columns of the associated 
        dataset (if found).
        """
        column_list = []
        # No value indicates a configuration error, the named DataToolParameter
        # must preceed this parameter in the config
        assert self.data_ref in other_values, "Value for associated DataToolParameter not found"
        # Get the value of the associated DataToolParameter (a dataset)
        dataset = other_values[ self.data_ref ]
        # Check if a dataset is selected
        if dataset is None or dataset == '':
            # NOTE: Both of these values indicate that no dataset is selected.
            #       However, 'None' indicates that the dataset is optional 
            #       while '' indicates that it is not. Currently column
            #       parameters do not work well with optional datasets
            return column_list
        # Generate options
        if not dataset.metadata.columns:
            if self.accept_default:
                column_list.append( '1' )
            return column_list
        if not self.force_select:
            column_list.append( 'None' )
        if self.numerical:
            # If numerical was requsted, filter columns based on metadata
            for i, col in enumerate( dataset.metadata.column_types ):
                if col == 'int' or col == 'float':
                    column_list.append( str( i + 1 ) )
        else:
            for i in range(0, dataset.metadata.columns):
                column_list.append( str( i + 1 ) )
        return column_list
    def get_options( self, trans, other_values ):
        options = []
        column_list = self.get_column_list( trans, other_values )
        if len( column_list ) > 0 and not self.force_select:
            options.append( ('?', 'None', False) )
        for col in column_list:
            if col != 'None':
                options.append( ( 'c' + col, col, False ) )
        return options
    def get_legal_values( self, trans, other_values ):
        return set( self.get_column_list( trans, other_values ) )
    def get_dependencies( self ):
        return [ self.data_ref ]


class DrillDownSelectToolParameter( ToolParameter ):
    """
    Parameter that takes on one (or many) of a specific set of values.
    Creating a hierarchical select menu, which allows users to 'drill down' a tree-like set of options.
    
    >>> p = DrillDownSelectToolParameter( None, XML( 
    ... '''
    ... <param name="some_name" type="drill_down" display="checkbox" hierarchy="recurse" multiple="true">
    ...   <options>
    ...    <option name="Heading 1" value="heading1">
    ...        <option name="Option 1" value="option1"/>
    ...        <option name="Option 2" value="option2"/>
    ...        <option name="Heading 1" value="heading1">
    ...          <option name="Option 3" value="option3"/>
    ...          <option name="Option 4" value="option4"/>
    ...        </option>
    ...    </option>
    ...    <option name="Option 5" value="option5"/>
    ...   </options>
    ... </param>
    ... ''' ) )
    >>> print p.get_html()
    <div><ul class="toolParameterExpandableCollapsable">
    <li><span class="toolParameterExpandableCollapsable">[+]</span><input type="checkbox" name="some_name" value="heading1"">Heading 1
    <ul class="toolParameterExpandableCollapsable" default_state="collapsed">
    <li><input type="checkbox" name="some_name" value="option1"">Option 1
    </li>
    <li><input type="checkbox" name="some_name" value="option2"">Option 2
    </li>
    <li><span class="toolParameterExpandableCollapsable">[+]</span><input type="checkbox" name="some_name" value="heading1"">Heading 1
    <ul class="toolParameterExpandableCollapsable" default_state="collapsed">
    <li><input type="checkbox" name="some_name" value="option3"">Option 3
    </li>
    <li><input type="checkbox" name="some_name" value="option4"">Option 4
    </li>
    </ul>
    </li>
    </ul>
    </li>
    <li><input type="checkbox" name="some_name" value="option5"">Option 5
    </li>
    </ul></div>
    >>> p = DrillDownSelectToolParameter( None, XML( 
    ... '''
    ... <param name="some_name" type="drill_down" display="radio" hierarchy="recurse" multiple="false">
    ...   <options>
    ...    <option name="Heading 1" value="heading1">
    ...        <option name="Option 1" value="option1"/>
    ...        <option name="Option 2" value="option2"/>
    ...        <option name="Heading 1" value="heading1">
    ...          <option name="Option 3" value="option3"/>
    ...          <option name="Option 4" value="option4"/>
    ...        </option>
    ...    </option>
    ...    <option name="Option 5" value="option5"/>
    ...   </options>
    ... </param>
    ... ''' ) )
    >>> print p.get_html()
    <div><ul class="toolParameterExpandableCollapsable">
    <li><span class="toolParameterExpandableCollapsable">[+]</span><input type="radio" name="some_name" value="heading1"">Heading 1
    <ul class="toolParameterExpandableCollapsable" default_state="collapsed">
    <li><input type="radio" name="some_name" value="option1"">Option 1
    </li>
    <li><input type="radio" name="some_name" value="option2"">Option 2
    </li>
    <li><span class="toolParameterExpandableCollapsable">[+]</span><input type="radio" name="some_name" value="heading1"">Heading 1
    <ul class="toolParameterExpandableCollapsable" default_state="collapsed">
    <li><input type="radio" name="some_name" value="option3"">Option 3
    </li>
    <li><input type="radio" name="some_name" value="option4"">Option 4
    </li>
    </ul>
    </li>
    </ul>
    </li>
    <li><input type="radio" name="some_name" value="option5"">Option 5
    </li>
    </ul></div>
    >>> print p.options
    [{'selected': False, 'name': 'Heading 1', 'value': 'heading1', 'options': [{'selected': False, 'name': 'Option 1', 'value': 'option1', 'options': []}, {'selected': False, 'name': 'Option 2', 'value': 'option2', 'options': []}, {'selected': False, 'name': 'Heading 1', 'value': 'heading1', 'options': [{'selected': False, 'name': 'Option 3', 'value': 'option3', 'options': []}, {'selected': False, 'name': 'Option 4', 'value': 'option4', 'options': []}]}]}, {'selected': False, 'name': 'Option 5', 'value': 'option5', 'options': []}]
    """
    def __init__( self, tool, elem, context=None ):
        def recurse_option_elems( cur_options, option_elems ):
            for option_elem in option_elems:
                selected = str_bool( option_elem.get( 'selected', False ) )
                cur_options.append( { 'name':option_elem.get( 'name' ), 'value': option_elem.get( 'value'), 'options':[], 'selected':selected  } )
                recurse_option_elems( cur_options[-1]['options'], option_elem.findall( 'option' ) )
        ToolParameter.__init__( self, tool, elem )
        self.multiple = str_bool( elem.get( 'multiple', False ) )
        self.display = elem.get( 'display', None )
        self.hierarchy = elem.get( 'hierarchy', 'exact' ) #exact or recurse
        self.separator = elem.get( 'separator', ',' )
        from_file = elem.get( 'from_file', None )
        if from_file:
            if not os.path.isabs( from_file ):
                from_file = os.path.join( tool.app.config.tool_data_path, from_file )
            elem = XML( "<root>%s</root>" % open( from_file ).read() )
        self.is_dynamic = False
        self.options = []
        self.filtered = {}
        if elem.find( 'filter' ):
            self.is_dynamic = True
            for filter in elem.findall( 'filter' ):
                #currently only filtering by metadata key matching input file is allowed
                if filter.get( 'type' ) == 'data_meta':
                    if filter.get( 'data_ref' ) not in self.filtered:
                        self.filtered[filter.get( 'data_ref' )] = {}
                    self.filtered[filter.get( 'data_ref' )][filter.get( 'meta_key' )] = { 'value': filter.get( 'value' ), 'options':[] }
                    recurse_option_elems( self.filtered[filter.get( 'data_ref' )][filter.get( 'meta_key' )]['options'], filter.find( 'options' ).findall( 'option' ) )
        else:
            recurse_option_elems( self.options, elem.find( 'options' ).findall( 'option' ) )
    
    def get_options( self, trans=None, value=None, other_values={} ):
        if self.is_dynamic:
            options = []
            for filter_key, filter_value in self.filtered.iteritems():
                dataset = other_values[filter_key]
                if dataset.__class__.__name__.endswith( "DatasetFilenameWrapper" ): #this is a bad way to check for this, but problems importing class ( due to circular imports? )
                    dataset = dataset.dataset
                if dataset:
                    for meta_key, meta_dict in filter_value.iteritems():
                        if dataset.metadata.spec[meta_key].param.to_string( dataset.metadata.get( meta_key ) ) == meta_dict['value']:
                            options.extend( meta_dict['options'] )
            return options
        return self.options
    
    def get_legal_values( self, trans, other_values ):
        def recurse_options( legal_values, options ):
            for option in options:
                legal_values.append( option['value'] )
                recurse_options( legal_values, option['options'] )
        legal_values = []
        recurse_options( legal_values, self.get_options( trans=trans, other_values=other_values ) )
        return legal_values
    
    def get_html( self, trans=None, value=None, other_values={} ):
        """
        Returns the html widget corresponding to the paramter. 
        Optionally attempt to retain the current value specific by 'value'
        """        
        return self.get_html_field( trans, value, other_values ).get_html()
    
    def get_html_field( self, trans=None, value=None, other_values={} ):
        # Dynamic options are not yet supported in workflow, allow 
        # specifying the value as text for now.
        if self.is_dynamic and trans.workflow_building_mode:
            if value is not None:
                assert isinstance( value, UnvalidatedValue )
                value = value.value
            if self.multiple:
                if value is None:
                    value = ""
                else:
                    value = "\n".join( value )
                return form_builder.TextArea( self.name, value=value )
            else:
                return form_builder.TextField( self.name, value=(value or "") )
        return form_builder.DrillDownField( self.name, self.multiple, self.display, self.refresh_on_change, self.get_options( trans, value, other_values ), value )
    
    def from_html( self, value, trans=None, other_values={} ):
        if self.is_dynamic and ( trans and trans.workflow_building_mode ):
            if self.multiple:
                value = value.split( "\n" )
            return UnvalidatedValue( value )
        if not value: return None
        if not isinstance( value, list ):
            value = [value]
        if not( self.repeat ) and len( value ) > 1:
            assert self.multiple, "Multiple values provided but parameter is not expecting multiple values"
        rval = []
        for val in value:
            if val not in self.get_legal_values( trans, other_values ): raise ValueError( "An invalid option was selected, please verify" )
            rval.append( util.restore_text( val ) )
        return rval
    
    def to_param_dict_string( self, value, other_values={} ):
        def get_options_list( value ):
            def get_base_option( value, options ):
                for option in options:
                    if value == option['value']:
                        return option
                    rval = get_base_option( value, option['options'] )
                    if rval: return rval
                return None #not found
            def recurse_option( option_list, option ):
                if not option['options']:
                    option_list.append( option['value'] )
                else:
                    for opt in option['options']:
                        recurse_option( option_list, opt )
            rval = []
            recurse_option( rval, get_base_option( value, self.get_options( other_values = other_values ) ) )
            return rval or [value]
        
        if value is None: return "None"
        rval = []
        if self.hierarchy == "exact":
            rval = value
        else:
            for val in value:
                options = get_options_list( val )
                rval.extend( options )
        if len( rval ) > 1:
            if not( self.repeat ):
                assert self.multiple, "Multiple values provided but parameter is not expecting multiple values"
        return self.separator.join( rval )
    
    def value_to_basic( self, value, app ):
        if isinstance( value, UnvalidatedValue ):
            return { "__class__": "UnvalidatedValue", "value": value.value }
        return value
    def value_from_basic( self, value, app, ignore_errors=False ):
        if isinstance( value, dict ):
            assert value["__class__"] == "UnvalidatedValue"
            return UnvalidatedValue( value["value"] )
        return value
    def get_initial_value( self, trans, context ):
        def recurse_options( initial_values, options ):
            for option in options:
                if option['selected']:
                    initial_values.append( option['value'] )
                recurse_options( initial_values, option['options'] )
        # More working around dynamic options for workflow
        if self.is_dynamic and trans.workflow_building_mode:
            # Really the best we can do?
            return UnvalidatedValue( None )
        initial_values = []
        recurse_options( initial_values, self.get_options( trans=trans, other_values=context ) )
        return initial_values

    def value_to_display_text( self, value, app ):
        def get_option_display( value, options ):
            for option in options:
                if value == option['value']:
                    return option['name']
                rval = get_option_display( value, option['options'] )
                if rval: return rval
            return None #not found
        
        if isinstance( value, UnvalidatedValue ):
            suffix = "\n(value not yet validated)"
            value = value.value
        else:
            suffix = ""
        if not value:
            value = []
        elif not isinstance( value, list ):
            value = [ value ]
        # FIXME: Currently only translating values back to labels if they
        #        are not dynamic
        if self.is_dynamic:
            if value:
                rval = [ value ]
            else:
                rval = []
        else:
            rval = []
            for val in value:
                rval.append( get_option_display( val, self.options ) or val )
        return "\n".join( rval ) + suffix
    def get_dependencies( self ):
        """
        Get the *names* of the other params this param depends on.
        """
        return self.filtered.keys()


class DataToolParameter( ToolParameter ):
    # TODO, Nate: Make sure the following unit tests appropriately test the dataset security
    # components.  Add as many additional tests as necessary.
    """
    Parameter that takes on one (or many) or a specific set of values.

    TODO: There should be an alternate display that allows single selects to be 
          displayed as radio buttons and multiple selects as a set of checkboxes

    TODO: The following must be fixed to test correctly for the new security_check tag in the DataToolParameter ( the last test below is broken )
    Nate's next passs at the dataset security stuff will dramatically alter this anyway.
    """

    def __init__( self, tool, elem ):
        ToolParameter.__init__( self, tool, elem )
        # Add metadata validator
        if not str_bool( elem.get( 'no_validation', False ) ):
            self.validators.append( validation.MetadataValidator() )
        # Build tuple of classes for supported data formats
        formats = []
        self.extensions = elem.get( 'format', 'data' ).split( "," )
        for extension in self.extensions:
            extension = extension.strip()
            if tool is None:
                #This occurs for things such as unit tests
                import galaxy.datatypes.registry
                formats.append( galaxy.datatypes.registry.Registry().get_datatype_by_extension( extension.lower() ).__class__ )
            else:
                formats.append( tool.app.datatypes_registry.get_datatype_by_extension( extension.lower() ).__class__ )
        self.formats = tuple( formats )
        self.multiple = str_bool( elem.get( 'multiple', False ) )
        # Optional DataToolParameters are used in tools like GMAJ and LAJ
        self.optional = str_bool( elem.get( 'optional', False ) )
        #TODO: Enhance dynamic options for DataToolParameters
        #Currently, only the special case key='build' of type='data_meta' is a valid filter
        options = elem.find( 'options' )
        if options is None:
            self.options = None
        else:
            self.options = dynamic_options.DynamicOptions( options, self )
        self.is_dynamic = self.options is not None

    def get_html_field( self, trans=None, value=None, other_values={} ):
        filter_value = None
        if self.options:
            try:
                filter_value = self.options.get_options( trans, other_values )[0][0]
            except IndexError:
                pass #no valid options
        assert trans is not None, "DataToolParameter requires a trans"
        history = trans.history
        assert history is not None, "DataToolParameter requires a history"
        if value is not None:
            if type( value ) != list:
                value = [ value ]
        field = form_builder.SelectField( self.name, self.multiple, None, self.refresh_on_change )
        # CRUCIAL: the dataset_collector function needs to be local to DataToolParameter.get_html_field()
        def dataset_collector( hdas, parent_hid ):
            for i, hda in enumerate( hdas ):
                if parent_hid is not None:
                    hid = "%s.%d" % ( parent_hid, i + 1 )
                else:
                    hid = str( hda.hid )
                if not hda.dataset.state in [galaxy.model.Dataset.states.ERROR, galaxy.model.Dataset.states.DISCARDED] and \
                    hda.visible and \
                    trans.app.security_agent.allow_action( trans.user, hda.permitted_actions.DATASET_ACCESS, dataset=hda ):
                    # If we are sending data to an external application, then we need to make sure there are no roles
                    # associated with the dataset that restrict it's access from "public".  We determine this by sending
                    # None as the user to the allow_action method.
<<<<<<< HEAD
                    if self.tool.tool_type == 'data_destination':
=======
                    if self.tool and self.tool.tool_type == 'data_destination':
>>>>>>> 31e411dc
                        if not trans.app.security_agent.allow_action( None, hda.permitted_actions.DATASET_ACCESS, dataset=hda ):
                            continue
                    if self.options and hda.get_dbkey() != filter_value:
                        continue
                    if isinstance( hda.datatype, self.formats):
                        selected = ( value and ( hda in value ) )
                        field.add_option( "%s: %s" % ( hid, hda.name[:30] ), hda.id, selected )
                    else:
                        target_ext, converted_dataset = hda.find_conversion_destination( self.formats, converter_safe = self.converter_safe( other_values, trans ) )
                        if target_ext:
                            if converted_dataset:
                                hda = converted_dataset
                            if not trans.app.security_agent.allow_action( trans.user, trans.app.security_agent.permitted_actions.DATASET_ACCESS, dataset=hda.dataset ):
                                continue
                            selected = ( value and ( hda in value ) )
                            field.add_option( "%s: (as %s) %s" % ( hid, target_ext, hda.name[:30] ), hda.id, selected )
                # Also collect children via association object
                dataset_collector( hda.children, hid )
        dataset_collector( history.active_datasets, None )
        some_data = bool( field.options )
        if some_data:
            if value is None or len( field.options ) == 1:
                # Ensure that the last item is always selected
                a, b, c = field.options[-1]
                if self.optional:
                    field.options[-1] = a, b, False
                else:
                    field.options[-1] = a, b, True
        if self.optional:
            if not value:
                field.add_option( "Selection is Optional", 'None', True )
            else:
                field.add_option( "Selection is Optional", 'None', False )
        return field

    def get_initial_value( self, trans, context ):
        """
        NOTE: This is wasteful since dynamic options and dataset collection
              happens twice (here and when generating HTML). 
        """
        # Can't look at history in workflow mode
        if trans.workflow_building_mode:
            return None
        assert trans is not None, "DataToolParameter requires a trans"
        history = trans.history
        assert history is not None, "DataToolParameter requires a history"
        if self.optional:
            return None
        history = trans.history
        most_recent_dataset = [None]
        filter_value = None
        if self.options:
            try:
                filter_value = self.options.get_options( trans, context )[0][0]
            except IndexError:
                pass #no valid options
        def dataset_collector( datasets ):
            def is_convertable( dataset ):
                target_ext, converted_dataset = dataset.find_conversion_destination( self.formats, converter_safe = self.converter_safe( None, trans ) )
                if target_ext is not None:
                    return True
                return False
            for i, data in enumerate( datasets ):
                if data.visible and not data.deleted and data.state not in [data.states.ERROR, data.states.DISCARDED] and ( isinstance( data.datatype, self.formats) or is_convertable( data ) ):
                    if self.options and data.get_dbkey() != filter_value:
                        continue
                    most_recent_dataset[0] = data
                # Also collect children via association object
                dataset_collector( data.children )
        dataset_collector( history.datasets )
        most_recent_dataset = most_recent_dataset.pop()
        if most_recent_dataset is not None:
            return most_recent_dataset
        else:
            return ''

    def from_html( self, value, trans, other_values={} ):
        # Can't look at history in workflow mode, skip validation and such
        if trans.workflow_building_mode:
            return None
        if not value:
            raise ValueError( "History does not include a dataset of the required format / build" ) 
        if value in [None, "None"]:
            return None
        if isinstance( value, list ):
            return [ trans.app.model.HistoryDatasetAssociation.get( v ) for v in value ]
        elif isinstance( value, trans.app.model.HistoryDatasetAssociation ):
            return value
        else:
            return trans.app.model.HistoryDatasetAssociation.get( value )

    def value_to_basic( self, value, app ):
        if value is None or isinstance( value, str ):
            return value
        return value.id

    def value_from_basic( self, value, app, ignore_errors=False ):
        """
        Both of these values indicate that no dataset is selected.  However, 'None' 
        indicates that the dataset is optional, while '' indicates that it is not.
        """
        if value is None or value == '' or value == 'None':
            return value
        try:
            return app.model.HistoryDatasetAssociation.get( int( value ) )
        except:
            if ignore_errors:
                return value
            else:
                raise

    def to_param_dict_string( self, value, other_values={} ):
        if value is None: return "None"
        return value.file_name
        
    def value_to_display_text( self, value, app ):
        if value:
            return "%s: %s" % ( value.hid, value.name )
        else:
            return "No dataset"

    def get_dependencies( self ):
        """
        Get the *names* of the other params this param depends on.
        """
        if self.options:
            return self.options.get_dependency_names()
        else:
            return []

    def converter_safe( self, other_values, trans ):
        if self.tool is None or self.tool.has_multiple_pages or not hasattr( trans, 'workflow_building_mode' ) or trans.workflow_building_mode:
            return False
        if other_values is None:
            return True # we don't know other values, so we can't check, assume ok
        converter_safe = [True]
        def visitor( prefix, input, value, parent = None ):
            if isinstance( input, SelectToolParameter ) and self.name in input.get_dependencies():
                if input.is_dynamic and ( input.dynamic_options or ( not input.dynamic_options and not input.options ) or not input.options.converter_safe ):
                    converter_safe[0] = False #This option does not allow for conversion, i.e. uses contents of dataset file to generate options
        self.tool.visit_inputs( other_values, visitor )
        return False not in converter_safe

# class RawToolParameter( ToolParameter ):
#     """
#     Completely nondescript parameter, HTML representation is provided as text
#     contents. 
#     
#     >>> p = RawToolParameter( None, XML( 
#     ... '''
#     ... <param name="blah" type="raw">
#     ... <![CDATA[<span id="$name">Some random stuff</span>]]>
#     ... </param>
#     ... ''' ) )
#     >>> print p.name
#     blah
#     >>> print p.get_html().strip()
#     <span id="blah">Some random stuff</span>
#     """
#     def __init__( self, tool, elem ):
#         ToolParameter.__init__( self, tool, elem )
#         self.template = string.Template( elem.text )
#     def get_html( self, prefix="" ):
#         context = dict( self.__dict__ )
#         context.update( dict( prefix=prefix ) )
#         return self.template.substitute( context )
        
# class HistoryIDParameter( ToolParameter ):
#     """
#     Parameter that takes a name value, makes history.id available. 
#     
#     FIXME: This is a hack (esp. if hidden params are a hack) but in order to
#            have the history accessable at the job level, it is necessary
#            I also probably wrote this docstring test thing wrong.
#     
#     >>> from galaxy.model import History
#     >>> from galaxy.util.bunch import Bunch
#     >>> hist = History( id=1 )
#     >>> p = HistoryIDParameter( None, XML( '<param name="blah" type="history"/>' ) )
#     >>> print p.name
#     blah
#     >>> html_string = '<input type="hidden" name="blah" value="%d">' % hist.id
#     >>> assert p.get_html( trans=Bunch( history=hist ) ) == html_string
#     """  
#     def __init__( self, tool, elem ):
#         ToolParameter.__init__( self, tool, elem )
#         self.name = elem.get('name')
#     def get_html( self, trans, value=None, other_values={} ):
#         assert trans.history is not None, "HistoryIDParameter requires a history"
#         self.html = form_builder.HiddenField( self.name, trans.history.id ).get_html()
#         return self.html

parameter_types = dict( text        = TextToolParameter,
                        integer     = IntegerToolParameter,
                        float       = FloatToolParameter,
                        boolean     = BooleanToolParameter,
                        genomebuild = GenomeBuildParameter,
                        select      = SelectToolParameter,
                        data_column = ColumnListParameter,
                        hidden      = HiddenToolParameter,
                        baseurl     = BaseURLToolParameter,
                        file        = FileToolParameter,
                        data        = DataToolParameter,
                        drill_down = DrillDownSelectToolParameter )

class UnvalidatedValue( object ):
    """
    Wrapper to mark a value that has not been validated
    """
    def __init__( self, value ):
        self.value = value

def str_bool(in_str):
    """
    returns true/false of a string, since bool(str), always returns true if string is not empty
    default action is to return false
    """
    if str(in_str).lower() == 'true' or str(in_str).lower() == 'yes':
        return True
    return False<|MERGE_RESOLUTION|>--- conflicted
+++ resolved
@@ -1063,11 +1063,7 @@
                     # If we are sending data to an external application, then we need to make sure there are no roles
                     # associated with the dataset that restrict it's access from "public".  We determine this by sending
                     # None as the user to the allow_action method.
-<<<<<<< HEAD
-                    if self.tool.tool_type == 'data_destination':
-=======
                     if self.tool and self.tool.tool_type == 'data_destination':
->>>>>>> 31e411dc
                         if not trans.app.security_agent.allow_action( None, hda.permitted_actions.DATASET_ACCESS, dataset=hda ):
                             continue
                     if self.options and hda.get_dbkey() != filter_value:
