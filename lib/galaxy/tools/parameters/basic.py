--- conflicted
+++ resolved
@@ -1104,27 +1104,14 @@
                         selected = ( value and ( hda in value ) )
                         field.add_option( "%s: %s" % ( hid, hda.name[:30] ), hda.id, selected )
                     else:
-<<<<<<< HEAD
                         target_ext, converted_dataset = data.find_conversion_destination( self.formats, converter_safe = self.converter_safe( other_values, trans ) )
                         if target_ext:
                             if converted_dataset:
                                 data = converted_dataset
+                            if not trans.app.security_agent.allow_action( trans.user, trans.app.security_agent.permitted_actions.DATASET_ACCESS, dataset=hda.dataset ):
+                                continue
                             selected = ( value and ( data in value ) )
                             field.add_option( "%s: (as %s) %s" % ( hid, target_ext, data.name[:30] ), data.id, selected )
-=======
-                        for target_ext in self.extensions:
-                            if target_ext in hda.get_converter_types():
-                                datasets = hda.get_converted_files_by_type( target_ext )
-                                if datasets:
-                                    data = datasets[0]
-                                elif not self.converter_safe( other_values, trans ):
-                                    continue
-                                if not trans.app.security_agent.allow_action( trans.user, trans.app.security_agent.permitted_actions.DATASET_ACCESS, dataset=hda.dataset ):
-                                    continue
-                                selected = ( value and ( hda.dataset in value ) )
-                                field.add_option( "%s: (as %s) %s" % ( hid, target_ext, hda.name[:30] ), hda.dataset.id, selected )
-                                break #we only report the first valid converter, assume self.extensions is a priority list
->>>>>>> d41deccf
                 # Also collect children via association object
                 dataset_collector( hda.children, hid )
         dataset_collector( history.active_datasets, None )
