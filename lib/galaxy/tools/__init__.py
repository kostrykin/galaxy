--- conflicted
+++ resolved
@@ -226,20 +226,15 @@
     how to construct them, action types, dependency management, etc....
     """
 
-<<<<<<< HEAD
-    def __init__( self, config_filenames, tool_root_dir, app ):
+    def __init__(self, config_filenames, tool_root_dir, app):
+        self._reload_count = 0
+        self.tool_location_fetcher = ToolLocationFetcher()
         # This is here to deal with the old default value, which doesn't make
         # sense in an "installed Galaxy" world.
         # FIXME: ./
         if tool_root_dir == './tools':
-            tool_root_dir = os.path.abspath( os.path.join( os.path.dirname( __file__ ), 'bundled' ) )
-        super( ToolBox, self ).__init__(
-=======
-    def __init__(self, config_filenames, tool_root_dir, app):
-        self._reload_count = 0
-        self.tool_location_fetcher = ToolLocationFetcher()
+            tool_root_dir = os.path.abspath(os.path.join(os.path.dirname(__file__), 'bundled'))
         super(ToolBox, self).__init__(
->>>>>>> 599f5d5a
             config_filenames=config_filenames,
             tool_root_dir=tool_root_dir,
             app=app,
