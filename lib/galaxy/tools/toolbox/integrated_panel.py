import os
import shutil
import string
import time
import traceback
from xml.sax.saxutils import escape

<<<<<<< HEAD
from galaxy.util import RW_R__R__
=======
from galaxy.util.renamed_temporary_file import RenamedTemporaryFile
>>>>>>> 4f37e8e3
from .panel import (
    panel_item_types,
    ToolPanelElements
)

INTEGRATED_TOOL_PANEL_DESCRIPTION = """
This is Galaxy's integrated tool panel and should be modified directly only for
reordering tools inside a section. Each time Galaxy starts up, this file is
synchronized with the various tool config files: tools, sections and labels
added to one of these files, will be added also here in the appropriate place,
while elements removed from the tool config files will be correspondingly
deleted from this file.
To modify locally managed tools (e.g. from tool_conf.xml) modify that file
directly and restart Galaxy. Whenever possible Tool Shed managed tools (e.g.
from shed_tool_conf.xml) should be managed from within the Galaxy interface or
via its API - but if changes are necessary (such as to hide a tool or re-assign
its section) modify that file and restart Galaxy.
"""


class ManagesIntegratedToolPanelMixin(object):

    def _init_integrated_tool_panel(self, config):
        self.update_integrated_tool_panel = config.update_integrated_tool_panel
        self._integrated_tool_panel_config = config.integrated_tool_panel_config
        self._integrated_tool_panel_tracking_directory = getattr(config, "integrated_tool_panel_tracking_directory", None)
        # In-memory dictionary that defines the layout of the tool_panel.xml file on disk.
        self._integrated_tool_panel = ToolPanelElements()
        self._integrated_tool_panel_config_has_contents = os.path.exists(self._integrated_tool_panel_config) and os.stat(self._integrated_tool_panel_config).st_size > 0
        if self._integrated_tool_panel_config_has_contents:
            self._load_integrated_tool_panel_keys()

    def _save_integrated_tool_panel(self):
        if self.update_integrated_tool_panel:
            # Write the current in-memory integrated_tool_panel to the integrated_tool_panel.xml file.
            # This will cover cases where the Galaxy administrator manually edited one or more of the tool panel
            # config files, adding or removing locally developed tools or workflows.  The value of integrated_tool_panel
            # will be False when things like functional tests are the caller.
            self._write_integrated_tool_panel_config_file()

    def _write_integrated_tool_panel_config_file(self):
        """
        Write the current in-memory version of the integrated_tool_panel.xml file to disk.  Since Galaxy administrators
        use this file to manage the tool panel, we'll not use xml_to_string() since it doesn't write XML quite right.
        """
        destination = os.path.abspath(self._integrated_tool_panel_config)
        tracking_directory = self._integrated_tool_panel_tracking_directory
        if tracking_directory:
            if not os.path.exists(tracking_directory):
                os.makedirs(tracking_directory)
            name = "integrated_tool_panel_%.10f.xml" % time.time()
            filename = os.path.join(tracking_directory, name)
        else:
            filename = destination
        template = string.Template("""<?xml version="1.0"?>
<toolbox>
    <!--
    $INTEGRATED_TOOL_PANEL_DESCRIPTION
    -->
$INTEGRATED_TOOL_PANEL
</toolbox>
""")
        integrated_tool_panel = []
        for key, item_type, item in self._integrated_tool_panel.panel_items_iter():
            if item:
                if item_type == panel_item_types.TOOL:
                    integrated_tool_panel.append('    <tool id="%s" />\n' % item.id)
                elif item_type == panel_item_types.WORKFLOW:
                    integrated_tool_panel.append('    <workflow id="%s" />\n' % item.id)
                elif item_type == panel_item_types.LABEL:
                    label_id = item.id or ''
                    label_text = item.text or ''
                    label_version = item.version or ''
                    integrated_tool_panel.append('    <label id="%s" text="%s" version="%s" />\n' % (label_id, label_text, label_version))
                elif item_type == panel_item_types.SECTION:
                    section_id = item.id or ''
                    section_name = item.name or ''
                    section_version = item.version or ''
                    integrated_tool_panel.append('    <section id="%s" name="%s" version="%s">\n' % (escape(section_id), escape(section_name), section_version))
                    for section_key, section_item_type, section_item in item.panel_items_iter():
                        if section_item_type == panel_item_types.TOOL:
                            if section_item:
                                integrated_tool_panel.append('        <tool id="%s" />\n' % section_item.id)
                        elif section_item_type == panel_item_types.WORKFLOW:
                            if section_item:
                                integrated_tool_panel.append('        <workflow id="%s" />\n' % section_item.id)
                        elif section_item_type == panel_item_types.LABEL:
                            if section_item:
                                label_id = section_item.id or ''
                                label_text = section_item.text or ''
                                label_version = section_item.version or ''
                                integrated_tool_panel.append('        <label id="%s" text="%s" version="%s" />\n' % (label_id, label_text, label_version))
                    integrated_tool_panel.append('    </section>\n')
        tool_panel_description = '\n    '.join(l for l in INTEGRATED_TOOL_PANEL_DESCRIPTION.split("\n") if l)
        tp_string = template.substitute(INTEGRATED_TOOL_PANEL_DESCRIPTION=tool_panel_description,
                                        INTEGRATED_TOOL_PANEL='\n'.join(integrated_tool_panel))
        with RenamedTemporaryFile(filename, mode='w') as f:
            f.write(tp_string)
        if tracking_directory:
            with open(filename + ".stack", "w") as f:
                f.write(''.join(traceback.format_stack()))
            shutil.copy(filename, filename + ".copy")
            shutil.move(filename + ".copy", destination)
        try:
            os.chmod(destination, RW_R__R__)
        except OSError:
            # That can happen if multiple threads are simultaneously moving/chmod'ing this file
            # Should be harmless, though this race condition should be avoided.
            pass<|MERGE_RESOLUTION|>--- conflicted
+++ resolved
@@ -5,11 +5,8 @@
 import traceback
 from xml.sax.saxutils import escape
 
-<<<<<<< HEAD
 from galaxy.util import RW_R__R__
-=======
 from galaxy.util.renamed_temporary_file import RenamedTemporaryFile
->>>>>>> 4f37e8e3
 from .panel import (
     panel_item_types,
     ToolPanelElements
