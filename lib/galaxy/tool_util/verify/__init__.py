"""Module of utilities for verifying test results."""

import difflib
import filecmp
import hashlib
import json
import logging
import os
import os.path
import re
import shutil
import tempfile

try:
    import pysam
except ImportError:
    pysam = None

from galaxy.tool_util.parser.util import (
    DEFAULT_DELTA,
    DEFAULT_DELTA_FRAC
)
from galaxy.util import unicodify
from galaxy.util.compression_utils import get_fileobj
from .asserts import verify_assertions
from .test_data import TestDataResolver

log = logging.getLogger(__name__)

DEFAULT_TEST_DATA_RESOLVER = TestDataResolver()


def verify(
    item_label,
    output_content,
    attributes,
    filename=None,
    get_filecontent=None,
    get_filename=None,
    keep_outputs_dir=None,
    verify_extra_files=None,
    mode='file',
):
    """Verify the content of a test output using test definitions described by attributes.

    Throw an informative assertion error if any of these tests fail.
    """
    if get_filename is None:
        if get_filecontent is None:
            get_filecontent = DEFAULT_TEST_DATA_RESOLVER.get_filecontent

        def get_filename(filename):
            file_content = get_filecontent(filename)
            local_name = make_temp_fname(fname=filename)
            with open(local_name, 'wb') as f:
                f.write(file_content)
            return local_name

    # Check assertions...
    assertions = attributes.get("assert_list", None)
    if attributes is not None and assertions is not None:
        try:
            verify_assertions(output_content, attributes["assert_list"])
        except AssertionError as err:
            errmsg = f'{item_label} different than expected\n'
            errmsg += unicodify(err)
            raise AssertionError(errmsg)

    # Verify checksum attributes...
    # works with older Galaxy style md5=<expected_sum> or cwltest
    # style checksum=<hash_type>$<hash>.
    expected_checksum_type = None
    expected_checksum = None
    if attributes is not None and attributes.get("md5", None) is not None:
        expected_checksum_type = "md5"
        expected_checksum = attributes.get("md5")
    elif attributes is not None and attributes.get("checksum", None) is not None:
        checksum_value = attributes.get("checksum", None)
        expected_checksum_type, expected_checksum = checksum_value.split("$", 1)

    if expected_checksum_type:
        try:
            _verify_checksum(output_content, expected_checksum_type, expected_checksum)
        except AssertionError as err:
            errmsg = f'{item_label} different than expected\n'
            errmsg += unicodify(err)
            raise AssertionError(errmsg)

    if attributes is None:
        attributes = {}

    # expected object might be None, so don't pull unless available
    has_expected_object = 'object' in attributes
    if has_expected_object:
        assert filename is None
        expected_object = attributes.get('object')
        actual_object = json.loads(output_content)

        expected_object_type = type(expected_object)
        actual_object_type = type(actual_object)

        if expected_object_type != actual_object_type:
            message = f"Type mismatch between expected object ({expected_object_type}) and actual object ({actual_object_type})"
            raise AssertionError(message)

        if expected_object != actual_object:
            message = f"Expected object ({expected_object}) does not match actual object ({actual_object})"
            raise AssertionError(message)

    elif filename is not None:
        temp_name = make_temp_fname(fname=filename)
        with open(temp_name, 'wb') as f:
            f.write(output_content)

        # If the server's env has GALAXY_TEST_SAVE, save the output file to that
        # directory.
        # This needs to be done before the call to `get_filename()` because that
        # may raise an exception if `filename` does not exist (e.g. when
        # generating a tool output file from scratch with
        # `planemo test --update_test_data`).
        if keep_outputs_dir:
            ofn = os.path.join(keep_outputs_dir, filename)
            out_dir = os.path.dirname(ofn)
            if not os.path.exists(out_dir):
                os.makedirs(out_dir)
            log.debug('keep_outputs_dir: %s, ofn: %s', keep_outputs_dir, ofn)
            try:
                shutil.copy(temp_name, ofn)
            except Exception:
                log.exception('Could not save output file %s to %s', temp_name, ofn)
            else:
                log.debug('## GALAXY_TEST_SAVE=%s. saved %s', keep_outputs_dir, ofn)

        if mode == 'directory':
            # if verifying a file inside a extra_files_path directory
            # filename already point to a file that exists on disk
            local_name = filename
        else:
            local_name = get_filename(filename)

        compare = attributes.get('compare', 'diff')
        try:
            if attributes.get('ftype', None) in ['bam', 'qname_sorted.bam', 'qname_input_sorted.bam', 'unsorted.bam', 'cram']:
                try:
                    local_fh, temp_name = _bam_to_sam(local_name, temp_name)
                    local_name = local_fh.name
                except Exception as e:
                    log.warning("%s. Will compare BAM files", unicodify(e))
            if compare == 'diff':
                files_diff(local_name, temp_name, attributes=attributes)
            elif compare == 're_match':
                files_re_match(local_name, temp_name, attributes=attributes)
            elif compare == 're_match_multiline':
                files_re_match_multiline(local_name, temp_name, attributes=attributes)
            elif compare == 'sim_size':
                files_delta(local_name, temp_name, attributes=attributes)
            elif compare == "contains":
                files_contains(local_name, temp_name, attributes=attributes)
            else:
                raise Exception(f'Unimplemented Compare type: {compare}')
        except AssertionError as err:
            errmsg = f'{item_label} different than expected, difference (using {compare}):\n'
            errmsg += f"( {local_name} v. {temp_name} )\n"
            errmsg += unicodify(err)
            raise AssertionError(errmsg)
        finally:
            if 'GALAXY_TEST_NO_CLEANUP' not in os.environ:
                os.remove(temp_name)

    if verify_extra_files:
        extra_files = attributes.get('extra_files', None)
        if extra_files:
            verify_extra_files(extra_files)


def make_temp_fname(fname=None):
    """Safe temp name - preserve the file extension for tools that interpret it."""
    suffix = os.path.split(fname)[-1]  # ignore full path
    with tempfile.NamedTemporaryFile(prefix='tmp', suffix=suffix, delete=False) as temp:
        return temp.name


def _bam_to_sam(local_name, temp_name):
    temp_local = tempfile.NamedTemporaryFile(suffix='.sam', prefix='local_bam_converted_to_sam_')
    with tempfile.NamedTemporaryFile(suffix='.sam', prefix='history_bam_converted_to_sam_', delete=False) as temp:
        try:
<<<<<<< HEAD
            pysam.view('-h', f'-o{temp_local.name}', local_name)
=======
            pysam.view('-h', '--no-PG', '-o', temp_local.name, local_name, catch_stdout=False)
>>>>>>> 90dff9af
        except Exception as e:
            msg = f"Converting local (test-data) BAM to SAM failed: {unicodify(e)}"
            raise Exception(msg)
        try:
<<<<<<< HEAD
            pysam.view('-h', f'-o{temp.name}', temp_name)
=======
            pysam.view('-h', '--no-PG', '-o', temp.name, temp_name, catch_stdout=False)
>>>>>>> 90dff9af
        except Exception as e:
            msg = f"Converting history BAM to SAM failed: {unicodify(e)}"
            raise Exception(msg)
    os.remove(temp_name)
    return temp_local, temp.name


def _verify_checksum(data, checksum_type, expected_checksum_value):
    if checksum_type not in ["md5", "sha1", "sha256", "sha512"]:
        raise Exception(f"Unimplemented hash algorithm [{checksum_type}] encountered.")

    h = hashlib.new(checksum_type)
    h.update(data)
    actual_checksum_value = h.hexdigest()
    if expected_checksum_value != actual_checksum_value:
        template = "Output checksum [%s] does not match expected [%s] (using hash algorithm %s)."
        message = template % (actual_checksum_value, expected_checksum_value, checksum_type)
        raise AssertionError(message)


def files_delta(file1, file2, attributes=None):
    """Check the contents of 2 files for size differences."""
    if attributes is None:
        attributes = {}
    delta = attributes.get('delta', DEFAULT_DELTA)
    delta_frac = attributes.get('delta_frac', DEFAULT_DELTA_FRAC)
    s1 = os.path.getsize(file1)
    s2 = os.path.getsize(file2)
    if abs(s1 - s2) > delta:
        raise AssertionError('Files %s=%db but %s=%db - compare by size (delta=%s) failed' % (file1, s1, file2, s2, delta))
    if delta_frac is not None and not (s1 - (s1 * delta_frac) <= s2 <= s1 + (s1 * delta_frac)):
        raise AssertionError('Files %s=%db but %s=%db - compare by size (delta_frac=%s) failed' % (file1, s1, file2, s2, delta_frac))


def files_diff(file1, file2, attributes=None):
    """Check the contents of 2 files for differences."""
    def get_lines_diff(diff):
        count = 0
        for line in diff:
            if (line.startswith('+') and not line.startswith('+++')) or (line.startswith('-') and not line.startswith('---')):
                count += 1
        return count

    if not filecmp.cmp(file1, file2, shallow=False):
        if attributes is None:
            attributes = {}
        decompress = attributes.get("decompress", None)
        if decompress:
            # None means all compressed formats are allowed
            compressed_formats = None
        else:
            compressed_formats = []
        is_pdf = False
        try:
            with get_fileobj(file2, compressed_formats=compressed_formats) as fh:
                history_data = fh.readlines()
            with get_fileobj(file1, compressed_formats=compressed_formats) as fh:
                local_file = fh.readlines()
        except UnicodeDecodeError:
            if file1.endswith('.pdf') or file2.endswith('.pdf'):
                is_pdf = True
                # Replace non-Unicode characters using unicodify(),
                # difflib.unified_diff doesn't work on list of bytes
                history_data = [unicodify(line) for line in get_fileobj(file2, mode='rb', compressed_formats=compressed_formats)]
                local_file = [unicodify(line) for line in get_fileobj(file1, mode='rb', compressed_formats=compressed_formats)]
            else:
                raise AssertionError("Binary data detected, not displaying diff")
        if attributes.get('sort', False):
            local_file.sort()
            history_data.sort()
        allowed_diff_count = int(attributes.get('lines_diff', 0))
        diff = list(difflib.unified_diff(local_file, history_data, "local_file", "history_data"))
        diff_lines = get_lines_diff(diff)
        if diff_lines > allowed_diff_count:
            if 'GALAXY_TEST_RAW_DIFF' in os.environ:
                diff_slice = diff
            else:
                if len(diff) < 60:
                    diff_slice = diff[0:40]
                else:
                    diff_slice = diff[:25] + ["********\n", "*SNIP *\n", "********\n"] + diff[-25:]
            # FIXME: This pdf stuff is rather special cased and has not been updated to consider lines_diff
            # due to unknown desired behavior when used in conjunction with a non-zero lines_diff
            # PDF forgiveness can probably be handled better by not special casing by __extension__ here
            # and instead using lines_diff or a regular expression matching
            # or by creating and using a specialized pdf comparison function
            if is_pdf:
                # PDF files contain creation dates, modification dates, ids and descriptions that change with each
                # new file, so we need to handle these differences.  As long as the rest of the PDF file does
                # not differ we're ok.
                valid_diff_strs = ['description', 'createdate', 'creationdate', 'moddate', 'id', 'producer', 'creator']
                valid_diff = False
                invalid_diff_lines = 0
                for line in diff_slice:
                    # Make sure to lower case strings before checking.
                    line = line.lower()
                    # Diff lines will always start with a + or - character, but handle special cases: '--- local_file \n', '+++ history_data \n'
                    if (line.startswith('+') or line.startswith('-')) and line.find('local_file') < 0 and line.find('history_data') < 0:
                        for vdf in valid_diff_strs:
                            if line.find(vdf) < 0:
                                valid_diff = False
                            else:
                                valid_diff = True
                                # Stop checking as soon as we know we have a valid difference
                                break
                        if not valid_diff:
                            invalid_diff_lines += 1
                log.info("## files diff on '%s' and '%s': lines_diff = %d, found diff = %d, found pdf invalid diff = %d" % (file1, file2, allowed_diff_count, diff_lines, invalid_diff_lines))
                if invalid_diff_lines > allowed_diff_count:
                    # Print out diff_slice so we can see what failed
                    log.info("###### diff_slice ######")
                    raise AssertionError("".join(diff_slice))
            else:
                log.info("## files diff on '%s' and '%s': lines_diff = %d, found diff = %d" % (file1, file2, allowed_diff_count, diff_lines))
                raise AssertionError("".join(diff_slice))


def files_re_match(file1, file2, attributes=None):
    """Check the contents of 2 files for differences using re.match."""
    join_char = ''
    to_strip = os.linesep
    try:
        with open(file2, encoding='utf-8') as fh:
            history_data = fh.readlines()
        with open(file1, encoding='utf-8') as fh:
            local_file = fh.readlines()
    except UnicodeDecodeError:
        join_char = b''
        to_strip = os.linesep.encode('utf-8')
        with open(file2, 'rb') as fh:
            history_data = fh.readlines()
        with open(file1, 'rb') as fh:
            local_file = fh.readlines()
    assert len(local_file) == len(history_data), 'Data File and Regular Expression File contain a different number of lines (%d != %d)\nHistory Data (first 40 lines):\n%s' % (len(local_file), len(history_data), join_char.join(history_data[:40]))
    if attributes is None:
        attributes = {}
    if attributes.get('sort', False):
        history_data.sort()
    lines_diff = int(attributes.get('lines_diff', 0))
    line_diff_count = 0
    diffs = []
    for regex_line, data_line in zip(local_file, history_data):
        regex_line = regex_line.rstrip(to_strip)
        data_line = data_line.rstrip(to_strip)
        if not re.match(regex_line, data_line):
            line_diff_count += 1
            diffs.append(f'Regular Expression: {regex_line}, Data file: {data_line}\n')
    if line_diff_count > lines_diff:
        raise AssertionError("Regular expression did not match data file (allowed variants=%i):\n%s" % (lines_diff, "".join(diffs)))


def files_re_match_multiline(file1, file2, attributes=None):
    """Check the contents of 2 files for differences using re.match in multiline mode."""
    join_char = ''
    try:
        with open(file2, encoding='utf-8') as fh:
            history_data = fh.readlines()
        with open(file1, encoding='utf-8') as fh:
            local_file = fh.read()
    except UnicodeDecodeError:
        join_char = b''
        with open(file2, 'rb') as fh:
            history_data = fh.readlines()
        with open(file1, 'rb') as fh:
            local_file = fh.read()
    if attributes is None:
        attributes = {}
    if attributes.get('sort', False):
        history_data.sort()
    history_data = join_char.join(history_data)
    # lines_diff not applicable to multiline matching
    assert re.match(local_file, history_data, re.MULTILINE), "Multiline Regular expression did not match data file"


def files_contains(file1, file2, attributes=None):
    """Check the contents of file2 for substrings found in file1, on a per-line basis."""
    # TODO: allow forcing ordering of contains
    to_strip = os.linesep
    try:
        with open(file2, encoding='utf-8') as fh:
            history_data = fh.read()
        with open(file1, encoding='utf-8') as fh:
            local_file = fh.readlines()
    except UnicodeDecodeError:
        to_strip = os.linesep.encode('utf-8')
        with open(file2, 'rb') as fh:
            history_data = fh.read()
        with open(file1, 'rb') as fh:
            local_file = fh.readlines()
    if attributes is None:
        attributes = {}
    lines_diff = int(attributes.get('lines_diff', 0))
    line_diff_count = 0
    for contains in local_file:
        contains = contains.rstrip(to_strip)
        if contains not in history_data:
            line_diff_count += 1
        if line_diff_count > lines_diff:
            raise AssertionError("Failed to find '%s' in history data. (lines_diff=%i)" % (contains, lines_diff))<|MERGE_RESOLUTION|>--- conflicted
+++ resolved
@@ -184,20 +184,12 @@
     temp_local = tempfile.NamedTemporaryFile(suffix='.sam', prefix='local_bam_converted_to_sam_')
     with tempfile.NamedTemporaryFile(suffix='.sam', prefix='history_bam_converted_to_sam_', delete=False) as temp:
         try:
-<<<<<<< HEAD
-            pysam.view('-h', f'-o{temp_local.name}', local_name)
-=======
             pysam.view('-h', '--no-PG', '-o', temp_local.name, local_name, catch_stdout=False)
->>>>>>> 90dff9af
         except Exception as e:
             msg = f"Converting local (test-data) BAM to SAM failed: {unicodify(e)}"
             raise Exception(msg)
         try:
-<<<<<<< HEAD
-            pysam.view('-h', f'-o{temp.name}', temp_name)
-=======
             pysam.view('-h', '--no-PG', '-o', temp.name, temp_name, catch_stdout=False)
->>>>>>> 90dff9af
         except Exception as e:
             msg = f"Converting history BAM to SAM failed: {unicodify(e)}"
             raise Exception(msg)
