import logging
import os
import shutil
import tarfile
import tempfile
import urllib

from galaxy import util
from galaxy import web
from galaxy.datatypes import checkers
<<<<<<< HEAD
from tool_shed.dependencies import dependency_manager
import tool_shed.repository_types.util as rt_util
from tool_shed.util import basic_util
from tool_shed.util import commit_util
from tool_shed.util import hg_util
from tool_shed.util import metadata_util
from tool_shed.util import repository_dependency_util
from tool_shed.util import shed_util_common as suc
from tool_shed.util import tool_dependency_util
from tool_shed.util import tool_util
=======
from galaxy.web.base.controller import BaseUIController

from tool_shed.dependencies import attribute_handlers
from tool_shed.galaxy_install import dependency_display
from tool_shed.metadata import repository_metadata_manager
from tool_shed.repository_types import util as rt_util
from tool_shed.tools import data_table_manager

from tool_shed.util import basic_util
from tool_shed.util import commit_util
from tool_shed.util import hg_util
from tool_shed.util import shed_util_common as suc
>>>>>>> ed493034
from tool_shed.util import xml_util

from galaxy import eggs
eggs.require( 'mercurial' )
from mercurial import commands

log = logging.getLogger( __name__ )


class UploadController( BaseUIController ):

    @web.expose
    @web.require_login( 'upload', use_panels=True )
    def upload( self, trans, **kwd ):
        message = kwd.get( 'message', ''  )
        status = kwd.get( 'status', 'done' )
        commit_message = kwd.get( 'commit_message', 'Uploaded'  )
        category_ids = util.listify( kwd.get( 'category_id', '' ) )
        categories = suc.get_categories( trans.app )
        repository_id = kwd.get( 'repository_id', '' )
        repository = suc.get_repository_in_tool_shed( trans.app, repository_id )
        repo_dir = repository.repo_path( trans.app )
        repo = hg_util.get_repo_for_repository( trans.app, repository=None, repo_path=repo_dir, create=False )
        uncompress_file = util.string_as_bool( kwd.get( 'uncompress_file', 'true' ) )
        remove_repo_files_not_in_tar = util.string_as_bool( kwd.get( 'remove_repo_files_not_in_tar', 'true' ) )
        uploaded_file = None
        upload_point = commit_util.get_upload_point( repository, **kwd )
        tip = repository.tip( trans.app )
        file_data = kwd.get( 'file_data', '' )
        url = kwd.get( 'url', '' )
        # Part of the upload process is sending email notification to those that have registered to
        # receive them.  One scenario occurs when the first change set is produced for the repository.
        # See the suc.handle_email_alerts() method for the definition of the scenarios.
        new_repo_alert = repository.is_new( trans.app )
        uploaded_directory = None
        if kwd.get( 'upload_button', False ):
            if file_data == '' and url == '':
                message = 'No files were entered on the upload form.'
                status = 'error'
                uploaded_file = None
            elif url and url.startswith( 'hg' ):
                # Use mercurial clone to fetch repository, contents will then be copied over.
                uploaded_directory = tempfile.mkdtemp()
                repo_url = 'http%s' % url[ len( 'hg' ): ]
                repo_url = repo_url.encode( 'ascii', 'replace' )
                try:
                    commands.clone( hg_util.get_configured_ui(), repo_url, uploaded_directory )
                except Exception, e:
                    message = 'Error uploading via mercurial clone: %s' % basic_util.to_html_string( str( e ) )
                    status = 'error'
                    basic_util.remove_dir( uploaded_directory )
                    uploaded_directory = None
            elif url:
                valid_url = True
                try:
                    stream = urllib.urlopen( url )
                except Exception, e:
                    valid_url = False
                    message = 'Error uploading file via http: %s' % str( e )
                    status = 'error'
                    uploaded_file = None
                if valid_url:
                    fd, uploaded_file_name = tempfile.mkstemp()
                    uploaded_file = open( uploaded_file_name, 'wb' )
                    while 1:
                        chunk = stream.read( util.CHUNK_SIZE )
                        if not chunk:
                            break
                        uploaded_file.write( chunk )
                    uploaded_file.flush()
                    uploaded_file_filename = url.split( '/' )[ -1 ]
                    isempty = os.path.getsize( os.path.abspath( uploaded_file_name ) ) == 0
            elif file_data not in ( '', None ):
                uploaded_file = file_data.file
                uploaded_file_name = uploaded_file.name
                uploaded_file_filename = os.path.split( file_data.filename )[ -1 ]
                isempty = os.path.getsize( os.path.abspath( uploaded_file_name ) ) == 0
            if uploaded_file or uploaded_directory:
<<<<<<< HEAD
                rdah = dependency_manager.RepositoryDependencyAttributeHandler( trans.app, unpopulate=False )
                tdah = dependency_manager.ToolDependencyAttributeHandler( trans.app, unpopulate=False )
=======
                rdah = attribute_handlers.RepositoryDependencyAttributeHandler( trans.app, unpopulate=False )
                tdah = attribute_handlers.ToolDependencyAttributeHandler( trans.app, unpopulate=False )
                tdtm = data_table_manager.ToolDataTableManager( trans.app )
>>>>>>> ed493034
                ok = True
                isgzip = False
                isbz2 = False
                if uploaded_file:
                    if uncompress_file:
                        isgzip = checkers.is_gzip( uploaded_file_name )
                        if not isgzip:
                            isbz2 = checkers.is_bz2( uploaded_file_name )
                    if isempty:
                        tar = None
                        istar = False
                    else:
                        # Determine what we have - a single file or an archive
                        try:
                            if ( isgzip or isbz2 ) and uncompress_file:
                                # Open for reading with transparent compression.
                                tar = tarfile.open( uploaded_file_name, 'r:*' )
                            else:
                                tar = tarfile.open( uploaded_file_name )
                            istar = True
                        except tarfile.ReadError, e:
                            tar = None
                            istar = False
                else:
                    # Uploaded directory
                    istar = False
                if istar:
                    ok, message, files_to_remove, content_alert_str, undesirable_dirs_removed, undesirable_files_removed = \
                        self.upload_tar( trans,
                                         rdah,
                                         tdah,
                                         repository,
                                         tar,
                                         uploaded_file,
                                         upload_point,
                                         remove_repo_files_not_in_tar,
                                         commit_message,
                                         new_repo_alert )
                elif uploaded_directory:
                    ok, message, files_to_remove, content_alert_str, undesirable_dirs_removed, undesirable_files_removed = \
                        self.upload_directory( trans,
                                               rdah,
                                               tdah,
                                               repository,
                                               uploaded_directory,
                                               upload_point,
                                               remove_repo_files_not_in_tar,
                                               commit_message,
                                               new_repo_alert )
                else:
                    if ( isgzip or isbz2 ) and uncompress_file:
                        uploaded_file_filename = commit_util.uncompress( repository,
                                                                         uploaded_file_name,
                                                                         uploaded_file_filename,
                                                                         isgzip=isgzip,
                                                                         isbz2=isbz2 )
                    if repository.type == rt_util.REPOSITORY_SUITE_DEFINITION and \
                        uploaded_file_filename != rt_util.REPOSITORY_DEPENDENCY_DEFINITION_FILENAME:
                        ok = False
                        message = 'Repositories of type <b>Repository suite definition</b> can only contain a single file named '
                        message += '<b>repository_dependencies.xml</b>.'
                    elif repository.type == rt_util.TOOL_DEPENDENCY_DEFINITION and \
                        uploaded_file_filename != rt_util.TOOL_DEPENDENCY_DEFINITION_FILENAME:
                        ok = False
                        message = 'Repositories of type <b>Tool dependency definition</b> can only contain a single file named '
                        message += '<b>tool_dependencies.xml</b>.'
                    if ok:
                        if upload_point is not None:
                            full_path = os.path.abspath( os.path.join( repo_dir, upload_point, uploaded_file_filename ) )
                        else:
                            full_path = os.path.abspath( os.path.join( repo_dir, uploaded_file_filename ) )
                        # Move some version of the uploaded file to the load_point within the repository hierarchy.
                        if uploaded_file_filename in [ rt_util.REPOSITORY_DEPENDENCY_DEFINITION_FILENAME ]:
                            # Inspect the contents of the file to see if toolshed or changeset_revision attributes
                            # are missing and if so, set them appropriately.
                            altered, root_elem, error_message = rdah.handle_tag_attributes( uploaded_file_name )
                            if error_message:
                                ok = False
                                message = error_message
                                status = 'error'
                            elif altered:
                                tmp_filename = xml_util.create_and_write_tmp_file( root_elem )
                                shutil.move( tmp_filename, full_path )
                            else:
                                shutil.move( uploaded_file_name, full_path )
                        elif uploaded_file_filename in [ rt_util.TOOL_DEPENDENCY_DEFINITION_FILENAME ]:
                            # Inspect the contents of the file to see if changeset_revision values are
                            # missing and if so, set them appropriately.
                            altered, root_elem, error_message = tdah.handle_tag_attributes( uploaded_file_name )
                            if error_message:
                                ok = False
                                message = error_message
                                status = 'error'
                            if ok:
                                if altered:
                                    tmp_filename = xml_util.create_and_write_tmp_file( root_elem )
                                    shutil.move( tmp_filename, full_path )
                                else:
                                    shutil.move( uploaded_file_name, full_path )
                        else:
                            shutil.move( uploaded_file_name, full_path )
                        if ok:
                            # See if any admin users have chosen to receive email alerts when a repository is updated.
                            # If so, check every uploaded file to ensure content is appropriate.
                            check_contents = commit_util.check_file_contents_for_email_alerts( trans.app )
                            if check_contents and os.path.isfile( full_path ):
                                content_alert_str = commit_util.check_file_content_for_html_and_images( full_path )
                            else:
                                content_alert_str = ''
                            hg_util.add_changeset( repo.ui, repo, full_path )
                            # Convert from unicode to prevent "TypeError: array item must be char"
                            full_path = full_path.encode( 'ascii', 'replace' )
                            hg_util.commit_changeset( repo.ui,
                                                      repo,
                                                      full_path_to_changeset=full_path,
                                                      username=trans.user.username,
                                                      message=commit_message )
                            if full_path.endswith( 'tool_data_table_conf.xml.sample' ):
                                # Handle the special case where a tool_data_table_conf.xml.sample file is being uploaded
                                # by parsing the file and adding new entries to the in-memory trans.app.tool_data_tables
                                # dictionary.
                                error, error_message = tdtm.handle_sample_tool_data_table_conf_file( full_path, persist=False )
                                if error:
                                    message = '%s<br/>%s' % ( message, error_message )
                            # See if the content of the change set was valid.
                            admin_only = len( repository.downloadable_revisions ) != 1
                            suc.handle_email_alerts( trans.app,
                                                     trans.request.host,
                                                     repository,
                                                     content_alert_str=content_alert_str,
                                                     new_repo_alert=new_repo_alert,
                                                     admin_only=admin_only )
                if ok:
                    # Update the repository files for browsing.
                    hg_util.update_repository( repo )
                    # Get the new repository tip.
                    if tip == repository.tip( trans.app ):
                        message = 'No changes to repository.  '
                        status = 'warning'
                    else:
                        if ( isgzip or isbz2 ) and uncompress_file:
                            uncompress_str = ' uncompressed and '
                        else:
                            uncompress_str = ' '
                        if uploaded_directory:
                            source_type = "repository"
                            source = url
                        else:
                            source_type = "file"
                            source = uploaded_file_filename
                        message = "The %s <b>%s</b> has been successfully%suploaded to the repository.  " % \
                            ( source_type, source, uncompress_str )
                        if istar and ( undesirable_dirs_removed or undesirable_files_removed ):
                            items_removed = undesirable_dirs_removed + undesirable_files_removed
                            message += "  %d undesirable items (.hg .svn .git directories, .DS_Store, hgrc files, etc) " % items_removed
                            message += "were removed from the archive.  "
                        if istar and remove_repo_files_not_in_tar and files_to_remove:
                            if upload_point is not None:
                                message += "  %d files were removed from the repository relative to the selected upload point '%s'.  " % \
                                    ( len( files_to_remove ), upload_point )
                            else:
                                message += "  %d files were removed from the repository root.  " % len( files_to_remove )
<<<<<<< HEAD
                        status, error_message = metadata_util.set_repository_metadata_due_to_new_tip( trans.app,
                                                                                                      trans.request.host,
                                                                                                      trans.user,
                                                                                                      repository,
                                                                                                      content_alert_str=content_alert_str,
                                                                                                      **kwd )
=======
                        rmm = repository_metadata_manager.RepositoryMetadataManager( trans.app, trans.user )
                        status, error_message = \
                            rmm.set_repository_metadata_due_to_new_tip( trans.request.host,
                                                                        repository,
                                                                        content_alert_str=content_alert_str,
                                                                        **kwd )
>>>>>>> ed493034
                        if error_message:
                            message = error_message
                        kwd[ 'message' ] = message
                    if repository.metadata_revisions:
                        # A repository's metadata revisions are order descending by update_time, so the zeroth revision
                        # will be the tip just after an upload.
                        metadata_dict = repository.metadata_revisions[ 0 ].metadata
                    else:
                        metadata_dict = {}
                    dd = dependency_display.DependencyDisplayer( trans.app )
                    if str( repository.type ) not in [ rt_util.REPOSITORY_SUITE_DEFINITION,
                                                       rt_util.TOOL_DEPENDENCY_DEFINITION ]:
                        change_repository_type_message = rt_util.generate_message_for_repository_type_change( trans.app,
                                                                                                              repository )
                        if change_repository_type_message:
                            message += change_repository_type_message
                            status = 'warning'
                        else:
                            # Provide a warning message if a tool_dependencies.xml file is provided, but tool dependencies
                            # weren't loaded due to a requirement tag mismatch or some other problem.  Tool dependency
                            # definitions can define orphan tool dependencies (no relationship to any tools contained in the
                            # repository), so warning messages are important because orphans are always valid.  The repository
                            # owner must be warned in case they did not intend to define an orphan dependency, but simply
                            # provided incorrect information (tool shed, name owner, changeset_revision) for the definition.
                            orphan_message = dd.generate_message_for_orphan_tool_dependencies( repository, metadata_dict )
                            if orphan_message:
                                message += orphan_message
                                status = 'warning'
                    # Handle messaging for invalid tool dependencies.
                    invalid_tool_dependencies_message = dd.generate_message_for_invalid_tool_dependencies( metadata_dict )
                    if invalid_tool_dependencies_message:
                        message += invalid_tool_dependencies_message
                        status = 'error'
                    # Handle messaging for invalid repository dependencies.
                    invalid_repository_dependencies_message = \
                        dd.generate_message_for_invalid_repository_dependencies( metadata_dict,
                                                                                 error_from_tuple=True )
                    if invalid_repository_dependencies_message:
                        message += invalid_repository_dependencies_message
                        status = 'error'
                    # Reset the tool_data_tables by loading the empty tool_data_table_conf.xml file.
                    tdtm.reset_tool_data_tables()
                    if uploaded_directory:
                        basic_util.remove_dir( uploaded_directory )
                    trans.response.send_redirect( web.url_for( controller='repository',
                                                               action='browse_repository',
                                                               id=repository_id,
                                                               commit_message='Deleted selected files',
                                                               message=message,
                                                               status=status ) )
                else:
                    if uploaded_directory:
                        basic_util.remove_dir( uploaded_directory )
                    status = 'error'
                # Reset the tool_data_tables by loading the empty tool_data_table_conf.xml file.
                tdtm.reset_tool_data_tables()
        selected_categories = [ trans.security.decode_id( id ) for id in category_ids ]
        return trans.fill_template( '/webapps/tool_shed/repository/upload.mako',
                                    repository=repository,
                                    changeset_revision=tip,
                                    url=url,
                                    commit_message=commit_message,
                                    uncompress_file=uncompress_file,
                                    remove_repo_files_not_in_tar=remove_repo_files_not_in_tar,
                                    message=message,
                                    status=status )

    def upload_directory( self, trans, rdah, tdah, repository, uploaded_directory, upload_point, remove_repo_files_not_in_tar,
                          commit_message, new_repo_alert ):
        repo_dir = repository.repo_path( trans.app )
        repo = hg_util.get_repo_for_repository( trans.app, repository=None, repo_path=repo_dir, create=False )
        undesirable_dirs_removed = 0
        undesirable_files_removed = 0
        if upload_point is not None:
            full_path = os.path.abspath( os.path.join( repo_dir, upload_point ) )
        else:
            full_path = os.path.abspath( repo_dir )
        filenames_in_archive = []
        for root, dirs, files in os.walk( uploaded_directory ):
            for uploaded_file in files:
                relative_path = os.path.normpath( os.path.join( os.path.relpath( root, uploaded_directory ), uploaded_file ) )
                if repository.type == rt_util.REPOSITORY_SUITE_DEFINITION:
                    ok = os.path.basename( uploaded_file ) == rt_util.REPOSITORY_DEPENDENCY_DEFINITION_FILENAME
                elif repository.type == rt_util.TOOL_DEPENDENCY_DEFINITION:
                    ok = os.path.basename( uploaded_file ) == rt_util.TOOL_DEPENDENCY_DEFINITION_FILENAME
                else:
                    ok = os.path.basename( uploaded_file ) not in commit_util.UNDESIRABLE_FILES
                if ok:
                    for file_path_item in relative_path.split( '/' ):
                        if file_path_item in commit_util.UNDESIRABLE_DIRS:
                            undesirable_dirs_removed += 1
                            ok = False
                            break
                else:
                    undesirable_files_removed += 1
                if ok:
                    uploaded_file_name = os.path.abspath( os.path.join( root, uploaded_file ) )
                    if os.path.split( uploaded_file_name )[ -1 ] == rt_util.REPOSITORY_DEPENDENCY_DEFINITION_FILENAME:
                        # Inspect the contents of the file to see if toolshed or changeset_revision
                        # attributes are missing and if so, set them appropriately.
                        altered, root_elem, error_message = rdah.handle_tag_attributes( uploaded_file_name )
                        if error_message:
                            return False, error_message, [], '', [], []
                        elif altered:
                            tmp_filename = xml_util.create_and_write_tmp_file( root_elem )
                            shutil.move( tmp_filename, uploaded_file_name )
                    elif os.path.split( uploaded_file_name )[ -1 ] == rt_util.TOOL_DEPENDENCY_DEFINITION_FILENAME:
                        # Inspect the contents of the file to see if toolshed or changeset_revision
                        # attributes are missing and if so, set them appropriately.
                        altered, root_elem, error_message = tdah.handle_tag_attributes( uploaded_file_name )
                        if error_message:
                            return False, error_message, [], '', [], []
                        if altered:
                            tmp_filename = xml_util.create_and_write_tmp_file( root_elem )
                            shutil.move( tmp_filename, uploaded_file_name )
                    repo_path = os.path.join( full_path, relative_path )
                    repo_basedir = os.path.normpath( os.path.join( repo_path, os.path.pardir ) )
                    if not os.path.exists( repo_basedir ):
                        os.makedirs( repo_basedir )
                    if os.path.exists( repo_path ):
                        if os.path.isdir( repo_path ):
                            shutil.rmtree( repo_path )
                        else:
                            os.remove( repo_path )
                    shutil.move( os.path.join( uploaded_directory, relative_path ), repo_path )
                    filenames_in_archive.append( relative_path )
        return commit_util.handle_directory_changes( trans.app,
                                                     trans.request.host,
                                                     trans.user.username,
                                                     repository,
                                                     full_path,
                                                     filenames_in_archive,
                                                     remove_repo_files_not_in_tar,
                                                     new_repo_alert,
                                                     commit_message,
                                                     undesirable_dirs_removed,
                                                     undesirable_files_removed )

    def upload_tar( self, trans, rdah, tdah, repository, tar, uploaded_file, upload_point, remove_repo_files_not_in_tar,
                    commit_message, new_repo_alert ):
        # Upload a tar archive of files.
        repo_dir = repository.repo_path( trans.app )
        repo = hg_util.get_repo_for_repository( trans.app, repository=None, repo_path=repo_dir, create=False )
        undesirable_dirs_removed = 0
        undesirable_files_removed = 0
        ok, message = commit_util.check_archive( repository, tar )
        if not ok:
            tar.close()
            uploaded_file.close()
            return ok, message, [], '', undesirable_dirs_removed, undesirable_files_removed
        else:
            if upload_point is not None:
                full_path = os.path.abspath( os.path.join( repo_dir, upload_point ) )
            else:
                full_path = os.path.abspath( repo_dir )
            filenames_in_archive = []
            for tarinfo_obj in tar.getmembers():
                ok = os.path.basename( tarinfo_obj.name ) not in commit_util.UNDESIRABLE_FILES
                if ok:
                    for file_path_item in tarinfo_obj.name.split( '/' ):
                        if file_path_item in commit_util.UNDESIRABLE_DIRS:
                            undesirable_dirs_removed += 1
                            ok = False
                            break
                else:
                    undesirable_files_removed += 1
                if ok:
                    filenames_in_archive.append( tarinfo_obj.name )
            # Extract the uploaded tar to the load_point within the repository hierarchy.
            tar.extractall( path=full_path )
            tar.close()
            uploaded_file.close()
            for filename in filenames_in_archive:
                uploaded_file_name = os.path.join( full_path, filename )
                if os.path.split( uploaded_file_name )[ -1 ] == rt_util.REPOSITORY_DEPENDENCY_DEFINITION_FILENAME:
                    # Inspect the contents of the file to see if toolshed or changeset_revision attributes
                    # are missing and if so, set them appropriately.
                    altered, root_elem, error_message = rdah.handle_tag_attributes( uploaded_file_name )
                    if error_message:
                        return False, error_message, [], '', [], []
                    elif altered:
                        tmp_filename = xml_util.create_and_write_tmp_file( root_elem )
                        shutil.move( tmp_filename, uploaded_file_name )
                elif os.path.split( uploaded_file_name )[ -1 ] == rt_util.TOOL_DEPENDENCY_DEFINITION_FILENAME:
                    # Inspect the contents of the file to see if toolshed or changeset_revision
                    # attributes are missing and if so, set them appropriately.
                    altered, root_elem, error_message = tdah.handle_tag_attributes( uploaded_file_name )
                    if error_message:
                        return False, error_message, [], '', [], []
                    if altered:
                        tmp_filename = xml_util.create_and_write_tmp_file( root_elem )
                        shutil.move( tmp_filename, uploaded_file_name )
            return commit_util.handle_directory_changes( trans.app,
                                                         trans.request.host,
                                                         trans.user.username,
                                                         repository,
                                                         full_path,
                                                         filenames_in_archive,
                                                         remove_repo_files_not_in_tar,
                                                         new_repo_alert,
                                                         commit_message,
                                                         undesirable_dirs_removed,
                                                         undesirable_files_removed )<|MERGE_RESOLUTION|>--- conflicted
+++ resolved
@@ -8,18 +8,6 @@
 from galaxy import util
 from galaxy import web
 from galaxy.datatypes import checkers
-<<<<<<< HEAD
-from tool_shed.dependencies import dependency_manager
-import tool_shed.repository_types.util as rt_util
-from tool_shed.util import basic_util
-from tool_shed.util import commit_util
-from tool_shed.util import hg_util
-from tool_shed.util import metadata_util
-from tool_shed.util import repository_dependency_util
-from tool_shed.util import shed_util_common as suc
-from tool_shed.util import tool_dependency_util
-from tool_shed.util import tool_util
-=======
 from galaxy.web.base.controller import BaseUIController
 
 from tool_shed.dependencies import attribute_handlers
@@ -32,7 +20,6 @@
 from tool_shed.util import commit_util
 from tool_shed.util import hg_util
 from tool_shed.util import shed_util_common as suc
->>>>>>> ed493034
 from tool_shed.util import xml_util
 
 from galaxy import eggs
@@ -111,14 +98,9 @@
                 uploaded_file_filename = os.path.split( file_data.filename )[ -1 ]
                 isempty = os.path.getsize( os.path.abspath( uploaded_file_name ) ) == 0
             if uploaded_file or uploaded_directory:
-<<<<<<< HEAD
-                rdah = dependency_manager.RepositoryDependencyAttributeHandler( trans.app, unpopulate=False )
-                tdah = dependency_manager.ToolDependencyAttributeHandler( trans.app, unpopulate=False )
-=======
                 rdah = attribute_handlers.RepositoryDependencyAttributeHandler( trans.app, unpopulate=False )
                 tdah = attribute_handlers.ToolDependencyAttributeHandler( trans.app, unpopulate=False )
                 tdtm = data_table_manager.ToolDataTableManager( trans.app )
->>>>>>> ed493034
                 ok = True
                 isgzip = False
                 isbz2 = False
@@ -281,21 +263,12 @@
                                     ( len( files_to_remove ), upload_point )
                             else:
                                 message += "  %d files were removed from the repository root.  " % len( files_to_remove )
-<<<<<<< HEAD
-                        status, error_message = metadata_util.set_repository_metadata_due_to_new_tip( trans.app,
-                                                                                                      trans.request.host,
-                                                                                                      trans.user,
-                                                                                                      repository,
-                                                                                                      content_alert_str=content_alert_str,
-                                                                                                      **kwd )
-=======
                         rmm = repository_metadata_manager.RepositoryMetadataManager( trans.app, trans.user )
                         status, error_message = \
                             rmm.set_repository_metadata_due_to_new_tip( trans.request.host,
                                                                         repository,
                                                                         content_alert_str=content_alert_str,
                                                                         **kwd )
->>>>>>> ed493034
                         if error_message:
                             message = error_message
                         kwd[ 'message' ] = message
