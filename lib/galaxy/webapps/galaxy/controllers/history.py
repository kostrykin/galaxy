import logging
import urllib

from galaxy import eggs
eggs.require( "MarkupSafe" )
from markupsafe import escape
eggs.require('SQLAlchemy')
from sqlalchemy import and_, false, func, null, true
from sqlalchemy.orm import eagerload_all

import galaxy.util
from galaxy import exceptions
from galaxy import managers
from galaxy import model
from galaxy import util
from galaxy import web
from galaxy.model.item_attrs import UsesAnnotations
from galaxy.model.item_attrs import UsesItemRatings
from galaxy.util import nice_size, Params
from galaxy.util.odict import odict
from galaxy.util.sanitize_html import sanitize_html
from galaxy.web import url_for
from galaxy.web.base.controller import BaseUIController
from galaxy.web.base.controller import ERROR, INFO, SUCCESS, WARNING
from galaxy.web.base.controller import ExportsHistoryMixin
from galaxy.web.base.controller import ImportsHistoryMixin
from galaxy.web.base.controller import SharableMixin
from galaxy.web.framework.helpers import grids, iff, time_ago


log = logging.getLogger( __name__ )


class NameColumn( grids.TextColumn ):
    def get_value( self, trans, grid, history ):
        return history.get_display_name()


class HistoryListGrid( grids.Grid ):

    # Custom column types
    class DatasetsByStateColumn( grids.GridColumn ):
        def get_value( self, trans, grid, history ):
            state_counts = {
                'ok' : 0,
                'running' : 0,
                'queued' : 0,
                'error' : 0,
            }
            for hda in history.datasets:
                if hda.visible and not hda.deleted and hda.state in state_counts.keys():
                    state_counts[ hda.state ] += 1

            rval = ''
            for state in state_counts.keys():
                count = state_counts.get( state )
                if count:
                    rval += '<div class="count-box state-color-%s">%s</div> ' % (state, count)
            return rval

    class HistoryListNameColumn( NameColumn ):
        def get_link( self, trans, grid, history ):
            link = None
            if not history.deleted:
                link = dict( operation="Switch", id=history.id, use_panels=grid.use_panels, async_compatible=True )
            return link

    class DeletedColumn( grids.DeletedColumn ):
        def get_value( self, trans, grid, history ):
            if history == trans.history:
                return "<strong>current history</strong>"
            if history.purged:
                return "deleted permanently"
            elif history.deleted:
                return "deleted"
            return ""

        def sort( self, trans, query, ascending, column_name=None ):
            if ascending:
                query = query.order_by( self.model_class.table.c.purged.asc(), self.model_class.table.c.update_time.desc() )
            else:
                query = query.order_by( self.model_class.table.c.purged.desc(), self.model_class.table.c.update_time.desc() )
            return query

    # Grid definition
    title = "Saved Histories"
    model_class = model.History
    template = '/history/grid.mako'
    default_sort_key = "-update_time"
    columns = [
        HistoryListNameColumn( "Name", key="name", attach_popup=True, filterable="advanced" ),
        DatasetsByStateColumn( "Datasets", key="datasets_by_state", sortable=False, nowrap=True),
        grids.IndividualTagsColumn( "Tags", key="tags", model_tag_association_class=model.HistoryTagAssociation,
                                    filterable="advanced", grid_name="HistoryListGrid" ),
        grids.SharingStatusColumn( "Sharing", key="sharing", filterable="advanced", sortable=False ),
        grids.GridColumn( "Size on Disk", key="get_disk_size_bytes", format=nice_size, sortable=False ),
        grids.GridColumn( "Created", key="create_time", format=time_ago ),
        grids.GridColumn( "Last Updated", key="update_time", format=time_ago ),
        DeletedColumn( "Status", key="deleted", filterable="advanced" )
    ]
    columns.append(
        grids.MulticolFilterColumn(
            "search history names and tags",
            cols_to_filter=[ columns[0], columns[2] ],
            key="free-text-search", visible=False, filterable="standard" )
    )
    operations = [
        grids.GridOperation( "Switch", allow_multiple=False, condition=( lambda item: not item.deleted ), async_compatible=True ),
        grids.GridOperation( "View", allow_multiple=False ),
        grids.GridOperation( "Share or Publish", allow_multiple=False, condition=( lambda item: not item.deleted ), async_compatible=False ),
        grids.GridOperation( "Copy", allow_multiple=False, condition=( lambda item: not item.deleted ), async_compatible=False ),
        grids.GridOperation( "Rename", condition=( lambda item: not item.deleted ), async_compatible=False, inbound=True  ),
        grids.GridOperation( "Delete", condition=( lambda item: not item.deleted ), async_compatible=True ),
        grids.GridOperation( "Delete Permanently", condition=( lambda item: not item.purged ), confirm="History contents will be removed from disk, this cannot be undone.  Continue?", async_compatible=True ),
        grids.GridOperation( "Undelete", condition=( lambda item: item.deleted and not item.purged ), async_compatible=True ),
    ]
    standard_filters = [
        grids.GridColumnFilter( "Active", args=dict( deleted=False ) ),
        grids.GridColumnFilter( "Deleted", args=dict( deleted=True ) ),
        grids.GridColumnFilter( "All", args=dict( deleted='All' ) ),
    ]
    default_filter = dict( name="All", deleted="False", tags="All", sharing="All" )
    num_rows_per_page = 50
    preserve_state = False
    use_async = True
    use_paging = True
    info_text = "Histories that have been deleted for more than a time period specified by the Galaxy administrator(s) may be permanently deleted."

    def get_current_item( self, trans, **kwargs ):
        return trans.get_history()

    def apply_query_filter( self, trans, query, **kwargs ):
        return query.filter_by( user=trans.user, importing=False )


class SharedHistoryListGrid( grids.Grid ):

    # Custom column types
    class DatasetsByStateColumn( grids.GridColumn ):
        def get_value( self, trans, grid, history ):
            rval = ''
            for state in ( 'ok', 'running', 'queued', 'error' ):
                total = sum( 1 for d in history.active_datasets if d.state == state )
                if total:
                    rval += '<div class="count-box state-color-%s">%s</div>' % ( state, total )
            return rval

    class SharedByColumn( grids.GridColumn ):
        def get_value( self, trans, grid, history ):
            return history.user.email

    # Grid definition
    title = "Histories shared with you by others"
    model_class = model.History
    default_sort_key = "-update_time"
    default_filter = {}
    columns = [
        grids.GridColumn( "Name", key="name", attach_popup=True ),  # link=( lambda item: dict( operation="View", id=item.id ) ), attach_popup=True ),
        DatasetsByStateColumn( "Datasets", sortable=False ),
        grids.GridColumn( "Created", key="create_time", format=time_ago ),
        grids.GridColumn( "Last Updated", key="update_time", format=time_ago ),
        SharedByColumn( "Shared by", key="user_id" )
    ]
    operations = [
        grids.GridOperation( "View", allow_multiple=False, target="_top" ),
        grids.GridOperation( "Copy" ),
        grids.GridOperation( "Unshare" )
    ]
    standard_filters = []

    def build_initial_query( self, trans, **kwargs ):
        return trans.sa_session.query( self.model_class ).join( 'users_shared_with' )

    def apply_query_filter( self, trans, query, **kwargs ):
        return query.filter( model.HistoryUserShareAssociation.user == trans.user )


class HistoryAllPublishedGrid( grids.Grid ):
    class NameURLColumn( grids.PublicURLColumn, NameColumn ):
        pass

    title = "Published Histories"
    model_class = model.History
    default_sort_key = "update_time"
    default_filter = dict( public_url="All", username="All", tags="All" )
    use_paging = True
    num_rows_per_page = 50
    use_async = True
    columns = [
        NameURLColumn( "Name", key="name", filterable="advanced" ),
        grids.OwnerAnnotationColumn( "Annotation", key="annotation", model_annotation_association_class=model.HistoryAnnotationAssociation, filterable="advanced" ),
        grids.OwnerColumn( "Owner", key="username", model_class=model.User, filterable="advanced" ),
        grids.CommunityRatingColumn( "Community Rating", key="rating" ),
        grids.CommunityTagsColumn( "Community Tags", key="tags", model_tag_association_class=model.HistoryTagAssociation, filterable="advanced", grid_name="PublicHistoryListGrid" ),
        grids.ReverseSortColumn( "Last Updated", key="update_time", format=time_ago )
    ]
    columns.append(
        grids.MulticolFilterColumn(
            "Search name, annotation, owner, and tags",
            cols_to_filter=[ columns[0], columns[1], columns[2], columns[4] ],
            key="free-text-search", visible=False, filterable="standard" )
    )
    operations = []

    def build_initial_query( self, trans, **kwargs ):
        # Join so that searching history.user makes sense.
        return trans.sa_session.query( self.model_class ).join( model.User.table )

    def apply_query_filter( self, trans, query, **kwargs ):
        # A public history is published, has a slug, and is not deleted.
        return query.filter( self.model_class.published == true() ).filter( self.model_class.slug != null() ).filter( self.model_class.deleted == false() )


class HistoryController( BaseUIController, SharableMixin, UsesAnnotations, UsesItemRatings,
                         ExportsHistoryMixin, ImportsHistoryMixin ):

    def __init__( self, app ):
        super( HistoryController, self ).__init__( app )
        self.history_manager = managers.histories.HistoryManager( app )
        self.history_serializer = managers.histories.HistorySerializer( self.app )

    @web.expose
    def index( self, trans ):
        return ""

    @web.expose
    def list_as_xml( self, trans ):
        """XML history list for functional tests"""
        trans.response.set_content_type( 'text/xml' )
        return trans.fill_template( "/history/list_as_xml.mako" )

    # ......................................................................... lists
    stored_list_grid = HistoryListGrid()
    shared_list_grid = SharedHistoryListGrid()
    published_list_grid = HistoryAllPublishedGrid()

    @web.expose
    def list_published( self, trans, **kwargs ):
        if 'async' in kwargs:
            kwargs[ 'embedded' ] = True
            return self.published_list_grid( trans, **kwargs )

        kwargs[ 'embedded' ] = True
        grid = self.published_list_grid( trans, **kwargs )
        return trans.fill_template( "history/list_published.mako", embedded_grid=grid )

    @web.expose
    @web.require_login( "work with multiple histories" )
    def list( self, trans, **kwargs ):
        """List all available histories"""
        current_history = trans.get_history()
        status = message = None
        if 'operation' in kwargs:
            operation = kwargs['operation'].lower()
            if operation == "share or publish":
                return self.sharing( trans, **kwargs )
            if operation == "rename" and kwargs.get('id', None):  # Don't call rename if no ids
                if 'name' in kwargs:
                    del kwargs['name']  # Remove ajax name param that rename method uses
                return self.rename( trans, **kwargs )
            if operation == "view":
                decoded_id = self.decode_id( kwargs.get( 'id', None ) )
                history = self.history_manager.get_owned( decoded_id, trans.user, current_history=trans.history )
                return trans.response.send_redirect( url_for( controller='history',
                                                              action='view',
                                                              id=kwargs['id'],
                                                              show_deleted=history.deleted,
                                                              use_panels=False ) )
            if operation == 'copy' and kwargs.get( 'id', None ):
                return self.copy( trans, id=kwargs.get( 'id', None ) )
            history_ids = galaxy.util.listify( kwargs.get( 'id', [] ) )
            # Display no message by default
            status, message = None, None
            # Load the histories and ensure they all belong to the current user
            histories = []
            for history_id in history_ids:
                history = self.history_manager.get_owned( self.decode_id( history_id ), trans.user, current_history=trans.history )
                if history:
                    # Ensure history is owned by current user
                    if history.user_id is not None and trans.user:
                        assert trans.user.id == history.user_id, "History does not belong to current user"
                    histories.append( history )
                else:
                    log.warn( "Invalid history id '%r' passed to list", history_id )
            if histories:
                if operation == "switch":
                    status, message = self._list_switch( trans, histories )
                    # Take action to update UI to reflect history switch. If
                    # grid is using panels, it is standalone and hence a redirect
                    # to root is needed; if grid is not using panels, it is nested
                    # in the main Galaxy UI and refreshing the history frame
                    # is sufficient.
                    use_panels = kwargs.get('use_panels', False) == 'True'
                    if use_panels:
                        return trans.response.send_redirect( url_for( "/" ) )
                    else:
                        trans.template_context['refresh_frames'] = ['history']
                elif operation in ( "delete", "delete permanently" ):
                    if operation == "delete permanently":
                        status, message = self._list_delete( trans, histories, purge=True )
                    else:
                        status, message = self._list_delete( trans, histories )
                    if current_history in histories:
                        # Deleted the current history, so a new, empty history was
                        # created automatically, and we need to refresh the history frame
                        trans.template_context['refresh_frames'] = ['history']
                elif operation == "undelete":
                    status, message = self._list_undelete( trans, histories )
                elif operation == "unshare":
                    for history in histories:
                        for husa in trans.sa_session.query( trans.app.model.HistoryUserShareAssociation ) \
                                                    .filter_by( history=history ):
                            trans.sa_session.delete( husa )
                elif operation == "enable import via link":
                    for history in histories:
                        if not history.importable:
                            self._make_item_importable( trans.sa_session, history )
                elif operation == "disable import via link":
                    if history_ids:
                        histories = []
                        for history_id in history_ids:
                            history = self.history_manager.get_owned( self.decode_id( history_id ), trans.user, current_history=trans.history )
                            if history.importable:
                                history.importable = False
                            histories.append( history )

                trans.sa_session.flush()
        # Render the list view
        return self.stored_list_grid( trans, status=status, message=message, **kwargs )

    def _list_delete( self, trans, histories, purge=False ):
        """Delete histories"""
        n_deleted = 0
        deleted_current = False
        message_parts = []
        status = SUCCESS
        for history in histories:
            if history.users_shared_with:
                message_parts.append( "History (%s) has been shared with others, unshare it before deleting it.  " % history.name )
                status = ERROR
            else:
                if not history.deleted:
                    # We'll not eliminate any DefaultHistoryPermissions in case we undelete the history later
                    history.deleted = True
                    # If deleting the current history, make a new current.
                    if history == trans.get_history():
                        deleted_current = True
                    trans.log_event( "History (%s) marked as deleted" % history.name )
                    n_deleted += 1
                if purge and trans.app.config.allow_user_dataset_purge:
                    for hda in history.datasets:
                        if trans.user:
                            trans.user.total_disk_usage -= hda.quota_amount( trans.user )
                        hda.purged = True
                        trans.sa_session.add( hda )
                        trans.log_event( "HDA id %s has been purged" % hda.id )
                        trans.sa_session.flush()
                        if hda.dataset.user_can_purge:
                            try:
                                hda.dataset.full_delete()
                                trans.log_event( "Dataset id %s has been purged upon the the purge of HDA id %s" % ( hda.dataset.id, hda.id ) )
                                trans.sa_session.add( hda.dataset )
                            except:
                                log.exception( 'Unable to purge dataset (%s) on purge of hda (%s):' % ( hda.dataset.id, hda.id ) )
                    history.purged = True
                    self.sa_session.add( history )
                    self.sa_session.flush()
                for hda in history.datasets:
                    # Not all datasets have jobs associated with them (e.g., datasets imported from libraries).
                    if hda.creating_job_associations:
                        # HDA has associated job, so try marking it deleted.
                        job = hda.creating_job_associations[0].job
                        if job.history_id == history.id and not job.finished:
                            # No need to check other outputs since the job's parent history is this history
                            job.mark_deleted( trans.app.config.track_jobs_in_database )
                            trans.app.job_manager.job_stop_queue.put( job.id )
        trans.sa_session.flush()
        if n_deleted:
            part = "Deleted %d %s" % ( n_deleted, iff( n_deleted != 1, "histories", "history" ) )
            if purge and trans.app.config.allow_user_dataset_purge:
                part += " and removed %s dataset%s from disk" % ( iff( n_deleted != 1, "their", "its" ), iff( n_deleted != 1, 's', '' ) )
            elif purge:
                part += " but the datasets were not removed from disk because that feature is not enabled in this Galaxy instance"
            message_parts.append( "%s.  " % part )
        if deleted_current:
            # note: this needs to come after commits above or will use an empty history that was deleted above
            trans.get_or_create_default_history()
            message_parts.append( "Your active history was deleted, a new empty history is now active.  " )
            status = INFO
        return ( status, " ".join( message_parts ) )

    def _list_undelete( self, trans, histories ):
        """Undelete histories"""
        n_undeleted = 0
        n_already_purged = 0
        for history in histories:
            if history.purged:
                n_already_purged += 1
            if history.deleted:
                history.deleted = False
                if not history.default_permissions:
                    # For backward compatibility - for a while we were deleting all DefaultHistoryPermissions on
                    # the history when we deleted the history.  We are no longer doing this.
                    # Need to add default DefaultHistoryPermissions in case they were deleted when the history was deleted
                    default_action = trans.app.security_agent.permitted_actions.DATASET_MANAGE_PERMISSIONS
                    private_user_role = trans.app.security_agent.get_private_user_role( history.user )
                    default_permissions = {}
                    default_permissions[ default_action ] = [ private_user_role ]
                    trans.app.security_agent.history_set_default_permissions( history, default_permissions )
                n_undeleted += 1
                trans.log_event( "History (%s) %d marked as undeleted" % ( history.name, history.id ) )
        status = SUCCESS
        message_parts = []
        if n_undeleted:
            message_parts.append( "Undeleted %d %s.  " % ( n_undeleted, iff( n_undeleted != 1, "histories", "history" ) ) )
        if n_already_purged:
            message_parts.append( "%d histories have already been purged and cannot be undeleted." % n_already_purged )
            status = WARNING
        return status, "".join( message_parts )

    def _list_switch( self, trans, histories ):
        """Switch to a new different history"""
        new_history = histories[0]
        galaxy_session = trans.get_galaxy_session()
        try:
            association = trans.sa_session.query( trans.app.model.GalaxySessionToHistoryAssociation ) \
                                          .filter_by( session_id=galaxy_session.id, history_id=new_history.id ) \
                                          .first()
        except:
            association = None
        new_history.add_galaxy_session( galaxy_session, association=association )
        trans.sa_session.add( new_history )
        trans.sa_session.flush()
        trans.set_history( new_history )
        # No message
        return None, None

    @web.expose
    @web.require_login( "work with shared histories" )
    def list_shared( self, trans, **kwargs ):
        """List histories shared with current user by others"""
        status = message = None
        if 'operation' in kwargs:
            ids = galaxy.util.listify( kwargs.get( 'id', [] ) )
            operation = kwargs['operation'].lower()
            if operation == "view":
                # Display history.
                history = self.history_manager.get_accessible( self.decode_id( ids[0] ), trans.user, current_history=trans.history )
                return self.display_by_username_and_slug( trans, history.user.username, history.slug )
            elif operation == "copy":
                if not ids:
                    message = "Select a history to copy"
                    return self.shared_list_grid( trans, status='error', message=message, **kwargs )
                # When copying shared histories, only copy active datasets
                new_kwargs = { 'copy_choice' : 'active' }
                return self.copy( trans, ids, **new_kwargs )
            elif operation == 'unshare':
                if not ids:
                    message = "Select a history to unshare"
                    return self.shared_list_grid( trans, status='error', message=message, **kwargs )
                for id in ids:
                    # No need to check security, association below won't yield a
                    # hit if this user isn't having the history shared with her.
                    history = self.history_manager.by_id( self.decode_id( id ) )
                    # Current user is the user with which the histories were shared
                    association = ( trans.sa_session.query( trans.app.model.HistoryUserShareAssociation )
                                    .filter_by( user=trans.user, history=history ).one() )
                    trans.sa_session.delete( association )
                    trans.sa_session.flush()
                message = "Unshared %d shared histories" % len( ids )
                status = 'done'
        # Render the list view
        return self.shared_list_grid( trans, status=status, message=message, **kwargs )

    # ......................................................................... html
    @web.expose
    def citations( self, trans ):
        # Get history
        history = trans.history
        history_id = trans.security.encode_id( history.id )
        return trans.fill_template( "history/citations.mako", history=history, history_id=history_id )

    @web.expose
    def as_xml( self, trans, id=None, show_deleted=None, show_hidden=None ):
        """
        Return a history in xml format.
        """
        if trans.app.config.require_login and not trans.user:
            return trans.fill_template( '/no_access.mako', message='Please log in to access Galaxy histories.' )

        if id:
            history = self.history_manager.get_accessible( self.decode_id( id ), trans.user,
                current_history=trans.history )
        else:
            history = trans.get_history( create=True )

        trans.response.set_content_type( 'text/xml' )
        return trans.fill_template_mako(
            "history/as_xml.mako",
            history=history,
            show_deleted=galaxy.util.string_as_bool( show_deleted ),
            show_hidden=galaxy.util.string_as_bool( show_hidden ) )

    @web.expose
    def display_structured( self, trans, id=None ):
        """
        Display a history as a nested structure showing the jobs and workflow
        invocations that created each dataset (if any).
        """
        # Get history
        if id is None:
            id = trans.history.id
        else:
            id = self.decode_id( id )
        # Expunge history from the session to allow us to force a reload
        # with a bunch of eager loaded joins
        trans.sa_session.expunge( trans.history )
        history = trans.sa_session.query( model.History ).options(
            eagerload_all( 'active_datasets.creating_job_associations.job.workflow_invocation_step.workflow_invocation.workflow' ),
            eagerload_all( 'active_datasets.children' )
        ).get( id )
        assert history
        # TODO: formalize to trans.show_error
        assert ( history.user and ( history.user.id == trans.user.id ) or
                 ( history.id == trans.history.id ) or
                 ( trans.user_is_admin() ) )
        # Resolve jobs and workflow invocations for the datasets in the history
        # items is filled with items (hdas, jobs, or workflows) that go at the
        # top level
        items = []
        # First go through and group hdas by job, if there is no job they get
        # added directly to items
        jobs = odict()
        for hda in history.active_datasets:
            if hda.visible is False:
                continue
            # Follow "copied from ..." association until we get to the original
            # instance of the dataset
            original_hda = hda
            # while original_hda.copied_from_history_dataset_association:
            #     original_hda = original_hda.copied_from_history_dataset_association
            # Check if the job has a creating job, most should, datasets from
            # before jobs were tracked, or from the upload tool before it
            # created a job, may not
            if not original_hda.creating_job_associations:
                items.append( ( hda, None ) )
            # Attach hda to correct job
            # -- there should only be one creating_job_association, so this
            #    loop body should only be hit once
            for assoc in original_hda.creating_job_associations:
                job = assoc.job
                if job in jobs:
                    jobs[ job ].append( ( hda, None ) )
                else:
                    jobs[ job ] = [ ( hda, None ) ]
        # Second, go through the jobs and connect to workflows
        wf_invocations = odict()
        for job, hdas in jobs.iteritems():
            # Job is attached to a workflow step, follow it to the
            # workflow_invocation and group
            if job.workflow_invocation_step:
                wf_invocation = job.workflow_invocation_step.workflow_invocation
                if wf_invocation in wf_invocations:
                    wf_invocations[ wf_invocation ].append( ( job, hdas ) )
                else:
                    wf_invocations[ wf_invocation ] = [ ( job, hdas ) ]
            # Not attached to a workflow, add to items
            else:
                items.append( ( job, hdas ) )
        # Finally, add workflow invocations to items, which should now
        # contain all hdas with some level of grouping
        items.extend( wf_invocations.items() )
        # Sort items by age
        items.sort( key=( lambda x: x[0].create_time ), reverse=True )
        #
        return trans.fill_template( "history/display_structured.mako", items=items, history=history )

    @web.expose
    def structure( self, trans, id=None, **kwargs ):
        """
        """
        unencoded_history_id = trans.history.id
        if id:
            unencoded_history_id = self.decode_id( id )
        history_to_view = self.history_manager.get_accessible( unencoded_history_id, trans.user,
            current_history=trans.history )

        history_dictionary = self.history_serializer.serialize_to_view( history_to_view,
            view='detailed', user=trans.user, trans=trans )
        contents = self.history_serializer.serialize_contents( history_to_view,
            'contents', trans=trans, user=trans.user )

        jobs = ( trans.sa_session.query( trans.app.model.Job )
            .filter( trans.app.model.Job.user == history_to_view.user )
            .filter( trans.app.model.Job.history_id == unencoded_history_id ) ).all()
        jobs = map( lambda j: self.encode_all_ids( trans, j.to_dict( 'element' ), True ), jobs )

        tools = {}
        for tool_id in set( map( lambda j: j[ 'tool_id' ], jobs ) ):
            unquoted_id = urllib.unquote_plus( tool_id )
            tool = self.app.toolbox.get_tool( unquoted_id )
            if not tool:
                raise exceptions.ObjectNotFound( "Could not find tool with id '%s'" % tool_id )
                # TODO: some fallback for tool information
            tools[ tool_id ] = tool.to_dict( trans, io_details=True, link_details=True )

        return trans.fill_template( "history/structure.mako", historyId=history_dictionary[ 'id' ],
            history=history_dictionary, contents=contents, jobs=jobs, tools=tools, **kwargs )

    @web.expose
    def view( self, trans, id=None, show_deleted=False, show_hidden=False, use_panels=True ):
        """
        View a history. If a history is importable, then it is viewable by any user.
        """
        show_deleted = galaxy.util.string_as_bool( show_deleted )
        show_hidden = galaxy.util.string_as_bool( show_hidden )
        use_panels = galaxy.util.string_as_bool( use_panels )

        history_dictionary = {}
        contents = []
        user_is_owner = False
        try:
<<<<<<< HEAD
            if id:
                history_to_view = self.history_manager.get_accessible( self.decode_id( id ), trans.user,
                    current_history=trans.history )
                user_is_owner = history_to_view.user == trans.user
                history_is_current = history_to_view == trans.history
            else:
                history_to_view = trans.history
                user_is_owner = True
                history_is_current = True
=======
            history_to_view = self.history_manager.get_accessible( self.decode_id( id ), trans.user,
                current_history=trans.history )
            user_is_owner = history_to_view.user == trans.user
>>>>>>> 3feaedbf

            # include all datasets: hidden, deleted, and purged
            history_dictionary = self.history_serializer.serialize_to_view( history_to_view,
                view='detailed', user=trans.user, trans=trans )
            contents = self.history_serializer.serialize_contents( history_to_view,
                'contents', trans=trans, user=trans.user )

        except Exception, exc:
            user_id = str( trans.user.id ) if trans.user else '(anonymous)'
            log.exception( 'Error bootstrapping history for user %s: %s', user_id, exc )
            if isinstance( exc, exceptions.ItemAccessibilityException ):
                error_msg = 'You do not have permission to view this history.'
            else:
                error_msg = ( 'An error occurred getting the history data from the server. ' +
                              'Please contact a Galaxy administrator if the problem persists.' )
            return trans.show_error_message( error_msg, use_panels=use_panels )

        return trans.fill_template_mako( "history/view.mako",
<<<<<<< HEAD
            history=history_dictionary, hdas=hda_dictionaries,
            user_is_owner=user_is_owner, history_is_current=history_is_current,
=======
            history=history_dictionary, contents=contents, user_is_owner=user_is_owner,
>>>>>>> 3feaedbf
            show_deleted=show_deleted, show_hidden=show_hidden, use_panels=use_panels )

    @web.expose
    def view_multiple( self, trans, include_deleted_histories=False, order='update' ):
        """
        """
        if not trans.user:
            log_in_url = url_for( controller="user", action="login", use_panels=True )
            log_in_link = "<a href='%s'>log in</a>" % ( log_in_url )
            register_url = url_for( controller="user", action="create", use_panels=True )
            register_link = "<a href='%s'>register</a>" % ( register_url )
            return trans.show_error_message( "You need to %s or %s to use multiple histories"
                                             % ( log_in_link, register_link ), use_panels=True )

        # TODO: allow specifying user_id for admin?
        include_deleted_histories = galaxy.util.string_as_bool( include_deleted_histories )
        order = order if order in ( 'update', 'name', 'size' ) else 'update'

        deleted_filter = None
        if not include_deleted_histories:
            deleted_filter = model.History.deleted == false()

        current_history = trans.get_history()
        current_history_id = trans.security.encode_id( current_history.id ) if current_history else None

        history_dictionaries = []
        for history in self.history_manager.by_user( trans.user, filters=deleted_filter ):
            history_dictionary = self.history_serializer.serialize_to_view( history,
                                                                            view='detailed', user=trans.user, trans=trans )
            history_dictionaries.append( history_dictionary )

        return trans.fill_template_mako( "history/view_multiple.mako",
                                         current_history_id=current_history_id, histories=history_dictionaries,
                                         include_deleted_histories=include_deleted_histories, order=order )

    @web.expose
    def display_by_username_and_slug( self, trans, username, slug ):
        """
        Display history based on a username and slug.
        """
        # Get history.
        session = trans.sa_session
        user = session.query( model.User ).filter_by( username=username ).first()
        history = trans.sa_session.query( model.History ).filter_by( user=user, slug=slug, deleted=False ).first()
        if history is None:
            raise web.httpexceptions.HTTPNotFound()
        # Security check raises error if user cannot access history.
        self.history_manager.error_unless_accessible( history, trans.user, current_history=trans.history )

        # Get rating data.
        user_item_rating = 0
        if trans.get_user():
            user_item_rating = self.get_user_item_rating( trans.sa_session, trans.get_user(), history )
            if user_item_rating:
                user_item_rating = user_item_rating.rating
            else:
                user_item_rating = 0
        ave_item_rating, num_ratings = self.get_ave_item_rating_data( trans.sa_session, history )

        # create ownership flag for template, dictify models
        user_is_owner = trans.user == history.user
        history_dictionary = self.history_serializer.serialize_to_view( history,
            view='detailed', user=trans.user, trans=trans )
        contents = self.history_serializer.serialize_contents( history, 'contents', trans=trans, user=trans.user )

        history_dictionary[ 'annotation' ] = self.get_item_annotation_str( trans.sa_session, history.user, history )
        # note: adding original annotation since this is published - get_dict returns user-based annos
        # for hda_dict in hda_dicts:
        #    hda_dict[ 'annotation' ] = hda.annotation
        #    dataset.annotation = self.get_item_annotation_str( trans.sa_session, history.user, dataset )

        return trans.stream_template_mako( "history/display.mako", item=history, item_data=[],
            user_is_owner=user_is_owner, history_dict=history_dictionary, content_dicts=contents,
            user_item_rating=user_item_rating, ave_item_rating=ave_item_rating, num_ratings=num_ratings )

    # ......................................................................... sharing & publishing
    @web.expose
    @web.require_login( "share Galaxy histories" )
    def sharing( self, trans, id=None, histories=[], **kwargs ):
        """ Handle history sharing. """

        # Get session and histories.
        session = trans.sa_session
        # Id values take precedence over histories passed in; last resort is current history.
        if id:
            ids = galaxy.util.listify( id )
            if ids:
                histories = [ self.history_manager.get_accessible( self.decode_id( history_id ), trans.user, current_history=trans.history )
                              for history_id in ids ]
        elif not histories:
            histories = [ trans.history ]

        # Do operation on histories.
        for history in histories:
            if 'make_accessible_via_link' in kwargs:
                self._make_item_accessible( trans.sa_session, history )
            elif 'make_accessible_and_publish' in kwargs:
                self._make_item_accessible( trans.sa_session, history )
                history.published = True
            elif 'publish' in kwargs:
                if history.importable:
                    history.published = True
                else:
                    # TODO: report error here.
                    pass
            elif 'disable_link_access' in kwargs:
                history.importable = False
            elif 'unpublish' in kwargs:
                history.published = False
            elif 'disable_link_access_and_unpublish' in kwargs:
                history.importable = history.published = False
            elif 'unshare_user' in kwargs:
                user = trans.sa_session.query( trans.app.model.User ).get( self.decode_id( kwargs[ 'unshare_user' ] ) )
                # Look for and delete sharing relation for history-user.
                deleted_sharing_relation = False
                husas = trans.sa_session.query( trans.app.model.HistoryUserShareAssociation ).filter_by( user=user, history=history ).all()
                if husas:
                    deleted_sharing_relation = True
                    for husa in husas:
                        trans.sa_session.delete( husa )
                if not deleted_sharing_relation:
                    history_name = escape( history.name )
                    user_email = escape( user.email )
                    message = "History '%s' does not seem to be shared with user '%s'" % ( history_name, user_email )
                    return trans.fill_template( '/sharing_base.mako', item=history,
                                                message=message, status='error' )

        # Legacy issue: histories made accessible before recent updates may not have a slug. Create slug for any histories that need them.
        for history in histories:
            if history.importable and not history.slug:
                self._make_item_accessible( trans.sa_session, history )

        session.flush()

        return trans.fill_template( "/sharing_base.mako", item=history )

    @web.expose
    @web.require_login( "share histories with other users" )
    def share( self, trans, id=None, email="", **kwd ):
        # If a history contains both datasets that can be shared and others that cannot be shared with the desired user,
        # then the entire history is shared, and the protected datasets will be visible, but inaccessible ( greyed out )
        # in the copyd history
        params = Params( kwd )
        user = trans.get_user()
        # TODO: we have too many error messages floating around in here - we need
        # to incorporate the messaging system used by the libraries that will display
        # a message on any page.
        err_msg = galaxy.util.restore_text( params.get( 'err_msg', '' ) )
        if not email:
            if not id:
                # Default to the current history
                id = trans.security.encode_id( trans.history.id )
            id = galaxy.util.listify( id )
            send_to_err = err_msg
            histories = []
            for history_id in id:
                history_id = self.decode_id( history_id )
                history = self.history_manager.get_owned( history_id, trans.user, current_history=trans.history )
                histories.append( history )
            return trans.fill_template( "/history/share.mako",
                                        histories=histories,
                                        email=email,
                                        send_to_err=send_to_err )

        histories = self._get_histories( trans, id )
        send_to_users, send_to_err = self._get_users( trans, user, email )
        if not send_to_users:
            if not send_to_err:
                send_to_err += "%s is not a valid Galaxy user.  %s" % ( email, err_msg )
            return trans.fill_template( "/history/share.mako",
                                        histories=histories,
                                        email=email,
                                        send_to_err=send_to_err )

        if params.get( 'share_button', False ):

            # The user has not yet made a choice about how to share, so dictionaries will be built for display
            can_change, cannot_change, no_change_needed, unique_no_change_needed, send_to_err = \
                self._populate_restricted( trans, user, histories, send_to_users, None, send_to_err, unique=True )

            send_to_err += err_msg
            if cannot_change and not no_change_needed and not can_change:
                send_to_err = "The histories you are sharing do not contain any datasets that can be accessed by the users with which you are sharing."
                return trans.fill_template( "/history/share.mako",
                                            histories=histories,
                                            email=email,
                                            send_to_err=send_to_err )

            if can_change or cannot_change:
                return trans.fill_template( "/history/share.mako",
                                            histories=histories,
                                            email=email,
                                            send_to_err=send_to_err,
                                            can_change=can_change,
                                            cannot_change=cannot_change,
                                            no_change_needed=unique_no_change_needed )

            if no_change_needed:
                return self._share_histories( trans, user, send_to_err, histories=no_change_needed )

            elif not send_to_err:
                # User seems to be sharing an empty history
                send_to_err = "You cannot share an empty history.  "

        return trans.fill_template( "/history/share.mako",
                                    histories=histories,
                                    email=email,
                                    send_to_err=send_to_err )

    @web.expose
    @web.require_login( "share restricted histories with other users" )
    def share_restricted( self, trans, id=None, email="", **kwd ):
        if 'action' in kwd:
            action = kwd[ 'action' ]
        else:
            err_msg = "Select an action.  "
            return trans.response.send_redirect( url_for( controller='history',
                                                          action='share',
                                                          id=id,
                                                          email=email,
                                                          err_msg=err_msg,
                                                          share_button=True ) )
        user = trans.get_user()
        user_roles = user.all_roles()
        histories = self._get_histories( trans, id )
        send_to_users, send_to_err = self._get_users( trans, user, email )
        send_to_err = ''
        # The user has made a choice, so dictionaries will be built for sharing
        can_change, cannot_change, no_change_needed, unique_no_change_needed, send_to_err = \
            self._populate_restricted( trans, user, histories, send_to_users, action, send_to_err )
        # Now that we've populated the can_change, cannot_change, and no_change_needed dictionaries,
        # we'll populate the histories_for_sharing dictionary from each of them.
        histories_for_sharing = {}
        if no_change_needed:
            # Don't need to change anything in cannot_change, so populate as is
            histories_for_sharing, send_to_err = \
                self._populate( trans, histories_for_sharing, no_change_needed, send_to_err )
        if cannot_change:
            # Can't change anything in cannot_change, so populate as is
            histories_for_sharing, send_to_err = \
                self._populate( trans, histories_for_sharing, cannot_change, send_to_err )
        # The action here is either 'public' or 'private', so we'll continue to populate the
        # histories_for_sharing dictionary from the can_change dictionary.
        for send_to_user, history_dict in can_change.items():
            for history in history_dict:
                # Make sure the current history has not already been shared with the current send_to_user
                if trans.sa_session.query( trans.app.model.HistoryUserShareAssociation ) \
                                   .filter( and_( trans.app.model.HistoryUserShareAssociation.table.c.user_id == send_to_user.id,
                                                  trans.app.model.HistoryUserShareAssociation.table.c.history_id == history.id ) ) \
                                   .count() > 0:
                    send_to_err += "History (%s) already shared with user (%s)" % ( history.name, send_to_user.email )
                else:
                    # Only deal with datasets that have not been purged
                    for hda in history.activatable_datasets:
                        # If the current dataset is not public, we may need to perform an action on it to
                        # make it accessible by the other user.
                        if not trans.app.security_agent.can_access_dataset( send_to_user.all_roles(), hda.dataset ):
                            # The user with which we are sharing the history does not have access permission on the current dataset
                            if trans.app.security_agent.can_manage_dataset( user_roles, hda.dataset ) and not hda.dataset.library_associations:
                                # The current user has authority to change permissions on the current dataset because
                                # they have permission to manage permissions on the dataset and the dataset is not associated
                                # with a library.
                                if action == "private":
                                    trans.app.security_agent.privately_share_dataset( hda.dataset, users=[ user, send_to_user ] )
                                elif action == "public":
                                    trans.app.security_agent.make_dataset_public( hda.dataset )
                    # Populate histories_for_sharing with the history after performing any requested actions on
                    # its datasets to make them accessible by the other user.
                    if send_to_user not in histories_for_sharing:
                        histories_for_sharing[ send_to_user ] = [ history ]
                    elif history not in histories_for_sharing[ send_to_user ]:
                        histories_for_sharing[ send_to_user ].append( history )
        return self._share_histories( trans, user, send_to_err, histories=histories_for_sharing )

    def _get_histories( self, trans, ids ):
        if not ids:
            # Default to the current history
            ids = trans.security.encode_id( trans.history.id )
        ids = galaxy.util.listify( ids )
        histories = []
        for history_id in ids:
            history_id = self.decode_id( history_id )
            history = self.history_manager.get_owned( history_id, trans.user, current_history=trans.history )
            histories.append( history )
        return histories

    def _get_users( self, trans, user, emails_or_ids ):
        send_to_users = []
        send_to_err = ""
        for string in galaxy.util.listify( emails_or_ids ):
            string = string.strip()
            if not string:
                continue

            send_to_user = None
            if '@' in string:
                email_address = string
                send_to_user = self.user_manager.by_email( email_address,
                    filters=[ trans.app.model.User.table.c.deleted == false() ] )

            else:
                try:
                    decoded_user_id = self.decode_id( string )
                    send_to_user = self.user_manager.by_id( decoded_user_id )
                    if send_to_user.deleted:
                        send_to_user = None
                # TODO: in an ideal world, we would let this bubble up to web.expose which would handle it
                except exceptions.MalformedId:
                    send_to_user = None

            if not send_to_user:
                send_to_err += "%s is not a valid Galaxy user.  " % string
            elif send_to_user == user:
                send_to_err += "You cannot send histories to yourself.  "
            else:
                send_to_users.append( send_to_user )

        return send_to_users, send_to_err

    def _populate( self, trans, histories_for_sharing, other, send_to_err ):
        # This method will populate the histories_for_sharing dictionary with the users and
        # histories in other, eliminating histories that have already been shared with the
        # associated user.  No security checking on datasets is performed.
        # If not empty, the histories_for_sharing dictionary looks like:
        # { userA: [ historyX, historyY ], userB: [ historyY ] }
        # other looks like:
        # { userA: {historyX : [hda, hda], historyY : [hda]}, userB: {historyY : [hda]} }
        for send_to_user, history_dict in other.items():
            for history in history_dict:
                # Make sure the current history has not already been shared with the current send_to_user
                if trans.sa_session.query( trans.app.model.HistoryUserShareAssociation ) \
                                   .filter( and_( trans.app.model.HistoryUserShareAssociation.table.c.user_id == send_to_user.id,
                                                  trans.app.model.HistoryUserShareAssociation.table.c.history_id == history.id ) ) \
                                   .count() > 0:
                    send_to_err += "History (%s) already shared with user (%s)" % ( history.name, send_to_user.email )
                else:
                    # Build the dict that will be used for sharing
                    if send_to_user not in histories_for_sharing:
                        histories_for_sharing[ send_to_user ] = [ history ]
                    elif history not in histories_for_sharing[ send_to_user ]:
                        histories_for_sharing[ send_to_user ].append( history )
        return histories_for_sharing, send_to_err

    def _populate_restricted( self, trans, user, histories, send_to_users, action, send_to_err, unique=False ):
        # The user may be attempting to share histories whose datasets cannot all be accessed by other users.
        # If this is the case, the user sharing the histories can:
        # 1) action=='public': choose to make the datasets public if he is permitted to do so
        # 2) action=='private': automatically create a new "sharing role" allowing protected
        #    datasets to be accessed only by the desired users
        # This method will populate the can_change, cannot_change and no_change_needed dictionaries, which
        # are used for either displaying to the user, letting them make 1 of the choices above, or sharing
        # after the user has made a choice.  They will be used for display if 'unique' is True, and will look
        # like: {historyX : [hda, hda], historyY : [hda] }
        # For sharing, they will look like:
        # { userA: {historyX : [hda, hda], historyY : [hda]}, userB: {historyY : [hda]} }
        can_change = {}
        cannot_change = {}
        no_change_needed = {}
        unique_no_change_needed = {}
        user_roles = user.all_roles()
        for history in histories:
            for send_to_user in send_to_users:
                # Make sure the current history has not already been shared with the current send_to_user
                if trans.sa_session.query( trans.app.model.HistoryUserShareAssociation ) \
                                   .filter( and_( trans.app.model.HistoryUserShareAssociation.table.c.user_id == send_to_user.id,
                                                  trans.app.model.HistoryUserShareAssociation.table.c.history_id == history.id ) ) \
                                   .count() > 0:
                    send_to_err += "History (%s) already shared with user (%s)" % ( history.name, send_to_user.email )
                else:
                    # Only deal with datasets that have not been purged
                    for hda in history.activatable_datasets:
                        if trans.app.security_agent.can_access_dataset( send_to_user.all_roles(), hda.dataset ):
                            # The no_change_needed dictionary is a special case.  If both of can_change
                            # and cannot_change are empty, no_change_needed will used for sharing.  Otherwise
                            # unique_no_change_needed will be used for displaying, so we need to populate both.
                            # Build the dictionaries for display, containing unique histories only
                            if history not in unique_no_change_needed:
                                unique_no_change_needed[ history ] = [ hda ]
                            else:
                                unique_no_change_needed[ history ].append( hda )
                            # Build the dictionaries for sharing
                            if send_to_user not in no_change_needed:
                                no_change_needed[ send_to_user ] = {}
                            if history not in no_change_needed[ send_to_user ]:
                                no_change_needed[ send_to_user ][ history ] = [ hda ]
                            else:
                                no_change_needed[ send_to_user ][ history ].append( hda )
                        else:
                            # The user with which we are sharing the history does not have access permission on the current dataset
                            if trans.app.security_agent.can_manage_dataset( user_roles, hda.dataset ):
                                # The current user has authority to change permissions on the current dataset because
                                # they have permission to manage permissions on the dataset.
                                # NOTE: ( gvk )There may be problems if the dataset also has an ldda, but I don't think so
                                # because the user with which we are sharing will not have the "manage permission" permission
                                # on the dataset in their history.  Keep an eye on this though...
                                if unique:
                                    # Build the dictionaries for display, containing unique histories only
                                    if history not in can_change:
                                        can_change[ history ] = [ hda ]
                                    else:
                                        can_change[ history ].append( hda )
                                else:
                                    # Build the dictionaries for sharing
                                    if send_to_user not in can_change:
                                        can_change[ send_to_user ] = {}
                                    if history not in can_change[ send_to_user ]:
                                        can_change[ send_to_user ][ history ] = [ hda ]
                                    else:
                                        can_change[ send_to_user ][ history ].append( hda )
                            else:
                                if action in [ "private", "public" ]:
                                    # The user has made a choice, so 'unique' doesn't apply.  Don't change stuff
                                    # that the user doesn't have permission to change
                                    continue
                                if unique:
                                    # Build the dictionaries for display, containing unique histories only
                                    if history not in cannot_change:
                                        cannot_change[ history ] = [ hda ]
                                    else:
                                        cannot_change[ history ].append( hda )
                                else:
                                    # Build the dictionaries for sharing
                                    if send_to_user not in cannot_change:
                                        cannot_change[ send_to_user ] = {}
                                    if history not in cannot_change[ send_to_user ]:
                                        cannot_change[ send_to_user ][ history ] = [ hda ]
                                    else:
                                        cannot_change[ send_to_user ][ history ].append( hda )
        return can_change, cannot_change, no_change_needed, unique_no_change_needed, send_to_err

    def _share_histories( self, trans, user, send_to_err, histories=None ):
        # histories looks like: { userA: [ historyX, historyY ], userB: [ historyY ] }
        histories = histories or {}
        msg = ""
        if not histories:
            send_to_err += "No users have been specified or no histories can be sent without changing permissions or associating a sharing role.  "
        else:
            for send_to_user, send_to_user_histories in histories.items():
                shared_histories = []
                for history in send_to_user_histories:
                    share = trans.app.model.HistoryUserShareAssociation()
                    share.history = history
                    share.user = send_to_user
                    trans.sa_session.add( share )
                    self.create_item_slug( trans.sa_session, history )
                    trans.sa_session.flush()
                    if history not in shared_histories:
                        shared_histories.append( history )
        if send_to_err:
            msg += send_to_err
        return self.sharing( trans, histories=shared_histories, msg=msg )

    # ......................................................................... actions/orig. async
    @web.expose
    def purge_deleted_datasets( self, trans ):
        count = 0
        if trans.app.config.allow_user_dataset_purge:
            for hda in trans.history.datasets:
                if not hda.deleted or hda.purged:
                    continue
                if trans.user:
                    trans.user.total_disk_usage -= hda.quota_amount( trans.user )
                hda.purged = True
                trans.sa_session.add( hda )
                trans.log_event( "HDA id %s has been purged" % hda.id )
                trans.sa_session.flush()
                if hda.dataset.user_can_purge:
                    try:
                        hda.dataset.full_delete()
                        trans.log_event( "Dataset id %s has been purged upon the the purge of HDA id %s" % ( hda.dataset.id, hda.id ) )
                        trans.sa_session.add( hda.dataset )
                    except:
                        log.exception( 'Unable to purge dataset (%s) on purge of hda (%s):' % ( hda.dataset.id, hda.id ) )
                count += 1
        return trans.show_ok_message( "%d datasets have been deleted permanently" % count, refresh_frames=['history'] )

    # TODO: use api instead
    @web.expose
    def delete_current( self, trans, purge=False ):
        """Delete just the active history -- this does not require a logged in user."""
        history = trans.get_history()
        if history.users_shared_with:
            return trans.show_error_message( "History (%s) has been shared with others, unshare it before deleting it.  " % history.name )
        if not history.deleted:
            history.deleted = True
            trans.sa_session.add( history )
            trans.sa_session.flush()
            trans.log_event( "History id %d marked as deleted" % history.id )
        if purge and trans.app.config.allow_user_dataset_purge:
            for hda in history.datasets:
                if trans.user:
                    trans.user.total_disk_usage -= hda.quota_amount( trans.user )
                hda.purged = True
                trans.sa_session.add( hda )
                trans.log_event( "HDA id %s has been purged" % hda.id )
                trans.sa_session.flush()
                if hda.dataset.user_can_purge:
                    try:
                        hda.dataset.full_delete()
                        trans.log_event( "Dataset id %s has been purged upon the the purge of HDA id %s" % ( hda.dataset.id, hda.id ) )
                        trans.sa_session.add( hda.dataset )
                    except:
                        log.exception( 'Unable to purge dataset (%s) on purge of hda (%s):' % ( hda.dataset.id, hda.id ) )
            history.purged = True
            self.sa_session.add( history )
            self.sa_session.flush()
        for hda in history.datasets:
            # Not all datasets have jobs associated with them (e.g., datasets imported from libraries).
            if hda.creating_job_associations:
                # HDA has associated job, so try marking it deleted.
                job = hda.creating_job_associations[0].job
                if job.history_id == history.id and not job.finished:
                    # No need to check other outputs since the job's parent history is this history
                    job.mark_deleted( trans.app.config.track_jobs_in_database )
                    trans.app.job_manager.job_stop_queue.put( job.id )

        # Regardless of whether it was previously deleted, get the most recent history or create a new one.
        most_recent_history = self.history_manager.most_recent( user=trans.user )
        if most_recent_history:
            trans.set_history( most_recent_history )
            return trans.show_ok_message( "History deleted, your most recent history is now active",
                                          refresh_frames=['history'] )

        trans.get_or_create_default_history()
        return trans.show_ok_message( "History deleted, a new history is active", refresh_frames=['history'] )

    @web.expose
    def resume_paused_jobs( self, trans, current=False, ids=None ):
        """Resume paused jobs the active history -- this does not require a logged in user."""
        if not ids and galaxy.util.string_as_bool( current ):
            histories = [ trans.get_history() ]
            refresh_frames = ['history']
        else:
            raise NotImplementedError( "You can currently only resume all the datasets of the current history." )
        for history in histories:
            history.resume_paused_jobs()
            trans.sa_session.add( history )
        trans.sa_session.flush()
        return trans.show_ok_message( "Your jobs have been resumed.", refresh_frames=refresh_frames )
        # TODO: used in index.mako

    @web.expose
    @web.require_login( "rate items" )
    @web.json
    def rate_async( self, trans, id, rating ):
        """ Rate a history asynchronously and return updated community data. """
        history = self.history_manager.get_accessible( self.decode_id( id ), trans.user, current_history=trans.history )
        if not history:
            return trans.show_error_message( "The specified history does not exist." )
        # Rate history.
        self.rate_item( trans.sa_session, trans.get_user(), history, rating )
        return self.get_ave_item_rating_data( trans.sa_session, history )
        # TODO: used in display_base.mako

    @web.expose
    # TODO: Remove require_login when users are warned that, if they are not
    # logged in, this will remove their current history.
    @web.require_login( "use Galaxy histories" )
    def import_archive( self, trans, **kwargs ):
        """ Import a history from a file archive. """
        # Set archive source and type.
        archive_file = kwargs.get( 'archive_file', None )
        archive_url = kwargs.get( 'archive_url', None )
        archive_source = None
        if archive_file:
            archive_source = archive_file
            archive_type = 'file'
        elif archive_url:
            archive_source = archive_url
            archive_type = 'url'
        # If no source to create archive from, show form to upload archive or specify URL.
        if not archive_source:
            return trans.show_form(
                web.FormBuilder( web.url_for(controller='history', action='import_archive'), "Import a History from an Archive", submit_text="Submit" )
                        .add_input( "text", "Archived History URL", "archive_url", value="", error=None )
                # TODO: add support for importing via a file.
                # .add_input( "file", "Archived History File", "archive_file", value=None, error=None )
            )
        self.queue_history_import( trans, archive_type=archive_type, archive_source=archive_source )
        return trans.show_message( "Importing history from '%s'. \
                                    This history will be visible when the import is complete" % archive_source )
        # TODO: used in this file and index.mako

    @web.expose
    def export_archive( self, trans, id=None, gzip=True, include_hidden=False, include_deleted=False, preview=False ):
        """ Export a history to an archive. """
        #
        # Get history to export.
        #
        if id:
            history = self.history_manager.get_accessible( self.decode_id( id ), trans.user, current_history=trans.history )
        else:
            # Use current history.
            history = trans.history
            id = trans.security.encode_id( history.id )
        if not history:
            return trans.show_error_message( "This history does not exist or you cannot export this history." )
        # If history has already been exported and it has not changed since export, stream it.
        jeha = history.latest_export
        if jeha and jeha.up_to_date:
            if jeha.ready:
                if preview:
                    url = url_for( controller='history', action="export_archive", id=id, qualified=True )
                    return trans.show_message( "History Ready: '%(n)s'. Use this link to download "
                                               "the archive or import it to another Galaxy server: "
                                               "<a href='%(u)s'>%(u)s</a>" % ( { 'n': history.name, 'u': url } ) )
                else:
                    return self.serve_ready_history_export( trans, jeha )
            elif jeha.preparing:
                return trans.show_message( "Still exporting history %(n)s; please check back soon. Link: <a href='%(s)s'>%(s)s</a>"
                                           % ( { 'n': history.name, 's': url_for( controller='history', action="export_archive", id=id, qualified=True ) } ) )
        self.queue_history_export( trans, history, gzip=gzip, include_hidden=include_hidden, include_deleted=include_deleted )
        url = url_for( controller='history', action="export_archive", id=id, qualified=True )
        return trans.show_message( "Exporting History '%(n)s'. You will need to <a href='%(share)s'>make this history 'accessible'</a> in order to import this to another galaxy sever. <br/>"
                                   "Use this link to download the archive or import it to another Galaxy server: "
                                   "<a href='%(u)s'>%(u)s</a>" % ( { 'share': url_for(controller='history', action='sharing'), 'n': history.name, 'u': url } ) )
        # TODO: used in this file and index.mako

    @web.expose
    @web.json
    @web.require_login( "get history name and link" )
    def get_name_and_link_async( self, trans, id=None ):
        """ Returns history's name and link. """
        history = self.history_manager.get_accessible( self.decode_id( id ), trans.user, current_history=trans.history )
        if self.create_item_slug( trans.sa_session, history ):
            trans.sa_session.flush()
        return_dict = {
            "name" : history.name,
            "link" : url_for(controller='history', action="display_by_username_and_slug",
                             username=history.user.username, slug=history.slug ) }
        return return_dict
        # TODO: used in page/editor.mako

    @web.expose
    @web.require_login( "set history's accessible flag" )
    def set_accessible_async( self, trans, id=None, accessible=False ):
        """ Set history's importable attribute and slug. """
        history = self.history_manager.get_owned( self.decode_id( id ), trans.user, current_history=trans.history )
        # Only set if importable value would change; this prevents a change in the update_time unless attribute really changed.
        importable = accessible in ['True', 'true', 't', 'T']
        if history and history.importable != importable:
            if importable:
                self._make_item_accessible( trans.sa_session, history )
            else:
                history.importable = importable
            trans.sa_session.flush()
        return
        # TODO: used in page/editor.mako

    @web.expose
    def name_autocomplete_data( self, trans, q=None, limit=None, timestamp=None ):
        """Return autocomplete data for history names"""
        user = trans.get_user()
        if not user:
            return

        ac_data = ""
        for history in ( trans.sa_session.query( model.History )
                         .filter_by( user=user )
                         .filter( func.lower( model.History.name ).like(q.lower() + "%") ) ):
            ac_data = ac_data + history.name + "\n"
        return ac_data
        # TODO: used in grid_base.mako

    @web.expose
    def imp( self, trans, id=None, confirm=False, **kwd ):
        """Import another user's history via a shared URL"""
        user = trans.get_user()
        user_history = trans.get_history()
        # Set referer message
        if 'referer' in kwd:
            referer = kwd['referer']
        else:
            referer = trans.request.referer
        if referer is not "":
            referer_message = "<a href='%s'>return to the previous page</a>" % escape(referer)
        else:
            referer_message = "<a href='%s'>go to Galaxy's start page</a>" % url_for( '/' )

        # include all datasets when copying?
        all_datasets = util.string_as_bool( kwd.get( 'all_datasets', False ) )

        # Do import.
        if not id:
            return trans.show_error_message( "You must specify a history you want to import.<br>You can %s." % referer_message, use_panels=True )
        import_history = self.history_manager.by_id( self.decode_id( id ) )
        if not import_history:
            return trans.show_error_message( "The specified history does not exist.<br>You can %s." % referer_message, use_panels=True )
        # History is importable if user is admin or it's accessible. TODO: probably want to have app setting to enable admin access to histories.
        if not self.history_manager.is_accessible( import_history, trans.user, current_history=trans.history ):
            return trans.show_error_message( "You cannot access this history.<br>You can %s." % referer_message, use_panels=True )
        if user:
            # dan: I can import my own history.
            # if import_history.user_id == user.id:
            #    return trans.show_error_message( "You cannot import your own history.<br>You can %s." % referer_message, use_panels=True )
            new_history = import_history.copy( target_user=user, all_datasets=all_datasets )
            new_history.name = "imported: " + new_history.name
            new_history.user_id = user.id
            galaxy_session = trans.get_galaxy_session()
            try:
                association = trans.sa_session.query( trans.app.model.GalaxySessionToHistoryAssociation ) \
                                              .filter_by( session_id=galaxy_session.id, history_id=new_history.id ) \
                                              .first()
            except:
                association = None
            new_history.add_galaxy_session( galaxy_session, association=association )
            trans.sa_session.add( new_history )
            trans.sa_session.flush()
            # Set imported history to be user's current history.
            trans.set_history( new_history )
            return trans.show_ok_message(
                message="""History "%s" has been imported. <br>You can <a href="%s" onclick="parent.window.location='%s';">start using this history</a> or %s."""
                % ( new_history.name, web.url_for( '/' ), web.url_for( '/' ), referer_message ), use_panels=True )

        elif not user_history or not user_history.datasets or confirm:
            # TODO:?? should anon-users be allowed to include deleted datasets when importing?
            # new_history = import_history.copy( activatable=include_deleted )
            new_history = import_history.copy()
            new_history.name = "imported: " + new_history.name
            new_history.user_id = None
            galaxy_session = trans.get_galaxy_session()
            try:
                association = trans.sa_session.query( trans.app.model.GalaxySessionToHistoryAssociation ) \
                                              .filter_by( session_id=galaxy_session.id, history_id=new_history.id ) \
                                              .first()
            except:
                association = None
            new_history.add_galaxy_session( galaxy_session, association=association )
            trans.sa_session.add( new_history )
            trans.sa_session.flush()
            trans.set_history( new_history )
            return trans.show_ok_message(
                message="""History "%s" has been imported. <br>You can <a href="%s">start using this history</a> or %s."""
                % ( new_history.name, web.url_for( '/' ), referer_message ), use_panels=True )
        return trans.show_warn_message( """
            Warning! If you import this history, you will lose your current
            history. <br>You can <a href="%s">continue and import this history</a> or %s.
            """ % ( web.url_for(controller='history', action='imp', id=id, confirm=True, referer=trans.request.referer ), referer_message ), use_panels=True )
        # TODO: used in history/view, display, embed

    @web.expose
    @web.require_login( "rename histories" )
    def rename( self, trans, id=None, name=None, **kwd ):
        user = trans.get_user()
        if not id:
            # Default to the current history
            history = trans.get_history()
            if not history.user:
                return trans.show_error_message( "You must save your history before renaming it." )
            id = trans.security.encode_id( history.id )
        id = galaxy.util.listify( id )
        name = galaxy.util.listify( name )
        histories = []

        for history_id in id:
            history = self.history_manager.get_owned( self.decode_id( history_id ), trans.user, current_history=trans.history )
            if history and history.user_id == user.id:
                histories.append( history )
        if not name or len( histories ) != len( name ):
            return trans.fill_template( "/history/rename.mako", histories=histories )

        change_msgs = []
        for i in range( len( histories ) ):
            cur_name = histories[i].get_display_name()
            new_name = name[i]

            # skip if name is empty
            if not isinstance( new_name, basestring ) or not new_name.strip():
                change_msgs.append( "You must specify a valid name for History: " + cur_name )
                continue

            # skip if not the owner
            # ??: isn't this already handled in get_history/if statement above?
            if histories[i].user_id != user.id:
                change_msgs.append( "History: " + cur_name + " does not appear to belong to you." )
                continue

            # skip if it wouldn't be a change
            if new_name == cur_name:
                change_msgs.append( "History: " + cur_name + " is already named: " + new_name )
                continue

            # escape, sanitize, set, and log the change
            new_name = escape( new_name )
            histories[i].name = sanitize_html( new_name )
            trans.sa_session.add( histories[i] )
            trans.sa_session.flush()

            trans.log_event( "History renamed: id: %s, renamed to: '%s'" % ( str( histories[i].id ), new_name ) )
            change_msgs.append( "History: " + cur_name + " renamed to: " + new_name )

        change_msg = '<br />'.join( change_msgs )
        return trans.show_message( change_msg, refresh_frames=['history'] )

    @web.expose
    @web.require_login( "copy shared Galaxy history" )
    def copy( self, trans, id=None, **kwd ):
        """Copy one or more histories"""
        params = Params( kwd )
        # If copy_choice was not specified, display form passing along id
        # argument
        copy_choice = params.get( 'copy_choice', None )
        if not copy_choice:
            return trans.fill_template( "/history/copy.mako", id_argument=id )

        # Extract histories for id argument, defaulting to current
        if id is None:
            histories = [ trans.history ]
        else:
            ids = galaxy.util.listify( id )
            histories = []
            for history_id in ids:
                history = self.history_manager.get_accessible( self.decode_id( history_id ), trans.user, current_history=trans.history )
                histories.append( history )
        user = trans.get_user()
        for history in histories:
            if history.user == user:
                owner = True
            else:
                if trans.sa_session.query( trans.app.model.HistoryUserShareAssociation ) \
                                   .filter_by( user=user, history=history ) \
                                   .count() == 0:
                    return trans.show_error_message( "The history you are attempting to copy is not owned by you or shared with you.  " )
                owner = False
            name = "Copy of '%s'" % history.name
            if not owner:
                name += " shared by '%s'" % history.user.email
            if copy_choice == 'activatable':
                new_history = history.copy( name=name, target_user=user, activatable=True )
            elif copy_choice == 'active':
                name += " (active items only)"
                new_history = history.copy( name=name, target_user=user )
        if len( histories ) == 1:
            switch_url = url_for( controller="history", action="switch_to_history", hist_id=trans.security.encode_id( new_history.id ) )
            msg = 'New history "<a href="%s" target="_top">%s</a>" has been created.' % ( switch_url, new_history.name )
        else:
            msg = 'Copied and created %d new histories.' % len( histories )
        return trans.show_ok_message( msg )

    # ------------------------------------------------------------------------- current history
    @web.expose
    @web.require_login( "switch to a history" )
    def switch_to_history( self, trans, hist_id=None ):
        """Change the current user's current history to one with `hist_id`."""
        # remains for backwards compat
        self.set_as_current( trans, id=hist_id )
        return trans.response.send_redirect( url_for( "/" ) )

    def get_item( self, trans, id ):
        return self.history_manager.get_owned( self.decode_id( id ), trans.user, current_history=trans.history )
        # TODO: override of base ui controller?

    def history_data( self, trans, history ):
        """Return the given history in a serialized, dictionary form."""
        return self.history_serializer.serialize_to_view( history, view='detailed', user=trans.user, trans=trans )

    # TODO: combine these next two - poss. with a redirect flag
    # @web.require_login( "switch to a history" )
    @web.json
    def set_as_current( self, trans, id ):
        """Change the current user's current history to one with `id`."""
        try:
            history = self.history_manager.get_owned( self.decode_id( id ), trans.user, current_history=trans.history )
            trans.set_history( history )
            return self.history_serializer.serialize_to_view( history, view='detailed', user=trans.user, trans=trans )
        except exceptions.MessageException, msg_exc:
            trans.response.status = msg_exc.err_code.code
            return { 'err_msg': msg_exc.err_msg, 'err_code': msg_exc.err_code.code }

    @web.json
    def current_history_json( self, trans ):
        """Return the current user's current history in a serialized, dictionary form."""
        history = trans.get_history( create=True )
        return self.history_serializer.serialize_to_view( history, view='detailed', user=trans.user, trans=trans )

    @web.json
    def create_new_current( self, trans, name=None ):
        """Create a new, current history for the current user"""
        new_history = trans.new_history( name )
        return self.history_serializer.serialize_to_view( new_history, view='detailed', user=trans.user, trans=trans )
    # TODO: /history/current to do all of the above: if ajax, return json; if post, read id and set to current<|MERGE_RESOLUTION|>--- conflicted
+++ resolved
@@ -620,7 +620,6 @@
         contents = []
         user_is_owner = False
         try:
-<<<<<<< HEAD
             if id:
                 history_to_view = self.history_manager.get_accessible( self.decode_id( id ), trans.user,
                     current_history=trans.history )
@@ -630,11 +629,6 @@
                 history_to_view = trans.history
                 user_is_owner = True
                 history_is_current = True
-=======
-            history_to_view = self.history_manager.get_accessible( self.decode_id( id ), trans.user,
-                current_history=trans.history )
-            user_is_owner = history_to_view.user == trans.user
->>>>>>> 3feaedbf
 
             # include all datasets: hidden, deleted, and purged
             history_dictionary = self.history_serializer.serialize_to_view( history_to_view,
@@ -653,12 +647,8 @@
             return trans.show_error_message( error_msg, use_panels=use_panels )
 
         return trans.fill_template_mako( "history/view.mako",
-<<<<<<< HEAD
-            history=history_dictionary, hdas=hda_dictionaries,
+            history=history_dictionary, contents=contents,
             user_is_owner=user_is_owner, history_is_current=history_is_current,
-=======
-            history=history_dictionary, contents=contents, user_is_owner=user_is_owner,
->>>>>>> 3feaedbf
             show_deleted=show_deleted, show_hidden=show_hidden, use_panels=use_panels )
 
     @web.expose
