import base64
import httplib
import json
import logging
import os
import sgmllib
import urllib2

from sqlalchemy import and_
from sqlalchemy.orm import joinedload
from sqlalchemy.sql import expression
from markupsafe import escape

from tool_shed.util import encoding_util

from galaxy import model
from galaxy import util
from galaxy import web
from galaxy.managers import workflows
from galaxy.model.item_attrs import UsesItemRatings
from galaxy.model.mapping import desc
from galaxy.tools.parameters.basic import workflow_building_modes
from galaxy.util import unicodify
from galaxy.util.sanitize_html import sanitize_html
from galaxy.web import error, url_for
from galaxy.web.base.controller import BaseUIController, SharableMixin, UsesStoredWorkflowMixin
from galaxy.web.framework.formbuilder import form
from galaxy.web.framework.helpers import grids, time_ago, to_unicode
from galaxy.workflow.extract import extract_workflow
from galaxy.workflow.extract import summarize
from galaxy.workflow.modules import module_factory
from galaxy.workflow.modules import WorkflowModuleInjector
from galaxy.workflow.render import WorkflowCanvas, STANDALONE_SVG_TEMPLATE

log = logging.getLogger(__name__)


class StoredWorkflowListGrid(grids.Grid):

    class StepsColumn(grids.GridColumn):
        def get_value(self, trans, grid, workflow):
            return len(workflow.latest_workflow.steps)

    # Grid definition
    use_panels = True
    title = "Saved Workflows"
    model_class = model.StoredWorkflow
    default_filter = {"name": "All", "tags": "All"}
    default_sort_key = "-update_time"
    columns = [
        grids.TextColumn("Name", key="name", attach_popup=True, filterable="advanced"),
        grids.IndividualTagsColumn("Tags",
                                   "tags",
                                   model_tag_association_class=model.StoredWorkflowTagAssociation,
                                   filterable="advanced",
                                   grid_name="StoredWorkflowListGrid"),
        StepsColumn("Steps"),
        grids.GridColumn("Created", key="create_time", format=time_ago),
        grids.GridColumn("Last Updated", key="update_time", format=time_ago),
    ]
    columns.append(
        grids.MulticolFilterColumn(
            "Search",
            cols_to_filter=[columns[0], columns[1]],
            key="free-text-search", visible=False, filterable="standard"
        )
    )
    operations = [
        grids.GridOperation("Edit", allow_multiple=False, condition=(lambda item: not item.deleted), async_compatible=False),
        grids.GridOperation("Run", condition=(lambda item: not item.deleted), async_compatible=False),
        grids.GridOperation("Copy", condition=(lambda item: not item.deleted), async_compatible=False),
        grids.GridOperation("Rename", condition=(lambda item: not item.deleted), async_compatible=False),
        grids.GridOperation("Sharing", condition=(lambda item: not item.deleted), async_compatible=False),
        grids.GridOperation("Delete", condition=(lambda item: item.deleted), async_compatible=True),
    ]

    def apply_query_filter(self, trans, query, **kwargs):
        return query.filter_by(user=trans.user, deleted=False)


class StoredWorkflowAllPublishedGrid(grids.Grid):
    title = "Published Workflows"
    model_class = model.StoredWorkflow
    default_sort_key = "update_time"
    default_filter = dict(public_url="All", username="All", tags="All")
    use_async = True
    columns = [
        grids.PublicURLColumn("Name", key="name", filterable="advanced", attach_popup=True),
        grids.OwnerAnnotationColumn("Annotation",
                                    key="annotation",
                                    model_annotation_association_class=model.StoredWorkflowAnnotationAssociation,
                                    filterable="advanced"),
        grids.OwnerColumn("Owner", key="username", model_class=model.User, filterable="advanced"),
        grids.CommunityRatingColumn("Community Rating", key="rating"),
        grids.CommunityTagsColumn("Community Tags", key="tags",
                                  model_tag_association_class=model.StoredWorkflowTagAssociation,
                                  filterable="advanced", grid_name="PublicWorkflowListGrid"),
        grids.ReverseSortColumn("Last Updated", key="update_time", format=time_ago)
    ]
    columns.append(
        grids.MulticolFilterColumn(
            "Search name, annotation, owner, and tags",
            cols_to_filter=[columns[0], columns[1], columns[2], columns[4]],
            key="free-text-search", visible=False, filterable="standard"
        )
    )
    operations = [
        grids.GridOperation(
            "Import",
            condition=(lambda item: not item.deleted),
            allow_multiple=False,
            url_args=dict(action="imp")
        ),
        grids.GridOperation(
            "Save as File",
            condition=(lambda item: not item.deleted),
            allow_multiple=False,
            url_args=dict(action="export_to_file")
        ),
    ]

    def build_initial_query(self, trans, **kwargs):
        # Join so that searching stored_workflow.user makes sense.
        return trans.sa_session.query(self.model_class).join(model.User.table)

    def apply_query_filter(self, trans, query, **kwargs):
        # A public workflow is published, has a slug, and is not deleted.
        return query.filter(
            self.model_class.published == expression.true()).filter(
            self.model_class.slug.isnot(None)).filter(
            self.model_class.deleted == expression.false())


# Simple SGML parser to get all content in a single tag.
class SingleTagContentsParser(sgmllib.SGMLParser):

    def __init__(self, target_tag):
        sgmllib.SGMLParser.__init__(self)
        self.target_tag = target_tag
        self.cur_tag = None
        self.tag_content = ""

    def unknown_starttag(self, tag, attrs):
        """ Called for each start tag. """
        self.cur_tag = tag

    def handle_data(self, text):
        """ Called for each block of plain text. """
        if self.cur_tag == self.target_tag:
            self.tag_content += text


class WorkflowController(BaseUIController, SharableMixin, UsesStoredWorkflowMixin, UsesItemRatings):
    stored_list_grid = StoredWorkflowListGrid()
    published_list_grid = StoredWorkflowAllPublishedGrid()

    __myexp_url = "www.myexperiment.org:80"

    @web.expose
<<<<<<< HEAD
    @web.require_login( "use Galaxy workflows" )
    def list_grid( self, trans, **kwargs ):
=======
    @web.require_login("use Galaxy workflows")
    def list_grid(self, trans, **kwargs):
>>>>>>> 696a1eda
        """ List user's stored workflows. """
        # status = message = None
        if 'operation' in kwargs:
            operation = kwargs['operation'].lower()
            if operation == "rename":
                return self.rename(trans, **kwargs)
            history_ids = util.listify(kwargs.get('id', []))
            if operation == "sharing":
                return self.sharing(trans, id=history_ids)
        return self.stored_list_grid(trans, **kwargs)

    @web.expose
    @web.require_login("use Galaxy workflows", use_panels=True)
    def list(self, trans):
        """
        Render workflow main page (management of existing workflows)
        """
        # Take care of proxy prefix in url as well
<<<<<<< HEAD
        redirect_url = url_for( '/' ) + 'workflow'
        return trans.response.send_redirect( redirect_url )
=======
        redirect_url = url_for('/') + 'workflow'
        return trans.response.send_redirect(redirect_url)
>>>>>>> 696a1eda

    @web.expose
    @web.json
    def list_published(self, trans, **kwargs):
        kwargs['dict_format'] = True
        return self.published_list_grid(trans, **kwargs)

    @web.expose
    def display_by_username_and_slug(self, trans, username, slug, format='html'):
        """
        Display workflow based on a username and slug. Format can be html, json, or json-download.
        """

        # Get workflow by username and slug. Security is handled by the display methods below.
        session = trans.sa_session
        user = session.query(model.User).filter_by(username=username).first()
        if not user:
            raise web.httpexceptions.HTTPNotFound()
        stored_workflow = trans.sa_session.query(model.StoredWorkflow).filter_by(user=user, slug=slug, deleted=False).first()
        if not stored_workflow:
            raise web.httpexceptions.HTTPNotFound()
        encoded_id = trans.security.encode_id(stored_workflow.id)

        # Display workflow in requested format.
        if format == 'html':
            return self._display(trans, stored_workflow)
        elif format == 'json':
            return self.for_direct_import(trans, encoded_id)
        elif format == 'json-download':
            return self.export_to_file(trans, encoded_id)

    @web.expose
    def display_by_id(self, trans, id):
        """ Display workflow based on id. """
        # Get workflow.
        stored_workflow = self.get_stored_workflow(trans, id)
        return self._display(trans, stored_workflow)

    def _display(self, trans, stored_workflow):
        """ Diplay workflow as HTML page. """

        if stored_workflow is None:
            raise web.httpexceptions.HTTPNotFound()
        # Security check raises error if user cannot access workflow.
        self.security_check(trans, stored_workflow, False, True)
        # Get data for workflow's steps.
        self.get_stored_workflow_steps(trans, stored_workflow)
        # Get annotations.
        stored_workflow.annotation = self.get_item_annotation_str(trans.sa_session, stored_workflow.user, stored_workflow)
        for step in stored_workflow.latest_workflow.steps:
            step.annotation = self.get_item_annotation_str(trans.sa_session, stored_workflow.user, step)
        # Get rating data.
        user_item_rating = 0
        if trans.get_user():
            user_item_rating = self.get_user_item_rating(trans.sa_session, trans.get_user(), stored_workflow)
            if user_item_rating:
                user_item_rating = user_item_rating.rating
            else:
                user_item_rating = 0
        ave_item_rating, num_ratings = self.get_ave_item_rating_data(trans.sa_session, stored_workflow)
        return trans.fill_template_mako("workflow/display.mako", item=stored_workflow, item_data=stored_workflow.latest_workflow.steps,
                                        user_item_rating=user_item_rating, ave_item_rating=ave_item_rating, num_ratings=num_ratings)

    @web.expose
    def get_item_content_async(self, trans, id):
        """ Returns item content in HTML format. """

        stored = self.get_stored_workflow(trans, id, False, True)
        if stored is None:
            raise web.httpexceptions.HTTPNotFound()

        # Get data for workflow's steps.
        self.get_stored_workflow_steps(trans, stored)
        # Get annotations.
        stored.annotation = self.get_item_annotation_str(trans.sa_session, stored.user, stored)
        for step in stored.latest_workflow.steps:
            step.annotation = self.get_item_annotation_str(trans.sa_session, stored.user, step)
        return trans.stream_template_mako("/workflow/item_content.mako", item=stored, item_data=stored.latest_workflow.steps)

    @web.expose
    @web.require_login("use Galaxy workflows")
    def share(self, trans, id, email="", use_panels=False):
        msg = mtype = None
        # Load workflow from database
        stored = self.get_stored_workflow(trans, id)
        if email:
            other = trans.sa_session.query(model.User) \
                                    .filter(and_(model.User.table.c.email == email,
                                                 model.User.table.c.deleted == expression.false())) \
                                    .first()
            if not other:
                mtype = "error"
                msg = ("User '%s' does not exist" % escape(email))
            elif other == trans.get_user():
                mtype = "error"
                msg = ("You cannot share a workflow with yourself")
            elif trans.sa_session.query(model.StoredWorkflowUserShareAssociation) \
                    .filter_by(user=other, stored_workflow=stored).count() > 0:
                mtype = "error"
                msg = ("Workflow already shared with '%s'" % escape(email))
            else:
                share = model.StoredWorkflowUserShareAssociation()
                share.stored_workflow = stored
                share.user = other
                session = trans.sa_session
                session.add(share)
                session.flush()
                trans.set_message("Workflow '%s' shared with user '%s'" % (escape(stored.name), escape(other.email)))
                return trans.response.send_redirect(url_for(controller='workflow', action='sharing', id=id))
        return trans.fill_template("/ind_share_base.mako",
                                   message=msg,
                                   messagetype=mtype,
                                   item=stored,
                                   email=email,
                                   use_panels=use_panels)

    @web.expose
    @web.require_login("Share or export Galaxy workflows")
    def sharing(self, trans, id, **kwargs):
        """ Handle workflow sharing. """
        session = trans.sa_session
        if 'unshare_me' in kwargs:
            # Remove self from shared associations with workflow.
            stored = self.get_stored_workflow(trans, id, False, True)
            association = session.query(model.StoredWorkflowUserShareAssociation) \
                                 .filter_by(user=trans.user, stored_workflow=stored).one()
            session.delete(association)
            session.flush()
            return self.list(trans)
        else:
            # Get session and workflow.
            stored = self.get_stored_workflow(trans, id)
            session.add(stored)

            # Do operation on workflow.
            if 'make_accessible_via_link' in kwargs:
                self._make_item_accessible(trans.sa_session, stored)
            elif 'make_accessible_and_publish' in kwargs:
                self._make_item_accessible(trans.sa_session, stored)
                stored.published = True
            elif 'publish' in kwargs:
                stored.published = True
            elif 'disable_link_access' in kwargs:
                stored.importable = False
            elif 'unpublish' in kwargs:
                stored.published = False
            elif 'disable_link_access_and_unpublish' in kwargs:
                stored.importable = stored.published = False
            elif 'unshare_user' in kwargs:
                user = session.query(model.User).get(trans.security.decode_id(kwargs['unshare_user']))
                if not user:
                    error("User not found for provided id")
                association = session.query(model.StoredWorkflowUserShareAssociation) \
                                     .filter_by(user=user, stored_workflow=stored).one()
                session.delete(association)

            # Legacy issue: workflows made accessible before recent updates may not have a slug. Create slug for any workflows that need them.
            if stored.importable and not stored.slug:
                self._make_item_accessible(trans.sa_session, stored)

            session.flush()
            return trans.fill_template("/workflow/sharing.mako", use_panels=True, item=stored)

    @web.expose
    @web.require_login("to import a workflow", use_panels=True)
    def imp(self, trans, id, **kwargs):
        """Imports a workflow shared by other users."""
        # Set referer message.
        referer = trans.request.referer
        if referer:
            referer_message = "<a href='%s'>return to the previous page</a>" % escape(referer)
        else:
            referer_message = "<a href='%s'>go to Galaxy's start page</a>" % url_for('/')

        # Do import.
        stored = self.get_stored_workflow(trans, id, check_ownership=False)
        if stored.importable is False:
            return trans.show_error_message("The owner of this workflow has disabled imports via this link.<br>You can %s" % referer_message, use_panels=True)
        elif stored.deleted:
            return trans.show_error_message("You can't import this workflow because it has been deleted.<br>You can %s" % referer_message, use_panels=True)
        self._import_shared_workflow(trans, stored)

        # Redirect to load galaxy frames.
        return trans.show_ok_message(
            message="""Workflow "%s" has been imported. <br>You can <a href="%s">start using this workflow</a> or %s."""
            % (stored.name, web.url_for(controller='workflow'), referer_message), use_panels=True)

    @web.expose
    @web.require_login("use Galaxy workflows")
    def rename(self, trans, id, new_name=None, **kwargs):
        stored = self.get_stored_workflow(trans, id)
        if new_name is not None:
            san_new_name = sanitize_html(new_name)
            stored.name = san_new_name
            stored.latest_workflow.name = san_new_name
            trans.sa_session.flush()
<<<<<<< HEAD
            message = 'Workflow renamed to: %s' % escape( san_new_name )
            trans.set_message( message )
            # Take care of proxy prefix in url as well
            redirect_url = url_for( '/' ) + 'workflow?status=done&message=%s' % escape( message )
            return trans.response.send_redirect( redirect_url )
=======
            message = 'Workflow renamed to: %s' % escape(san_new_name)
            trans.set_message(message)
            # Take care of proxy prefix in url as well
            redirect_url = url_for('/') + 'workflow?status=done&message=%s' % escape(message)
            return trans.response.send_redirect(redirect_url)
>>>>>>> 696a1eda
        else:
            return form(url_for(controller='workflow', action='rename', id=trans.security.encode_id(stored.id)),
                        "Rename workflow",
                        submit_text="Rename",
                        use_panels=True) \
                .add_text("new_name", "Workflow Name", value=to_unicode(stored.name))

    @web.expose
    @web.require_login("use Galaxy workflows")
    def rename_async(self, trans, id, new_name=None, **kwargs):
        stored = self.get_stored_workflow(trans, id)
        if new_name:
            san_new_name = sanitize_html(new_name)
            stored.name = san_new_name
            stored.latest_workflow.name = san_new_name
            trans.sa_session.flush()
            return stored.name

    @web.expose
    @web.require_login("use Galaxy workflows")
    def annotate_async(self, trans, id, new_annotation=None, **kwargs):
        stored = self.get_stored_workflow(trans, id)
        if new_annotation:
            # Sanitize annotation before adding it.
            new_annotation = sanitize_html(new_annotation, 'utf-8', 'text/html')
            self.add_item_annotation(trans.sa_session, trans.get_user(), stored, new_annotation)
            trans.sa_session.flush()
            return new_annotation

    @web.expose
    @web.require_login("rate items")
    @web.json
    def rate_async(self, trans, id, rating):
        """ Rate a workflow asynchronously and return updated community data. """

        stored = self.get_stored_workflow(trans, id, check_ownership=False, check_accessible=True)
        if not stored:
            return trans.show_error_message("The specified workflow does not exist.")

        # Rate workflow.
        self.rate_item(trans.sa_session, trans.get_user(), stored, rating)

        return self.get_ave_item_rating_data(trans.sa_session, stored)

    @web.expose
    @web.require_login("use Galaxy workflows")
    def set_accessible_async(self, trans, id=None, accessible=False):
        """ Set workflow's importable attribute and slug. """
        stored = self.get_stored_workflow(trans, id)

        # Only set if importable value would change; this prevents a change in the update_time unless attribute really changed.
        importable = accessible in ['True', 'true', 't', 'T']
        if stored and stored.importable != importable:
            if importable:
                self._make_item_accessible(trans.sa_session, stored)
            else:
                stored.importable = importable
            trans.sa_session.flush()
        return

    @web.expose
    def get_embed_html_async(self, trans, id):
        """ Returns HTML for embedding a workflow in a page. """

        # TODO: user should be able to embed any item he has access to. see display_by_username_and_slug for security code.
        stored = self.get_stored_workflow(trans, id)
        if stored:
            return "Embedded Workflow '%s'" % stored.name

    @web.expose
    @web.json
    @web.require_login("use Galaxy workflows")
    def get_name_and_link_async(self, trans, id=None):
        """ Returns workflow's name and link. """
        stored = self.get_stored_workflow(trans, id)

        return_dict = {"name": stored.name,
                       "link": url_for(controller='workflow',
                                       action="display_by_username_and_slug",
                                       username=stored.user.username,
                                       slug=stored.slug)}
        return return_dict

    @web.expose
    @web.require_login("use Galaxy workflows")
    def gen_image(self, trans, id):
        stored = self.get_stored_workflow(trans, id, check_ownership=True)
        try:
            svg = self._workflow_to_svg_canvas(trans, stored)
        except Exception:
            status = 'error'
            message = 'Galaxy is unable to create the SVG image. Please check your workflow, there might be missing tools.'
            return trans.fill_template("/workflow/sharing.mako", use_panels=True, item=stored, status=status, message=message)
        trans.response.set_content_type("image/svg+xml")
        s = STANDALONE_SVG_TEMPLATE % svg.tostring()
        return s.encode('utf-8')

    @web.expose
    @web.require_login("use Galaxy workflows")
    def copy(self, trans, id, save_as_name=None):
        # Get workflow to copy.
        stored = self.get_stored_workflow(trans, id, check_ownership=False)
        user = trans.get_user()
        if stored.user == user:
            owner = True
        else:
            if trans.sa_session.query(model.StoredWorkflowUserShareAssociation) \
                    .filter_by(user=user, stored_workflow=stored).count() == 0:
                error("Workflow is not owned by or shared with current user")
            owner = False

        # Copy.
        new_stored = model.StoredWorkflow()
        if (save_as_name):
            new_stored.name = '%s' % save_as_name
        else:
            new_stored.name = "Copy of %s" % stored.name
        new_stored.latest_workflow = stored.latest_workflow
        # Copy annotation.
        annotation_obj = self.get_item_annotation_obj(trans.sa_session, stored.user, stored)
        if annotation_obj:
            self.add_item_annotation(trans.sa_session, trans.get_user(), new_stored, annotation_obj.annotation)
        new_stored.copy_tags_from(trans.user, stored)
        if not owner:
            new_stored.name += " shared by %s" % stored.user.email
        new_stored.user = user
        # Persist
        session = trans.sa_session
        session.add(new_stored)
        session.flush()
        # Display the management page
<<<<<<< HEAD
        message = 'Created new workflow with name: %s' % escape( new_stored.name )
        trans.set_message( message )
        return_url = url_for( '/' ) + 'workflow?status=done&message=%s' % escape( message )
        trans.response.send_redirect( return_url )
=======
        message = 'Created new workflow with name: %s' % escape(new_stored.name)
        trans.set_message(message)
        return_url = url_for('/') + 'workflow?status=done&message=%s' % escape(message)
        trans.response.send_redirect(return_url)
>>>>>>> 696a1eda

    @web.expose
    @web.require_login("create workflows")
    def create(self, trans, workflow_name=None, workflow_annotation=""):
        """
        Create a new stored workflow with name `workflow_name`.
        """
        user = trans.get_user()
        if workflow_name is not None:
            # Create the new stored workflow
            stored_workflow = model.StoredWorkflow()
            stored_workflow.name = workflow_name
            stored_workflow.user = user
            self.create_item_slug(trans.sa_session, stored_workflow)
            # And the first (empty) workflow revision
            workflow = model.Workflow()
            workflow.name = workflow_name
            workflow.stored_workflow = stored_workflow
            stored_workflow.latest_workflow = workflow
            # Add annotation.
            workflow_annotation = sanitize_html(workflow_annotation, 'utf-8', 'text/html')
            self.add_item_annotation(trans.sa_session, trans.get_user(), stored_workflow, workflow_annotation)
            # Persist
            session = trans.sa_session
            session.add(stored_workflow)
            session.flush()
            return self.editor(trans, id=trans.security.encode_id(stored_workflow.id))
        else:
            return form(url_for(controller="workflow", action="create"), "Create New Workflow", submit_text="Create", use_panels=True) \
                .add_text("workflow_name", "Workflow Name", value="Unnamed workflow") \
                .add_text("workflow_annotation",
                          "Workflow Annotation",
                          value="",
                          help="A description of the workflow; annotation is shown alongside shared or published workflows.")

    @web.json
    def save_workflow_as(self, trans, workflow_name, workflow_data, workflow_annotation=""):
        """
            Creates a new workflow based on Save As command. It is a new workflow, but
            is created with workflow_data already present.
        """
        user = trans.get_user()
        if workflow_name is not None:
            workflow_contents_manager = workflows.WorkflowContentsManager(trans.app)
            stored_workflow = model.StoredWorkflow()
            stored_workflow.name = workflow_name
            stored_workflow.user = user
            self.create_item_slug(trans.sa_session, stored_workflow)
            workflow = model.Workflow()
            workflow.name = workflow_name
            workflow.stored_workflow = stored_workflow
            stored_workflow.latest_workflow = workflow
            # Add annotation.
            workflow_annotation = sanitize_html(workflow_annotation, 'utf-8', 'text/html')
            self.add_item_annotation(trans.sa_session, trans.get_user(), stored_workflow, workflow_annotation)

            # Persist
            session = trans.sa_session
            session.add(stored_workflow)
            session.flush()

            try:
                workflow, errors = workflow_contents_manager.update_workflow_from_dict(
                    trans,
                    stored_workflow,
                    workflow_data,
                )
            except workflows.MissingToolsException as e:
                return dict(
                    name=e.workflow.name,
                    message=("This workflow includes missing or invalid tools. "
                             "It cannot be saved until the following steps are removed or the missing tools are enabled."),
                    errors=e.errors,
                )
            return (trans.security.encode_id(stored_workflow.id))
        else:
            # This is an error state, 'save as' must have a workflow_name
            log.exception("Error in Save As workflow: no name.")

    @web.expose
    def delete(self, trans, id=None):
        """
        Mark a workflow as deleted
        """
        # Load workflow from database
        stored = self.get_stored_workflow(trans, id)
        # Mark as deleted and save
        stored.deleted = True
        trans.user.stored_workflow_menu_entries = [entry for entry in trans.user.stored_workflow_menu_entries if entry.stored_workflow != stored]
        trans.sa_session.add(stored)
        trans.sa_session.flush()
        # Display the management page
<<<<<<< HEAD
        message = "Workflow deleted: %s" % escape( stored.name )
        trans.set_message( message )
        return trans.response.send_redirect( url_for( '/' ) + 'workflow?status=done&message=%s' % escape( message ) )
=======
        message = "Workflow deleted: %s" % escape(stored.name)
        trans.set_message(message)
        return trans.response.send_redirect(url_for('/') + 'workflow?status=done&message=%s' % escape(message))
>>>>>>> 696a1eda

    @web.expose
    @web.require_login("edit workflows")
    def editor(self, trans, id=None):
        """
        Render the main workflow editor interface. The canvas is embedded as
        an iframe (necessary for scrolling to work properly), which is
        rendered by `editor_canvas`.
        """
        if not id:
            error("Invalid workflow id")
        stored = self.get_stored_workflow(trans, id)
        # The following query loads all user-owned workflows,
        # So that they can be copied or inserted in the workflow editor.
        workflows = trans.sa_session.query(model.StoredWorkflow) \
            .filter_by(user=trans.user, deleted=False) \
            .order_by(desc(model.StoredWorkflow.table.c.update_time)) \
            .options(joinedload('latest_workflow').joinedload('steps')) \
            .all()
        return trans.fill_template("workflow/editor.mako", workflows=workflows, stored=stored, annotation=self.get_item_annotation_str(trans.sa_session, trans.user, stored))

    @web.json
    def load_workflow(self, trans, id):
        """
        Get the latest Workflow for the StoredWorkflow identified by `id` and
        encode it as a json string that can be read by the workflow editor
        web interface.
        """
        trans.workflow_building_mode = workflow_building_modes.ENABLED
        stored = self.get_stored_workflow(trans, id, check_ownership=True, check_accessible=False)
        workflow_contents_manager = workflows.WorkflowContentsManager(trans.app)
        return workflow_contents_manager.workflow_to_dict(trans, stored, style="editor")

    @web.expose
    @web.require_login("use workflows")
    def export_to_myexp(self, trans, id, myexp_username, myexp_password):
        """
        Exports a workflow to myExperiment website.
        """
        trans.workflow_building_mode = workflow_building_modes.ENABLED
        stored = self.get_stored_workflow(trans, id, check_ownership=False, check_accessible=True)

        # Convert workflow to dict.
        workflow_dict = self._workflow_to_dict(trans, stored)

        #
        # Create and submit workflow myExperiment request.
        #

        # Create workflow content JSON.
        workflow_content = json.dumps(workflow_dict, indent=4, sort_keys=True)

        # Create myExperiment request.
        request_raw = trans.fill_template(
            "workflow/myexp_export.mako",
            workflow_name=workflow_dict['name'],
            workflow_description=workflow_dict['annotation'],
            workflow_content=workflow_content,
            workflow_svg=self._workflow_to_svg_canvas(trans, stored).tostring()
        )
        # strip() b/c myExperiment XML parser doesn't allow white space before XML; utf-8 handles unicode characters.
        request = unicodify(request_raw.strip(), 'utf-8')

        # Do request and get result.
        auth_header = base64.b64encode('%s:%s' % (myexp_username, myexp_password))
        headers = {"Content-type": "text/xml", "Accept": "text/xml", "Authorization": "Basic %s" % auth_header}
        myexp_url = trans.app.config.get("myexperiment_url", self.__myexp_url)
        conn = httplib.HTTPConnection(myexp_url)
        # NOTE: blocks web thread.
        conn.request("POST", "/workflow.xml", request, headers)
        response = conn.getresponse()
        response_data = response.read()
        conn.close()

        # Do simple parse of response to see if export successful and provide user feedback.
        parser = SingleTagContentsParser('id')
        parser.feed(response_data)
        myexp_workflow_id = parser.tag_content
        workflow_list_str = " <br>Return to <a href='%s'>workflow list." % url_for(controller='workflow', action='list')
        if myexp_workflow_id:
            return trans.show_message(
                """Workflow '%s' successfully exported to myExperiment. <br/>
                <a href="http://%s/workflows/%s">Click here to view the workflow on myExperiment</a> %s
                """ % (stored.name, myexp_url, myexp_workflow_id, workflow_list_str),
                use_panels=True)
        else:
            return trans.show_error_message(
                "Workflow '%s' could not be exported to myExperiment. Error: %s %s" %
                (stored.name, response_data, workflow_list_str), use_panels=True)

    @web.json_pretty
    def for_direct_import(self, trans, id):
        """
        Get the latest Workflow for the StoredWorkflow identified by `id` and
        encode it as a json string that can be imported back into Galaxy

        This has slightly different information than the above. In particular,
        it does not attempt to decode forms and build UIs, it just stores
        the raw state.
        """
        stored = self.get_stored_workflow(trans, id, check_ownership=False, check_accessible=True)
        return self._workflow_to_dict(trans, stored)

    @web.expose
    @web.json
    def upload_import_workflow(self, trans, cntrller='workflow', **kwd):
        """
        Import a workflow by reading an url, uploading a file, opening and reading the contents
        of a local file, or receiving the textual representation of a workflow via http.
        """
        url = kwd.get('url', '')
        workflow_text = kwd.get('workflow_text', '')
        message = str(escape(kwd.get('message', '')))
        status = kwd.get('status', 'done')
        import_button = kwd.get('import_button', False)
        # The special Galaxy integration landing page's URL on myExperiment
        myexperiment_target_url = 'http://%s/galaxy?galaxy_url=%s' % \
            (trans.app.config.get("myexperiment_url", "www.myexperiment.org"), url_for('/', qualified=True))
        # The source of the workflow, used by myExperiment to indicate the workflow came from there.
        workflow_source = kwd.get('workflow_source', 'uploaded file')
        # The following parameters will have values only if the workflow
        # id being imported from a Galaxy tool shed repository.
        tool_shed_url = kwd.get('tool_shed_url', '')
        repository_metadata_id = kwd.get('repository_metadata_id', '')
        add_to_menu = util.string_as_bool(kwd.get('add_to_menu', False))
        # The workflow_name parameter is in the request only if the import originated
        # from a Galaxy tool shed, in which case the value was encoded.
        workflow_name = kwd.get('workflow_name', '')
        if workflow_name:
            workflow_name = encoding_util.tool_shed_decode(workflow_name)
        # The following parameters will have a value only if the import originated
        # from a tool shed repository installed locally or from the API.
        installed_repository_file = kwd.get('installed_repository_file', '')
        repository_id = kwd.get('repository_id', '')
        if installed_repository_file and not import_button:
            workflow_file = open(installed_repository_file, 'rb')
            workflow_text = workflow_file.read()
            workflow_file.close()
            import_button = True
        if tool_shed_url and not import_button:
            # Use urllib (send another request to the tool shed) to retrieve the workflow.
            params = dict(repository_metadata_id=repository_metadata_id,
                          workflow_name=encoding_util.tool_shed_encode(workflow_name),
                          open_for_url=True)
            pathspec = ['workflow', 'import_workflow']
            workflow_text = util.url_get(tool_shed_url, password_mgr=self.app.tool_shed_registry.url_auth(tool_shed_url), pathspec=pathspec, params=params)
            import_button = True
        if import_button:
            workflow_data = None
            if url:
                # Load workflow from external URL
                # NOTE: blocks the web thread.
                try:
                    workflow_data = urllib2.urlopen(url).read()
                except Exception as e:
                    message = "Failed to open URL: %s. Exception: %s" % (escape(url), escape(str(e)))
                    status = 'error'
            elif workflow_text:
                # This case occurs when the workflow_text was sent via http from the tool shed.
                workflow_data = workflow_text
            else:
                # Load workflow from browsed file.
                file_data = kwd.get('file_data', '')
                if file_data in ('', None):
                    message = 'No exported Galaxy workflow files were selected.'
                    status = 'error'
                else:
                    uploaded_file = file_data.file
                    uploaded_file_name = uploaded_file.name
                    # uploaded_file_filename = file_data.filename
                    if os.path.getsize(os.path.abspath(uploaded_file_name)) > 0:
                        # We're reading the file as text so we can re-use the existing code below.
                        # This may not be ideal...
                        workflow_data = uploaded_file.read()
                    else:
                        message = 'You attempted to upload an empty file.'
                        status = 'error'
            if workflow_data:
                # Convert incoming workflow data from json
                try:
                    data = json.loads(workflow_data)
                except Exception as e:
                    data = None
                    message = "The data content does not appear to be a Galaxy workflow."
                    status = 'error'
                    log.exception("Error importing workflow.")
                if data:
                    # Create workflow if possible.  If a required tool is not available in the local
                    # Galaxy instance, the tool information will be available in the step_dict.
                    src = None
                    if cntrller != 'api':
                        src = workflow_source
                    workflow, missing_tool_tups = self._workflow_from_dict(trans, data, source=src, add_to_menu=add_to_menu)
                    workflow = workflow.latest_workflow
                    if workflow_name:
                        workflow.name = workflow_name
                    # Provide user feedback and show workflow list.
                    if workflow.has_errors:
                        message += "Imported, but some steps in this workflow have validation errors. "
                        status = "error"
                    if workflow.has_cycles:
                        message += "Imported, but this workflow contains cycles.  "
                        status = "error"
                    else:
                        message += "Workflow %s imported successfully.  " % escape(workflow.name)
                    if missing_tool_tups:
                        if trans.user_is_admin():
                            # A required tool is not available in the local Galaxy instance.
                            # TODO: It would sure be nice to be able to redirect to a mako template here that displays a nice
                            # page including the links to the configured tool sheds instead of this message, but trying
                            # to get the panels back is a nightmare since workflow eliminates the Galaxy panels.  Someone
                            # involved in workflow development needs to figure out what it will take to be able to switch
                            # back and forth between Galaxy (with panels ) and the workflow view (without panels ), having
                            # the Galaxy panels displayed whenever in Galaxy.
                            message += "The workflow requires the following tools that are not available in this Galaxy instance."
                            message += "You can likely install the required tools from one of the Galaxy tool sheds listed below.<br/>"
                            for missing_tool_tup in missing_tool_tups:
                                missing_tool_id, missing_tool_name, missing_tool_version, step_id = missing_tool_tup
                                message += "Tool name: %s, id: %s, version: %s." % (
                                           escape(missing_tool_name),
                                           escape(missing_tool_id),
                                           escape(missing_tool_version))
                            message += "<br/>"
                            for shed_name, shed_url in trans.app.tool_shed_registry.tool_sheds.items():
                                if shed_url.endswith('/'):
                                    shed_url = shed_url.rstrip('/')
                                    url = '%s/repository/find_tools?galaxy_url=%s' % (shed_url, url_for('/', qualified=True))
                                    if missing_tool_tups:
                                        url += '&tool_id='
                                    for missing_tool_tup in missing_tool_tups:
                                        missing_tool_id = missing_tool_tup[0]
                                        url += '%s,' % escape(missing_tool_id)
                                message += 'url: %s, shed name: %s.' % (url, shed_name)
                                status = 'error'
                            if installed_repository_file or tool_shed_url:
                                # Another Galaxy panels Hack: The request did not originate from the Galaxy
                                # workflow view, so we don't need to render the Galaxy panels.
                                action = 'center'
                            else:
                                # Another Galaxy panels hack: The request originated from the Galaxy
                                # workflow view, so we need to render the Galaxy panels.
                                action = 'index'
                            return trans.response.send_redirect(web.url_for(controller='admin',
                                                                            action=action,
                                                                            message=message,
                                                                            status=status))
                        else:
                            # TODO: Figure out what to do here...
                            pass
                    if tool_shed_url:
                        # We've received the textual representation of a workflow from a Galaxy tool shed.
                        message = "Workflow %s imported successfully." % escape(workflow.name)
                        url = '%s/workflow/view_workflow?repository_metadata_id=%s&workflow_name=%s&message=%s' % \
                            (tool_shed_url, repository_metadata_id, encoding_util.tool_shed_encode(workflow_name), message)
                        return trans.response.send_redirect(url)
                    elif installed_repository_file:
                        # The workflow was read from a file included with an installed tool shed repository.
                        message = "Workflow %s imported successfully." % escape(workflow.name)
                        if cntrller == 'api':
                            return status, message
                        return trans.response.send_redirect(web.url_for(controller='admin_toolshed',
                                                                        action='browse_repository',
                                                                        id=repository_id,
                                                                        message=message,
                                                                        status=status))
                    redirect_url = url_for('/') + 'workflow?status=' + status + '&message=%s' % escape(message)
                    return trans.response.send_redirect(redirect_url)
        if cntrller == 'api':
            return status, message
        if status == 'error':
            redirect_url = url_for('/') + 'workflow?status=' + status + '&message=%s' % escape(message)
            return trans.response.send_redirect(redirect_url)
        else:
            return {
                'url': url,
                'message': message,
                'status': status,
                'myexperiment_target_url': myexperiment_target_url
            }

    @web.expose
    def build_from_current_history(self, trans, job_ids=None, dataset_ids=None, dataset_collection_ids=None, workflow_name=None, dataset_names=None, dataset_collection_names=None):
        user = trans.get_user()
        history = trans.get_history()
        if not user:
            return trans.show_error_message("Must be logged in to create workflows")
        if (job_ids is None and dataset_ids is None) or workflow_name is None:
            jobs, warnings = summarize(trans)
            # Render
            return trans.fill_template(
                "workflow/build_from_current_history.mako",
                jobs=jobs,
                warnings=warnings,
                history=history
            )
        else:
            # If there is just one dataset name selected or one dataset collection, these
            # come through as string types instead of lists. xref #3247.
            dataset_names = util.listify(dataset_names)
            dataset_collection_names = util.listify(dataset_collection_names)
            stored_workflow = extract_workflow(
                trans,
                user=user,
                job_ids=job_ids,
                dataset_ids=dataset_ids,
                dataset_collection_ids=dataset_collection_ids,
                workflow_name=workflow_name,
                dataset_names=dataset_names,
                dataset_collection_names=dataset_collection_names
            )
            # Index page with message
            workflow_id = trans.security.encode_id(stored_workflow.id)
            return trans.show_message('Workflow "%s" created from current history. '
                                      'You can <a href="%s" target="_parent">edit</a> or <a href="%s">run</a> the workflow.'
                                      % (escape(workflow_name), url_for(controller='workflow', action='editor', id=workflow_id),
                                         url_for(controller='workflow', action='run', id=workflow_id)))

    def get_item(self, trans, id):
        return self.get_stored_workflow(trans, id)

    @web.expose
    def tag_outputs(self, trans, id, **kwargs):
        stored = self.get_stored_workflow(trans, id, check_ownership=False)
        user = trans.get_user()
        if stored.user != user:
            if trans.sa_session.query(model.StoredWorkflowUserShareAssociation) \
                    .filter_by(user=user, stored_workflow=stored).count() == 0:
                error("Workflow is not owned by or shared with current user")
        # Get the latest revision
        workflow = stored.latest_workflow
        # It is possible for a workflow to have 0 steps
        if len(workflow.steps) == 0:
            error("Workflow cannot be tagged for outputs because it does not have any steps")
        if workflow.has_cycles:
            error("Workflow cannot be tagged for outputs because it contains cycles")
        if workflow.has_errors:
            error("Workflow cannot be tagged for outputs because of validation errors in some steps")
        # Build the state for each step
        errors = {}
        has_upgrade_messages = False
        # has_errors is never used
        # has_errors = False
        if kwargs:
            # If kwargs were provided, the states for each step should have
            # been POSTed
            for step in workflow.steps:
                if step.type == 'tool':
                    # Extract just the output flags for this step.
                    p = "%s|otag|" % step.id
                    l = len(p)
                    outputs = [k[l:] for (k, v) in kwargs.iteritems() if k.startswith(p)]
                    if step.workflow_outputs:
                        for existing_output in step.workflow_outputs:
                            if existing_output.output_name not in outputs:
                                trans.sa_session.delete(existing_output)
                            else:
                                outputs.remove(existing_output.output_name)
                    for outputname in outputs:
                        m = model.WorkflowOutput(workflow_step_id=int(step.id), output_name=outputname)
                        trans.sa_session.add(m)
        # Prepare each step
        trans.sa_session.flush()
        module_injector = WorkflowModuleInjector(trans)
        for step in workflow.steps:
            step.upgrade_messages = {}
            # Contruct modules
            module_injector.inject(step)
            if step.upgrade_messages:
                has_upgrade_messages = True
            if step.type == 'tool' or step.type is None:
                # Error dict
                if step.tool_errors:
                    errors[step.id] = step.tool_errors
        # Render the form
        return trans.fill_template(
            "workflow/tag_outputs.mako",
            steps=workflow.steps,
            workflow=stored,
            has_upgrade_messages=has_upgrade_messages,
            errors=errors,
            incoming=kwargs
        )

<<<<<<< HEAD
    def _workflow_to_svg_canvas( self, trans, stored ):
=======
    def _workflow_to_svg_canvas(self, trans, stored):
>>>>>>> 696a1eda
        workflow = stored.latest_workflow
        workflow_canvas = WorkflowCanvas()
        for step in workflow.steps:
            # Load from database representation
            module = module_factory.from_workflow_step(trans, step)
            module_name = module.get_name()
            module_data_inputs = module.get_data_inputs()
            module_data_outputs = module.get_data_outputs()
            workflow_canvas.populate_data_for_step(
                step,
                module_name,
                module_data_inputs,
                module_data_outputs,
            )
        workflow_canvas.add_steps()
        return workflow_canvas.finish()


def _build_workflow_on_str(instance_ds_names):
    # Returns suffix for new histories based on multi input iteration
    num_multi_inputs = len(instance_ds_names)
    if num_multi_inputs == 0:
        return ""
    elif num_multi_inputs == 1:
        return " on %s" % instance_ds_names[0]
    else:
        return " on %s and %s" % (", ".join(instance_ds_names[0:-1]), instance_ds_names[-1])


def _expand_multiple_inputs(kwargs):
    (single_inputs, matched_multi_inputs, multiplied_multi_inputs) = _split_inputs(kwargs)

    # Build up every combination of inputs to be run together.
    input_combos = _extend_with_matched_combos(single_inputs, matched_multi_inputs)
    input_combos = _extend_with_multiplied_combos(input_combos, multiplied_multi_inputs)

    # Input name that are multiply specified
    multi_input_keys = matched_multi_inputs.keys() + multiplied_multi_inputs.keys()

    for input_combo in input_combos:
        for key, value in input_combo.iteritems():
            kwargs[key] = value
        yield (kwargs, multi_input_keys)


def _extend_with_matched_combos(single_inputs, multi_inputs):
    if len(multi_inputs) == 0:
        return [single_inputs]

    matched_multi_inputs = []

    first_multi_input_key = multi_inputs.keys()[0]
    first_multi_value = multi_inputs.get(first_multi_input_key)

    for value in first_multi_value:
        new_inputs = _copy_and_extend_inputs(single_inputs, first_multi_input_key, value)
        matched_multi_inputs.append(new_inputs)

    for multi_input_key, multi_input_values in multi_inputs.iteritems():
        if multi_input_key == first_multi_input_key:
            continue
        if len(multi_input_values) != len(first_multi_value):
            raise Exception("Failed to match up multi-select inputs, must select equal number of data files in each multiselect")
        for index, value in enumerate(multi_input_values):
            matched_multi_inputs[index][multi_input_key] = value
    return matched_multi_inputs


def _extend_with_multiplied_combos(input_combos, multi_inputs):
    combos = input_combos

    for multi_input_key, multi_input_value in multi_inputs.iteritems():
        iter_combos = []

        for combo in combos:
            for input_value in multi_input_value:
                iter_combos.append(_copy_and_extend_inputs(combo, multi_input_key, input_value))

        combos = iter_combos
    return combos


def _copy_and_extend_inputs(inputs, key, value):
    new_inputs = dict(inputs)
    new_inputs[key] = value
    return new_inputs


def _split_inputs(kwargs):
    """
    """
    input_keys = filter(lambda a: a.endswith('|input'), kwargs)
    single_inputs = {}
    matched_multi_inputs = {}
    multiplied_multi_inputs = {}
    for input_key in input_keys:
        input_val = kwargs[input_key]
        if isinstance(input_val, list):
            input_base = input_key[:-len("|input")]
            mode_key = "%s|multi_mode" % input_base
            mode = kwargs.get(mode_key, "matched")
            if mode == "matched":
                matched_multi_inputs[input_key] = input_val
            else:
                multiplied_multi_inputs[input_key] = input_val
        else:
            single_inputs[input_key] = input_val
    return (single_inputs, matched_multi_inputs, multiplied_multi_inputs)<|MERGE_RESOLUTION|>--- conflicted
+++ resolved
@@ -157,13 +157,8 @@
     __myexp_url = "www.myexperiment.org:80"
 
     @web.expose
-<<<<<<< HEAD
-    @web.require_login( "use Galaxy workflows" )
-    def list_grid( self, trans, **kwargs ):
-=======
     @web.require_login("use Galaxy workflows")
     def list_grid(self, trans, **kwargs):
->>>>>>> 696a1eda
         """ List user's stored workflows. """
         # status = message = None
         if 'operation' in kwargs:
@@ -182,13 +177,8 @@
         Render workflow main page (management of existing workflows)
         """
         # Take care of proxy prefix in url as well
-<<<<<<< HEAD
-        redirect_url = url_for( '/' ) + 'workflow'
-        return trans.response.send_redirect( redirect_url )
-=======
         redirect_url = url_for('/') + 'workflow'
         return trans.response.send_redirect(redirect_url)
->>>>>>> 696a1eda
 
     @web.expose
     @web.json
@@ -385,19 +375,11 @@
             stored.name = san_new_name
             stored.latest_workflow.name = san_new_name
             trans.sa_session.flush()
-<<<<<<< HEAD
-            message = 'Workflow renamed to: %s' % escape( san_new_name )
-            trans.set_message( message )
-            # Take care of proxy prefix in url as well
-            redirect_url = url_for( '/' ) + 'workflow?status=done&message=%s' % escape( message )
-            return trans.response.send_redirect( redirect_url )
-=======
             message = 'Workflow renamed to: %s' % escape(san_new_name)
             trans.set_message(message)
             # Take care of proxy prefix in url as well
             redirect_url = url_for('/') + 'workflow?status=done&message=%s' % escape(message)
             return trans.response.send_redirect(redirect_url)
->>>>>>> 696a1eda
         else:
             return form(url_for(controller='workflow', action='rename', id=trans.security.encode_id(stored.id)),
                         "Rename workflow",
@@ -529,17 +511,10 @@
         session.add(new_stored)
         session.flush()
         # Display the management page
-<<<<<<< HEAD
-        message = 'Created new workflow with name: %s' % escape( new_stored.name )
-        trans.set_message( message )
-        return_url = url_for( '/' ) + 'workflow?status=done&message=%s' % escape( message )
-        trans.response.send_redirect( return_url )
-=======
         message = 'Created new workflow with name: %s' % escape(new_stored.name)
         trans.set_message(message)
         return_url = url_for('/') + 'workflow?status=done&message=%s' % escape(message)
         trans.response.send_redirect(return_url)
->>>>>>> 696a1eda
 
     @web.expose
     @web.require_login("create workflows")
@@ -632,15 +607,9 @@
         trans.sa_session.add(stored)
         trans.sa_session.flush()
         # Display the management page
-<<<<<<< HEAD
-        message = "Workflow deleted: %s" % escape( stored.name )
-        trans.set_message( message )
-        return trans.response.send_redirect( url_for( '/' ) + 'workflow?status=done&message=%s' % escape( message ) )
-=======
         message = "Workflow deleted: %s" % escape(stored.name)
         trans.set_message(message)
         return trans.response.send_redirect(url_for('/') + 'workflow?status=done&message=%s' % escape(message))
->>>>>>> 696a1eda
 
     @web.expose
     @web.require_login("edit workflows")
@@ -1024,11 +993,7 @@
             incoming=kwargs
         )
 
-<<<<<<< HEAD
-    def _workflow_to_svg_canvas( self, trans, stored ):
-=======
     def _workflow_to_svg_canvas(self, trans, stored):
->>>>>>> 696a1eda
         workflow = stored.latest_workflow
         workflow_canvas = WorkflowCanvas()
         for step in workflow.steps:
