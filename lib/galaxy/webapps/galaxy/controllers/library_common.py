--- conflicted
+++ resolved
@@ -90,10 +90,7 @@
 
 class LibraryCommon(BaseUIController, UsesFormDefinitionsMixin, UsesExtendedMetadataMixin, UsesLibraryMixinItems):
     @web.json
-<<<<<<< HEAD
-=======
     @web.require_admin
->>>>>>> 2f2acb98
     def library_item_updates(self, trans, ids=None, states=None):
         # Avoid caching
         trans.response.headers['Pragma'] = 'no-cache'
@@ -117,10 +114,7 @@
         return rval
 
     @web.expose
-<<<<<<< HEAD
-=======
     @web.require_admin
->>>>>>> 2f2acb98
     def browse_library(self, trans, cntrller='library', **kwd):
         message = escape(kwd.get('message', ''))
         status = kwd.get('status', 'done')
@@ -193,10 +187,7 @@
                                                         status=status))
 
     @web.expose
-<<<<<<< HEAD
-=======
     @web.require_admin
->>>>>>> 2f2acb98
     def library_info(self, trans, cntrller, **kwd):
         message = escape(kwd.get('message', ''))
         status = kwd.get('status', 'done')
@@ -256,10 +247,7 @@
                                    status=escape(status))
 
     @web.expose
-<<<<<<< HEAD
-=======
     @web.require_admin
->>>>>>> 2f2acb98
     def library_permissions(self, trans, cntrller, **kwd):
         message = escape(kwd.get('message', ''))
         status = kwd.get('status', 'done')
@@ -307,10 +295,7 @@
                                    status=escape(status))
 
     @web.expose
-<<<<<<< HEAD
-=======
     @web.require_admin
->>>>>>> 2f2acb98
     def create_folder(self, trans, cntrller, parent_id, library_id, **kwd):
         message = escape(kwd.get('message', ''))
         status = kwd.get('status', 'done')
@@ -386,10 +371,7 @@
                                    status=escape(status))
 
     @web.expose
-<<<<<<< HEAD
-=======
     @web.require_admin
->>>>>>> 2f2acb98
     def folder_info(self, trans, cntrller, id, library_id, **kwd):
         message = escape(kwd.get('message', ''))
         status = kwd.get('status', 'done')
@@ -446,10 +428,7 @@
                                    status=escape(status))
 
     @web.expose
-<<<<<<< HEAD
-=======
     @web.require_admin
->>>>>>> 2f2acb98
     def folder_permissions(self, trans, cntrller, id, library_id, **kwd):
         message = escape(kwd.get('message', ''))
         status = kwd.get('status', 'done')
@@ -500,10 +479,7 @@
                                    status=escape(status))
 
     @web.expose
-<<<<<<< HEAD
-=======
     @web.require_admin
->>>>>>> 2f2acb98
     def ldda_edit_info(self, trans, cntrller, library_id, folder_id, id, **kwd):
         message = escape(kwd.get('message', ''))
         status = kwd.get('status', 'done')
@@ -520,11 +496,7 @@
         dbkey = kwd.get('dbkey', '?')
         if isinstance(dbkey, list):
             dbkey = dbkey[0]
-<<<<<<< HEAD
-        file_formats = [dtype_name for dtype_name, dtype_value in trans.app.datatypes_registry.datatypes_by_extension.iteritems() if dtype_value.allow_datatype_change]
-=======
         file_formats = [dtype_name for dtype_name, dtype_value in trans.app.datatypes_registry.datatypes_by_extension.items() if dtype_value.allow_datatype_change]
->>>>>>> 2f2acb98
         file_formats.sort()
 
         def __ok_to_edit_metadata(ldda_id):
@@ -659,10 +631,7 @@
                                    status=escape(status))
 
     @web.expose
-<<<<<<< HEAD
-=======
     @web.require_admin
->>>>>>> 2f2acb98
     def ldda_info(self, trans, cntrller, library_id, folder_id, id, **kwd):
         message = escape(kwd.get('message', ''))
         status = kwd.get('status', 'done')
@@ -712,10 +681,7 @@
                                    status=escape(status))
 
     @web.expose
-<<<<<<< HEAD
-=======
     @web.require_admin
->>>>>>> 2f2acb98
     def ldda_permissions(self, trans, cntrller, library_id, folder_id, id, **kwd):
         message = str(escape(kwd.get('message', '')))
         status = kwd.get('status', 'done')
@@ -737,11 +703,7 @@
             lddas.append(ldda)
             libraries.append(library)
         library = libraries[0]
-<<<<<<< HEAD
-        if filter(lambda x: x != library, libraries):
-=======
         if any(x != library for x in libraries):
->>>>>>> 2f2acb98
             message = "Library datasets specified span multiple libraries."
             return trans.response.send_redirect(web.url_for(controller='library_common',
                                                             action='browse_library',
@@ -858,10 +820,7 @@
                                    status=escape(status))
 
     @web.expose
-<<<<<<< HEAD
-=======
     @web.require_admin
->>>>>>> 2f2acb98
     def upload_library_dataset(self, trans, cntrller, library_id, folder_id, **kwd):
         message = escape(kwd.get('message', ''))
         status = kwd.get('status', 'done')
@@ -1006,11 +965,7 @@
                             return created_outputs_dict[0], created_outputs_dict[1]
                         return 200, created_outputs_dict
                     total_added = len(created_outputs_dict.keys())
-<<<<<<< HEAD
-                    ldda_id_list = [str(v.id) for k, v in created_outputs_dict.items()]
-=======
                     ldda_id_list = [str(v.id) for v in created_outputs_dict.values()]
->>>>>>> 2f2acb98
                     created_ldda_ids = ",".join(ldda_id_list)
                     if replace_dataset:
                         message = "Added %d dataset versions to the library dataset '%s' in the folder '%s'." % (total_added, escape(replace_dataset_name), escape(folder.name))
@@ -1143,27 +1098,14 @@
         if upload_option == 'upload_directory':
             if server_dir in [None, 'None', '']:
                 response_code = 400
-<<<<<<< HEAD
-            if cntrller == 'library_admin' or (cntrller == 'api' and trans.user_is_admin):
-                import_dir = trans.app.config.library_import_dir
-                import_dir_desc = 'library_import_dir'
-                full_dir = os.path.join(import_dir, server_dir)
-=======
             if trans.user_is_admin() and cntrller in ('library_admin', 'api'):
                 import_dir = trans.app.config.library_import_dir
                 import_dir_desc = 'library_import_dir'
->>>>>>> 2f2acb98
             else:
                 import_dir = trans.app.config.user_library_import_dir
                 if server_dir != trans.user.email:
                     import_dir = os.path.join(import_dir, trans.user.email)
                 import_dir_desc = 'user_library_import_dir'
-<<<<<<< HEAD
-                if server_dir == trans.user.email:
-                    full_dir = os.path.join(import_dir, server_dir)
-                else:
-                    full_dir = os.path.join(import_dir, trans.user.email, server_dir)
-=======
             full_dir = os.path.join(import_dir, server_dir)
             unsafe = None
             if safe_relpath(server_dir):
@@ -1176,7 +1118,6 @@
             if unsafe:
                 response_code = 403
                 message = 'Invalid server_dir'
->>>>>>> 2f2acb98
             if import_dir:
                 message = 'Select a directory'
             else:
@@ -1224,13 +1165,8 @@
         json_file_path = upload_common.create_paramfile(trans, uploaded_datasets)
         data_list = [ud.data for ud in uploaded_datasets]
         job_params = {}
-<<<<<<< HEAD
-        job_params['link_data_only'] = dumps(kwd.get('link_data_only', 'copy_files'))
-        job_params['uuid'] = dumps(kwd.get('uuid', None))
-=======
         job_params['link_data_only'] = json.dumps(kwd.get('link_data_only', 'copy_files'))
         job_params['uuid'] = json.dumps(kwd.get('uuid', None))
->>>>>>> 2f2acb98
         job, output = upload_common.create_job(trans, tool_params, tool, json_file_path, data_list, folder=library_bunch.folder, job_params=job_params)
         trans.sa_session.add(job)
         trans.sa_session.flush()
@@ -1375,10 +1311,7 @@
         return None
 
     @web.expose
-<<<<<<< HEAD
-=======
     @web.require_admin
->>>>>>> 2f2acb98
     def add_history_datasets_to_library(self, trans, cntrller, library_id, folder_id, hda_ids='', **kwd):
         message = escape(kwd.get('message', ''))
         status = kwd.get('status', 'done')
@@ -1621,10 +1554,7 @@
         return upload_option_select_list
 
     @web.expose
-<<<<<<< HEAD
-=======
     @web.require_admin
->>>>>>> 2f2acb98
     def download_dataset_from_folder(self, trans, cntrller, id, library_id=None, **kwd):
         """Catches the dataset id and displays file contents as directed"""
         show_deleted = util.string_as_bool(kwd.get('show_deleted', False))
@@ -1664,10 +1594,7 @@
                                                         status='error'))
 
     @web.expose
-<<<<<<< HEAD
-=======
     @web.require_admin
->>>>>>> 2f2acb98
     def library_dataset_info(self, trans, cntrller, id, library_id, **kwd):
         message = escape(kwd.get('message', ''))
         status = kwd.get('status', 'done')
@@ -1716,10 +1643,7 @@
                                    status=escape(status))
 
     @web.expose
-<<<<<<< HEAD
-=======
     @web.require_admin
->>>>>>> 2f2acb98
     def library_dataset_permissions(self, trans, cntrller, id, library_id, **kwd):
         message = escape(kwd.get('message', ''))
         status = kwd.get('status', 'done')
@@ -1768,10 +1692,7 @@
                                    status=escape(status))
 
     @web.expose
-<<<<<<< HEAD
-=======
     @web.require_admin
->>>>>>> 2f2acb98
     def make_library_item_public(self, trans, cntrller, library_id, item_type, id, **kwd):
         message = escape(kwd.get('message', ''))
         status = kwd.get('status', 'done')
@@ -1814,10 +1735,7 @@
                                                         status=status))
 
     @web.expose
-<<<<<<< HEAD
-=======
     @web.require_admin
->>>>>>> 2f2acb98
     def act_on_multiple_datasets(self, trans, cntrller, library_id=None, ldda_ids='', **kwd):
         # This method is called from 1 of 3 places:
         # - this controller's download_dataset_from_folder() method
@@ -1837,11 +1755,7 @@
                 for fname, relpath in self.files.items():
                     crc = '-'
                     size = os.stat(fname).st_size
-<<<<<<< HEAD
-                    quoted_fname = urllib.quote_plus(fname, '/')
-=======
                     quoted_fname = quote_plus(fname, '/')
->>>>>>> 2f2acb98
                     rval += '%s %i %s%s %s\r\n' % (crc, size, self.url_base, quoted_fname, relpath)
                 return rval
         # Perform an action on a list of library datasets.
@@ -1973,11 +1887,7 @@
                     if action == 'zip':
                         # Can't use mkstemp - the file must not exist first
                         tmpd = tempfile.mkdtemp()
-<<<<<<< HEAD
-                        util.umask_fix_perms(tmpd, trans.app.config.umask, 0777, self.app.config.gid)
-=======
                         util.umask_fix_perms(tmpd, trans.app.config.umask, 0o777, self.app.config.gid)
->>>>>>> 2f2acb98
                         tmpf = os.path.join(tmpd, 'library_download.' + action)
                         if trans.app.config.upstream_gzip:
                             archive = zipfile.ZipFile(tmpf, 'w', zipfile.ZIP_STORED, True)
@@ -2118,10 +2028,7 @@
                                        status=escape(status))
 
     @web.expose
-<<<<<<< HEAD
-=======
     @web.require_admin
->>>>>>> 2f2acb98
     def import_datasets_to_histories(self, trans, cntrller, library_id='', folder_id='', ldda_ids='', target_history_id='', target_history_ids='', new_history_name='', **kwd):
         # This method is called from one of the following places:
         # - a menu option for a library dataset ( ldda_ids is a single ldda id )
@@ -2146,11 +2053,7 @@
             folder = None
         ldda_ids = util.listify(ldda_ids)
         if ldda_ids:
-<<<<<<< HEAD
-            ldda_ids = map(trans.security.decode_id, ldda_ids)
-=======
             ldda_ids = list(map(trans.security.decode_id, ldda_ids))
->>>>>>> 2f2acb98
         if target_history_ids:
             target_history_ids = util.listify(target_history_ids)
             target_history_ids = set(
@@ -2256,10 +2159,7 @@
                                    status=escape(status))
 
     @web.expose
-<<<<<<< HEAD
-=======
     @web.require_admin
->>>>>>> 2f2acb98
     def manage_template_inheritance(self, trans, cntrller, item_type, library_id, folder_id=None, ldda_id=None, **kwd):
         show_deleted = util.string_as_bool(kwd.get('show_deleted', False))
         use_panels = util.string_as_bool(kwd.get('use_panels', False))
@@ -2305,10 +2205,7 @@
                                                         status='done'))
 
     @web.expose
-<<<<<<< HEAD
-=======
     @web.require_admin
->>>>>>> 2f2acb98
     def move_library_item(self, trans, cntrller, item_type, item_id, source_library_id='', make_target_current=True, **kwd):
         # This method is called from one of the following places:
         # - a menu option for a library dataset ( item_type is 'ldda' and item_id is a single ldda id )
@@ -2352,11 +2249,7 @@
             # We've been called from a menu option for a library dataset search result set
             move_ldda_ids = util.listify(item_id)
             if move_ldda_ids:
-<<<<<<< HEAD
-                move_ldda_ids = map(trans.security.decode_id, move_ldda_ids)
-=======
                 move_ldda_ids = list(map(trans.security.decode_id, move_ldda_ids))
->>>>>>> 2f2acb98
         elif item_type == 'folder':
             move_folder_id = item_id
             move_folder = trans.sa_session.query(trans.model.LibraryFolder).get(trans.security.decode_id(move_folder_id))
@@ -2530,10 +2423,7 @@
                                    status=escape(status))
 
     @web.expose
-<<<<<<< HEAD
-=======
     @web.require_admin
->>>>>>> 2f2acb98
     def delete_library_item(self, trans, cntrller, library_id, item_id, item_type, **kwd):
         # This action will handle deleting all types of library items.  State is saved for libraries and
         # folders ( i.e., if undeleted, the state of contents of the library or folder will remain, so previously
@@ -2602,10 +2492,7 @@
                                                             status=status))
 
     @web.expose
-<<<<<<< HEAD
-=======
     @web.require_admin
->>>>>>> 2f2acb98
     def undelete_library_item(self, trans, cntrller, library_id, item_id, item_type, **kwd):
         # This action will handle undeleting all types of library items
         status = kwd.get('status', 'done')
@@ -2919,30 +2806,17 @@
     # (seq[i].attr, i, seq[i]) and sort it. The second item of tuple is needed not
     # only to provide stable sorting, but mainly to eliminate comparison of objects
     # (which can be expensive or prohibited) in case of equal attribute values.
-<<<<<<< HEAD
-    intermed = map(None, map(getattr, seq, (attr, ) * len(seq)), xrange(len(seq)), seq)
-    intermed.sort()
-    return map(operator.getitem, intermed, (-1, ) * len(intermed))
-=======
     intermed = [(getattr(v, attr), i, v) for i, v in enumerate(seq)]
     intermed.sort()
     return [_[-1] for _ in intermed]
->>>>>>> 2f2acb98
 
 
 def lucene_search(trans, cntrller, search_term, search_url, **kwd):
     """Return display of results from a full-text lucene search of data libraries."""
     message = escape(kwd.get('message', ''))
     status = kwd.get('status', 'done')
-<<<<<<< HEAD
-    full_url = "%s/find?%s" % (search_url, urllib.urlencode({"kwd" : search_term}))
-    response = urllib2.urlopen(full_url)
-    ldda_ids = loads(response.read())["ids"]
-    response.close()
-=======
     full_url = "%s/find?%s" % (search_url, urlencode({"kwd" : search_term}))
     ldda_ids = requests.get(full_url).json()['ids']
->>>>>>> 2f2acb98
     lddas = [trans.sa_session.query(trans.app.model.LibraryDatasetDatasetAssociation).get(ldda_id) for ldda_id in ldda_ids]
     return status, message, get_sorted_accessible_library_items(trans, cntrller, lddas, 'name')
 
