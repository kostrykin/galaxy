"""
Contains the user interface in the Universe class
"""

import glob
import logging
import os
import random
import socket
import string
import urllib

from datetime import datetime, timedelta

from galaxy import model
from galaxy import util
from galaxy import web
from galaxy.model.orm import and_
from galaxy.security.validate_user_input import (transform_publicname,
                                                 validate_email,
                                                 validate_password,
                                                 validate_publicname)
from galaxy.util import biostar, hash_util, docstring_trim, listify
from galaxy.util.json import dumps, loads
from galaxy.web import url_for
from galaxy.web.base.controller import (BaseUIController,
                                        CreatesApiKeysMixin,
                                        CreatesUsersMixin,
                                        UsesFormDefinitionsMixin)
from galaxy.web.form_builder import build_select_field, CheckboxField
from galaxy.web.framework.helpers import escape, grids, time_ago
from galaxy.web.framework.helpers import time_ago, grids
from markupsafe import escape

log = logging.getLogger( __name__ )

require_login_template = """
<p>
    This %s has been configured such that only users who are logged in may use it.%s
</p>
<p/>
"""


class UserOpenIDGrid( grids.Grid ):
    use_panels = False
    title = "OpenIDs linked to your account"
    model_class = model.UserOpenID
    template = '/user/openid_manage.mako'
    default_filter = { "openid": "All" }
    default_sort_key = "-create_time"
    columns = [
        grids.TextColumn( "OpenID URL", key="openid", link=( lambda x: dict( action='openid_auth', login_button="Login", openid_url=x.openid if not x.provider else '', openid_provider=x.provider, auto_associate=True ) ) ),
        grids.GridColumn( "Created", key="create_time", format=time_ago ),
    ]
    operations = [
        grids.GridOperation( "Delete", async_compatible=True ),
    ]

    def build_initial_query( self, trans, **kwd ):
        return trans.sa_session.query( self.model_class ).filter( self.model_class.user_id == trans.user.id )


class User( BaseUIController, UsesFormDefinitionsMixin, CreatesUsersMixin, CreatesApiKeysMixin ):
    user_openid_grid = UserOpenIDGrid()
    installed_len_files = None

    @web.expose
    def index( self, trans, cntrller, **kwd ):
        return trans.fill_template( '/user/index.mako', cntrller=cntrller )

    @web.expose
    def openid_auth( self, trans, **kwd ):
        '''Handles user request to access an OpenID provider'''
        if not trans.app.config.enable_openid:
            return trans.show_error_message( 'OpenID authentication is not enabled in this instance of Galaxy' )
        message = 'Unspecified failure authenticating via OpenID'
        openid_url = kwd.get( 'openid_url', '' )
        openid_provider = kwd.get( 'openid_provider', '' )
        if not openid_provider or openid_url:
            openid_provider = trans.app.openid_providers.NO_PROVIDER_ID  # empty fields cause validation errors
        redirect = kwd.get( 'redirect', '' ).strip()
        auto_associate = util.string_as_bool( kwd.get( 'auto_associate', False ) )
        use_panels = util.string_as_bool( kwd.get( 'use_panels', False ) )
        action = 'login'
        consumer = trans.app.openid_manager.get_consumer( trans )
        if openid_url:
            openid_provider_obj = trans.app.openid_providers.new_provider_from_identifier( openid_url )
        else:
            openid_provider_obj = trans.app.openid_providers.get( openid_provider )
        if not openid_url and openid_provider == trans.app.openid_providers.NO_PROVIDER_ID:
            message = 'An OpenID provider was not specified'
        elif openid_provider_obj:
            if not redirect:
                redirect = ' '
            process_url = trans.request.base.rstrip( '/' ) + url_for( controller='user', action='openid_process', redirect=redirect, openid_provider=openid_provider, auto_associate=auto_associate )  # None of these values can be empty, or else a verification error will occur
            request = None
            try:
                request = consumer.begin( openid_provider_obj.op_endpoint_url )
                if request is None:
                    message = 'No OpenID services are available at %s' % openid_provider_obj.op_endpoint_url
            except Exception, e:
                message = 'Failed to begin OpenID authentication: %s' % str( e )
            if request is not None:
                trans.app.openid_manager.add_sreg( trans, request, required=openid_provider_obj.sreg_required, optional=openid_provider_obj.sreg_optional )
                if request.shouldSendRedirect():
                    redirect_url = request.redirectURL(
                        trans.request.base, process_url )
                    trans.app.openid_manager.persist_session( trans, consumer )
                    return trans.response.send_redirect( redirect_url )
                else:
                    form = request.htmlMarkup( trans.request.base, process_url, form_tag_attrs={'id': 'openid_message', 'target': '_top'} )
                    trans.app.openid_manager.persist_session( trans, consumer )
                    return form
        return trans.response.send_redirect( url_for( controller='user',
                                                      action=action,
                                                      redirect=redirect,
                                                      use_panels=use_panels,
                                                      message=message,
                                                      status='error' ) )

    @web.expose
    def openid_process( self, trans, **kwd ):
        '''Handle's response from OpenID Providers'''
        if not trans.app.config.enable_openid:
            return trans.show_error_message( 'OpenID authentication is not enabled in this instance of Galaxy' )
        auto_associate = util.string_as_bool( kwd.get( 'auto_associate', False ) )
        action = 'login'
        if trans.user:
            action = 'openid_manage'
        if trans.app.config.support_url is not None:
            contact = '<a href="%s">support</a>' % trans.app.config.support_url
        else:
            contact = 'support'
        message = 'Verification failed for an unknown reason.  Please contact %s for assistance.' % ( contact )
        status = 'error'
        consumer = trans.app.openid_manager.get_consumer( trans )
        info = consumer.complete( kwd, trans.request.url )
        display_identifier = info.getDisplayIdentifier()
        redirect = kwd.get( 'redirect', '' ).strip()
        openid_provider = kwd.get( 'openid_provider', None )
        if info.status == trans.app.openid_manager.FAILURE and display_identifier:
            message = "Login via OpenID failed.  The technical reason for this follows, please include this message in your email if you need to %s to resolve this problem: %s" % ( contact, info.message )
            return trans.response.send_redirect( url_for( controller='user',
                                                          action=action,
                                                          use_panels=True,
                                                          redirect=redirect,
                                                          message=message,
                                                          status='error' ) )
        elif info.status == trans.app.openid_manager.SUCCESS:
            if info.endpoint.canonicalID:
                display_identifier = info.endpoint.canonicalID
            openid_provider_obj = trans.app.openid_providers.get( openid_provider )
            user_openid = trans.sa_session.query( trans.app.model.UserOpenID ).filter( trans.app.model.UserOpenID.table.c.openid == display_identifier ).first()
            if not openid_provider_obj and user_openid and user_openid.provider:
                openid_provider_obj = trans.app.openid_providers.get( user_openid.provider )
            if not openid_provider_obj:
                openid_provider_obj = trans.app.openid_providers.new_provider_from_identifier( display_identifier )
            if not user_openid:
                user_openid = trans.app.model.UserOpenID( session=trans.galaxy_session, openid=display_identifier )
            if not user_openid.user:
                user_openid.session = trans.galaxy_session
            if not user_openid.provider and openid_provider:
                user_openid.provider = openid_provider
            if trans.user:
                if user_openid.user and user_openid.user.id != trans.user.id:
                    message = "The OpenID <strong>%s</strong> is already associated with another Galaxy account, <strong>%s</strong>.  Please disassociate it from that account before attempting to associate it with a new account." % ( escape( display_identifier ), escape( user_openid.user.email ) )
                if not trans.user.active and trans.app.config.user_activation_on:  # Account activation is ON and the user is INACTIVE.
                    if ( trans.app.config.activation_grace_period != 0 ):  # grace period is ON
                        if self.is_outside_grace_period( trans, trans.user.create_time ):  # User is outside the grace period. Login is disabled and he will have the activation email resent.
                            message, status = self.resend_verification_email( trans, trans.user.email, trans.user.username )
                        else:  # User is within the grace period, let him log in.
                            pass
                    else:  # Grace period is off. Login is disabled and user will have the activation email resent.
                        message, status = self.resend_verification_email( trans, trans.user.email, trans.user.username )
                elif not user_openid.user or user_openid.user == trans.user:
                    if openid_provider_obj.id:
                        user_openid.provider = openid_provider_obj.id
                    user_openid.session = trans.galaxy_session
                    if not openid_provider_obj.never_associate_with_user:
                        if not auto_associate and ( user_openid.user and user_openid.user.id == trans.user.id ):
                            message = "The OpenID <strong>%s</strong> is already associated with your Galaxy account, <strong>%s</strong>." % ( escape( display_identifier ), escape( trans.user.email ) )
                            status = "warning"
                        else:
                            message = "The OpenID <strong>%s</strong> has been associated with your Galaxy account, <strong>%s</strong>." % ( escape( display_identifier ), escape( trans.user.email ) )
                            status = "done"
                        user_openid.user = trans.user
                        trans.sa_session.add( user_openid )
                        trans.sa_session.flush()
                        trans.log_event( "User associated OpenID: %s" % display_identifier )
                    else:
                        message = "The OpenID <strong>%s</strong> cannot be used to log into your Galaxy account, but any post authentication actions have been performed." % escape( openid_provider_obj.name )
                        status = "info"
                    openid_provider_obj.post_authentication( trans, trans.app.openid_manager, info )
                    if redirect:
                        message = '%s<br>Click <a href="%s"><strong>here</strong></a> to return to the page you were previously viewing.' % ( message, escape( self.__get_redirect_url( redirect ) ) )
                if redirect and status != "error":
                    return trans.response.send_redirect( self.__get_redirect_url( redirect ) )
                return trans.response.send_redirect( url_for( controller='user',
                                                     action='openid_manage',
                                                     use_panels=True,
                                                     redirect=redirect,
                                                     message=message,
                                                     status=status ) )
            elif user_openid.user:
                trans.handle_user_login( user_openid.user )
                trans.log_event( "User logged in via OpenID: %s" % display_identifier )
                openid_provider_obj.post_authentication( trans, trans.app.openid_manager, info )
                if not redirect:
                    redirect = url_for( '/' )
                redirect = self.__get_redirect_url( redirect )
                return trans.response.send_redirect( redirect )
            trans.sa_session.add( user_openid )
            trans.sa_session.flush()
            message = "OpenID authentication was successful, but you need to associate your OpenID with a Galaxy account."
            sreg_resp = trans.app.openid_manager.get_sreg( info )
            try:
                sreg_username_name = openid_provider_obj.use_for.get( 'username' )
                username = sreg_resp.get( sreg_username_name, '' )
            except AttributeError:
                username = ''
            try:
                sreg_email_name = openid_provider_obj.use_for.get( 'email' )
                email = sreg_resp.get( sreg_email_name, '' )
            except AttributeError:
                email = ''
            # OpenID success, but user not logged in, and not previously associated
            return trans.response.send_redirect( url_for( controller='user',
                                                 action='openid_associate',
                                                 use_panels=True,
                                                 redirect=redirect,
                                                 username=username,
                                                 email=email,
                                                 message=message,
                                                 status='warning' ) )
        elif info.status == trans.app.openid_manager.CANCEL:
            message = "Login via OpenID was cancelled by an action at the OpenID provider's site."
            status = "warning"
        elif info.status == trans.app.openid_manager.SETUP_NEEDED:
            if info.setup_url:
                return trans.response.send_redirect( info.setup_url )
            else:
                message = "Unable to log in via OpenID.  Setup at the provider is required before this OpenID can be used.  Please visit your provider's site to complete this step."
        return trans.response.send_redirect( url_for( controller='user',
                                                      action=action,
                                                      use_panels=True,
                                                      redirect=redirect,
                                                      message=message,
                                                      status=status ) )

    @web.expose
    def openid_associate( self, trans, cntrller='user', **kwd ):
        '''Associates a user with an OpenID log in'''
        if not trans.app.config.enable_openid:
            return trans.show_error_message( 'OpenID authentication is not enabled in this instance of Galaxy' )
        use_panels = util.string_as_bool( kwd.get( 'use_panels', False ) )
        message = escape( kwd.get( 'message', ''  ) )
        status = kwd.get( 'status', 'done' )
        email = kwd.get( 'email', '' )
        username = kwd.get( 'username', '' )
        redirect = kwd.get( 'redirect', '' ).strip()
        params = util.Params( kwd )
        is_admin = cntrller == 'admin' and trans.user_is_admin()
        openids = trans.galaxy_session.openids
        user = None
        if not openids:
            return trans.show_error_message( 'You have not successfully completed an OpenID authentication in this session.  You can do so on the <a href="%s">login</a> page.' % url_for( controller='user', action='login', use_panels=use_panels ) )
        elif is_admin:
            return trans.show_error_message( 'Associating OpenIDs with accounts cannot be done by administrators.' )
        if kwd.get( 'login_button', False ):
            message, status, user, success = self.__validate_login( trans, **kwd )
            if success:
                openid_objs = []
                for openid in openids:
                    openid_provider_obj = trans.app.openid_providers.get( openid.provider )
                    if not openid_provider_obj or not openid_provider_obj.never_associate_with_user:
                        openid.user = user
                        trans.sa_session.add( openid )
                        trans.log_event( "User associated OpenID: %s" % openid.openid )
                    if openid_provider_obj and openid_provider_obj.has_post_authentication_actions():
                        openid_objs.append( openid_provider_obj )
                trans.sa_session.flush()
                if len( openid_objs ) == 1:
                    return trans.response.send_redirect( url_for( controller='user', action='openid_auth', openid_provider=openid_objs[0].id, redirect=redirect, auto_associate=True ) )
                elif openid_objs:
                    message = 'You have authenticated with several OpenID providers, please click the following links to execute the post authentication actions. '
                    message = "%s<br/><ul>" % ( message )
                    for openid in openid_objs:
                        message = '%s<li><a href="%s" target="_blank">%s</a></li>' % ( message, url_for( controller='user', action='openid_auth', openid_provider=openid.id, redirect=redirect, auto_associate=True ), openid.name )
                    message = "%s</ul>" % ( message )
                    return trans.response.send_redirect( url_for( controller='user',
                                                                  action='openid_manage',
                                                                  use_panels=use_panels,
                                                                  redirect=redirect,
                                                                  message=message,
                                                                  status='info' ) )
                if redirect:
                    return trans.response.send_redirect( redirect )
                return trans.response.send_redirect( url_for( controller='user',
                                                              action='openid_manage',
                                                              use_panels=use_panels,
                                                              redirect=redirect,
                                                              message=message,
                                                              status='info' ) )
        if kwd.get( 'create_user_button', False ):
            password = kwd.get( 'password', '' )
            confirm = kwd.get( 'confirm', '' )
            subscribe = params.get( 'subscribe', '' )
            subscribe_checked = CheckboxField.is_checked( subscribe )
            error = ''
            if not trans.app.config.allow_user_creation and not trans.user_is_admin():
                error = 'User registration is disabled.  Please contact your local Galaxy administrator for an account.'
            else:
                # Check email and password validity
                error = self.__validate( trans, params, email, password, confirm, username )
                if not error:
                    # all the values are valid
                    message, status, user, success = self.__register( trans,
                                                                      cntrller,
                                                                      subscribe_checked,
                                                                      **kwd )
                    if success:
                        openid_objs = []
                        for openid in openids:
                            openid_provider_obj = trans.app.openid_providers.get( openid.provider )
                            if not openid_provider_obj:
                                openid_provider_obj = trans.app.openid_providers.new_provider_from_identifier( openid.identifier )
                            if not openid_provider_obj.never_associate_with_user:
                                openid.user = user
                                trans.sa_session.add( openid )
                                trans.log_event( "User associated OpenID: %s" % openid.openid )
                            if openid_provider_obj.has_post_authentication_actions():
                                openid_objs.append( openid_provider_obj )
                        trans.sa_session.flush()
                        if len( openid_objs ) == 1:
                            return trans.response.send_redirect( url_for( controller='user', action='openid_auth', openid_provider=openid_objs[0].id, redirect=redirect, auto_associate=True ) )
                        elif openid_objs:
                            message = 'You have authenticated with several OpenID providers, please click the following links to execute the post authentication actions. '
                            message = "%s<br/><ul>" % ( message )
                            for openid in openid_objs:
                                message = '%s<li><a href="%s" target="_blank">%s</a></li>' % ( message, url_for( controller='user', action='openid_auth', openid_provider=openid.id, redirect=redirect, auto_associate=True ), openid.name )
                            message = "%s</ul>" % ( message )
                            return trans.response.send_redirect( url_for( controller='user',
                                                                          action='openid_manage',
                                                                          use_panels=True,
                                                                          redirect=redirect,
                                                                          message=message,
                                                                          status='info' ) )
                        if redirect:
                            return trans.response.send_redirect( redirect )
                        return trans.response.send_redirect( url_for( controller='user',
                                                                      action='openid_manage',
                                                                      use_panels=use_panels,
                                                                      redirect=redirect,
                                                                      message=message,
                                                                      status='info' ) )
                else:
                    message = error
                    status = 'error'
        if trans.webapp.name == 'galaxy':
            user_type_form_definition = self.__get_user_type_form_definition( trans, user=user, **kwd )
            user_type_fd_id = params.get( 'user_type_fd_id', 'none' )
            if user_type_fd_id == 'none' and user_type_form_definition is not None:
                user_type_fd_id = trans.security.encode_id( user_type_form_definition.id )
            user_type_fd_id_select_field = self.__build_user_type_fd_id_select_field( trans, selected_value=user_type_fd_id )
            widgets = self.__get_widgets( trans, user_type_form_definition, user=user, **kwd )
        else:
            user_type_fd_id_select_field = None
            user_type_form_definition = None
            widgets = []
        return trans.fill_template( '/user/openid_associate.mako',
                                    cntrller=cntrller,
                                    email=email,
                                    password='',
                                    confirm='',
                                    username=transform_publicname( trans, username ),
                                    header='',
                                    use_panels=use_panels,
                                    redirect=redirect,
                                    refresh_frames=[],
                                    message=message,
                                    status=status,
                                    active_view="user",
                                    subscribe_checked=False,
                                    user_type_fd_id_select_field=user_type_fd_id_select_field,
                                    user_type_form_definition=user_type_form_definition,
                                    widgets=widgets,
                                    openids=openids )

    @web.expose
    @web.require_login( 'manage OpenIDs' )
    def openid_disassociate( self, trans, **kwd ):
        '''Disassociates a user with an OpenID'''
        if not trans.app.config.enable_openid:
            return trans.show_error_message( 'OpenID authentication is not enabled in this instance of Galaxy' )
        params = util.Params( kwd )
        ids = params.get( 'id', None )
        message = params.get( 'message', None )
        status = params.get( 'status', None )
        use_panels = params.get( 'use_panels', False )
        user_openids = []
        if not ids:
            message = 'You must select at least one OpenID to disassociate from your Galaxy account.'
            status = 'error'
        else:
            ids = util.listify( params.id )
            for id in ids:
                id = trans.security.decode_id( id )
                user_openid = trans.sa_session.query( trans.app.model.UserOpenID ).get( int( id ) )
                if not user_openid or ( trans.user.id != user_openid.user_id ):
                    message = 'The selected OpenID(s) are not associated with your Galaxy account.'
                    status = 'error'
                    user_openids = []
                    break
                user_openids.append( user_openid )
            if user_openids:
                deleted_urls = []
                for user_openid in user_openids:
                    trans.sa_session.delete( user_openid )
                    deleted_urls.append( user_openid.openid )
                trans.sa_session.flush()
                for deleted_url in deleted_urls:
                    trans.log_event( "User disassociated OpenID: %s" % deleted_url )
                message = '%s OpenIDs were disassociated from your Galaxy account.' % len( ids )
                status = 'done'
        return trans.response.send_redirect( url_for( controller='user',
                                                      action='openid_manage',
                                                      use_panels=use_panels,
                                                      message=message,
                                                      status=status ) )

    @web.expose
    @web.require_login( 'manage OpenIDs' )
    def openid_manage( self, trans, **kwd ):
        '''Manage OpenIDs for user'''
        if not trans.app.config.enable_openid:
            return trans.show_error_message( 'OpenID authentication is not enabled in this instance of Galaxy' )
        use_panels = kwd.get( 'use_panels', False )
        if 'operation' in kwd:
            operation = kwd['operation'].lower()
            if operation == "delete":
                return trans.response.send_redirect( url_for( controller='user',
                                                              action='openid_disassociate',
                                                              use_panels=use_panels,
                                                              id=kwd['id'] ) )
        kwd['redirect'] = kwd.get( 'redirect', url_for( controller='user', action='openid_manage', use_panels=True ) ).strip()
        kwd['openid_providers'] = trans.app.openid_providers
        return self.user_openid_grid( trans, **kwd )

    @web.expose
    def login( self, trans, refresh_frames=[], **kwd ):
        '''Handle Galaxy Log in'''
        redirect = self.__get_redirect_url( kwd.get( 'redirect', trans.request.referer ).strip() )
        redirect_url = ''  # always start with redirect_url being empty
        use_panels = util.string_as_bool( kwd.get( 'use_panels', False ) )
        message = kwd.get( 'message', '' )
        status = kwd.get( 'status', 'done' )
        header = ''
        user = trans.user
        email = kwd.get( 'email', '' )
        if user:
            # Already logged in.
            redirect_url = redirect
            message = 'You are already logged in.'
            status = 'info'
        elif kwd.get( 'login_button', False ):
            if trans.webapp.name == 'galaxy' and not refresh_frames:
                if trans.app.config.require_login:
                    refresh_frames = [ 'masthead', 'history', 'tools' ]
                else:
                    refresh_frames = [ 'masthead', 'history' ]
            message, status, user, success = self.__validate_login( trans, **kwd )
            if success:
                redirect_url = redirect
        if not user and trans.app.config.require_login:
            if trans.app.config.allow_user_creation:
                create_account_str = "  If you don't already have an account, <a href='%s'>you may create one</a>." % \
                    web.url_for( controller='user', action='create', cntrller='user' )
                if trans.webapp.name == 'galaxy':
                    header = require_login_template % ( "Galaxy instance", create_account_str )
                else:
                    header = require_login_template % ( "Galaxy tool shed", create_account_str )
            else:
                if trans.webapp.name == 'galaxy':
                    header = require_login_template % ( "Galaxy instance", "" )
                else:
                    header = require_login_template % ( "Galaxy tool shed", "" )
        return trans.fill_template( '/user/login.mako',
                                    email=email,
                                    header=header,
                                    use_panels=use_panels,
                                    redirect_url=redirect_url,
                                    redirect=redirect,
                                    refresh_frames=refresh_frames,
                                    message=message,
                                    status=status,
                                    openid_providers=trans.app.openid_providers,
                                    form_input_auto_focus=True,
                                    active_view="user" )

    def __validate_login( self, trans, **kwd ):
        """Validates numerous cases that might happen during the login time."""
        message = escape( kwd.get( 'message', '' ) )
        status = kwd.get( 'status', 'error' )
        email = kwd.get( 'email', '' )
        password = kwd.get( 'password', '' )
        username = kwd.get( 'username', '' )
        redirect = kwd.get( 'redirect', trans.request.referer ).strip()
        success = False
        user = trans.sa_session.query( trans.app.model.User ).filter( trans.app.model.User.table.c.email == email ).first()
        if not user:
            message = "No such user (please note that login is case sensitive)"
        elif user.deleted:
            message = "This account has been marked deleted, contact your local Galaxy administrator to restore the account."
            if trans.app.config.error_email_to is not None:
                message += ' Contact: %s' % trans.app.config.error_email_to
        elif user.external:
            message = "This account was created for use with an external authentication method, contact your local Galaxy administrator to activate it."
            if trans.app.config.error_email_to is not None:
                message += ' Contact: %s' % trans.app.config.error_email_to
        elif not user.check_password( password ):
            message = "Invalid password"
        elif trans.app.config.user_activation_on and not user.active:  # activation is ON and the user is INACTIVE
            if ( trans.app.config.activation_grace_period != 0 ):  # grace period is ON
                if self.is_outside_grace_period( trans, user.create_time ):  # User is outside the grace period. Login is disabled and he will have the activation email resent.
                    message, status = self.resend_verification_email( trans, email, username )
                else:  # User is within the grace period, let him log in.
                    message, success, status = self.proceed_login( trans, user, redirect )
            else:  # Grace period is off. Login is disabled and user will have the activation email resent.
                message, status = self.resend_verification_email( trans, email, username )
        else:  # activation is OFF
            message, success, status = self.proceed_login( trans, user, redirect )
        return ( message, status, user, success )

    def proceed_login( self, trans, user, redirect ):
        """
        Function processes user login. It is called in case all the login requirements are valid.
        """
        message = ''
        trans.handle_user_login( user )
        if trans.webapp.name == 'galaxy':
            trans.log_event( "User logged in" )
            message = 'You are now logged in as %s.<br>You can <a target="_top" href="%s">go back to the page you were visiting</a> or <a target="_top" href="%s">go to the home page</a>.' % \
                ( user.email, redirect, url_for( '/' ) )
            if trans.app.config.require_login:
                message += '  <a target="_top" href="%s">Click here</a> to continue to the home page.' % web.url_for( controller="root", action="welcome" )
        success = True
        status = 'done'
        return message, success, status

    @web.expose
    def resend_verification( self, trans ):
        """
        Exposed function for use outside of the class. E.g. when user click on the resend link in the masthead.
        """
        message, status = self.resend_verification_email( trans, None, None )
        if status == 'done':
            return trans.show_ok_message( message )
        else:
            return trans.show_error_message( message )

    def resend_verification_email( self, trans, email, username ):
        """
        Function resends the verification email in case user wants to log in with an inactive account or he clicks the resend link.
        """
        if email is None:  # User is coming from outside registration form, load email from trans
            email = trans.user.email
        if username is None:  # User is coming from outside registration form, load email from trans
            username = trans.user.username
        is_activation_sent = self.send_verification_email( trans, email, username )
        if is_activation_sent:
            message = 'This account has not been activated yet. The activation link has been sent again. Please check your email address <b>%s</b> including the spam/trash folder.<br><a target="_top" href="%s">Return to the home page</a>.' % ( email, url_for( '/' ) )
            status = 'error'
        else:
            message = 'This account has not been activated yet but we are unable to send the activation link. Please contact your local Galaxy administrator.<br><a target="_top" href="%s">Return to the home page</a>.' % url_for( '/' )
            status = 'error'
            if trans.app.config.error_email_to is not None:
                message += '<br>Error contact: %s' % trans.app.config.error_email_to
        return message, status

    def is_outside_grace_period( self, trans, create_time ):
        """
        Function checks whether the user is outside the config-defined grace period for inactive accounts.
        """
        #  Activation is forced and the user is not active yet. Check the grace period.
        activation_grace_period = trans.app.config.activation_grace_period
        #  Default value is 3 hours.
        if activation_grace_period is None:
            activation_grace_period = 3
        delta = timedelta( hours=int( activation_grace_period ) )
        time_difference = datetime.utcnow() - create_time
        return ( time_difference > delta or activation_grace_period == 0 )

    @web.expose
    def logout( self, trans, logout_all=False ):
        if trans.webapp.name == 'galaxy':
            if trans.app.config.require_login:
                refresh_frames = [ 'masthead', 'history', 'tools' ]
            else:
                refresh_frames = [ 'masthead', 'history' ]
            # Since logging an event requires a session, we'll log prior to ending the session
            trans.log_event( "User logged out" )
        else:
            refresh_frames = [ 'masthead' ]
        trans.handle_user_logout( logout_all=logout_all )
        message = 'You have been logged out.<br>To log in again <a target="_top" href="%s">go to the home page</a>.' % \
            ( url_for( '/' ) )
        if biostar.biostar_logged_in( trans ):
            biostar_url = biostar.biostar_logout( trans )
            if biostar_url:
                # TODO: It would be better if we automatically logged this user out of biostar
                message += '<br>To logout of Biostar, please click <a href="%s" target="_blank">here</a>.' % ( biostar_url )
        if trans.app.config.use_remote_user and trans.app.config.remote_user_logout_href:
            trans.response.send_redirect(trans.app.config.remote_user_logout_href)
        else:
            return trans.fill_template('/user/logout.mako',
                                       refresh_frames=refresh_frames,
                                       message=message,
                                       status='done',
                                       active_view="user" )

    @web.expose
    def create( self, trans, cntrller='user', redirect_url='', refresh_frames=[], **kwd ):
        params = util.Params( kwd )
        # If the honeypot field is not empty we are dealing with a bot.
        honeypot_field = params.get( 'bear_field', '' )
        if honeypot_field != '':
            return trans.show_error_message( "You've been flagged as a possible bot. If you are not, please try registering again and fill the form out carefully. <a target=\"_top\" href=\"%s\">Go to the home page</a>." ) % url_for( '/' )

        message = util.restore_text( params.get( 'message', ''  ) )
        status = params.get( 'status', 'done' )
        use_panels = util.string_as_bool( kwd.get( 'use_panels', True ) )
        email = util.restore_text( params.get( 'email', '' ) )
        # Do not sanitize passwords, so take from kwd
        # instead of params ( which were sanitized )
        password = kwd.get( 'password', '' )
        confirm = kwd.get( 'confirm', '' )
        username = util.restore_text( params.get( 'username', '' ) )
        subscribe = params.get( 'subscribe', '' )
        subscribe_checked = CheckboxField.is_checked( subscribe )
        redirect = kwd.get( 'redirect', trans.request.referer ).strip()
        is_admin = cntrller == 'admin' and trans.user_is_admin
        if not trans.app.config.allow_user_creation and not trans.user_is_admin():
            message = 'User registration is disabled.  Please contact your local Galaxy administrator for an account.'
            if trans.app.config.error_email_to is not None:
                message += ' Contact: %s' % trans.app.config.error_email_to
            status = 'error'
        else:
            if not refresh_frames:
                if trans.webapp.name == 'galaxy':
                    if trans.app.config.require_login:
                        refresh_frames = [ 'masthead', 'history', 'tools' ]
                    else:
                        refresh_frames = [ 'masthead', 'history' ]
                else:
                    refresh_frames = [ 'masthead' ]
            # Create the user, save all the user info and login to Galaxy
            if params.get( 'create_user_button', False ):
                # Check email and password validity
                message = self.__validate( trans, params, email, password, confirm, username )
                if not message:
                    # All the values are valid
                    message, status, user, success = self.__register( trans,
                                                                      cntrller,
                                                                      subscribe_checked,
                                                                      **kwd )
                    if trans.webapp.name == 'tool_shed':
                        redirect_url = url_for( '/' )
                    if success and not is_admin:
                        # The handle_user_login() method has a call to the history_set_default_permissions() method
                        # (needed when logging in with a history), user needs to have default permissions set before logging in
                        trans.handle_user_login( user )
                        trans.log_event( "User created a new account" )
                        trans.log_event( "User logged in" )
                    if success and is_admin:
                        message = 'Created new user account (%s)' % user.email
                        trans.response.send_redirect( web.url_for( controller='admin',
                                                                   action='users',
                                                                   cntrller=cntrller,
                                                                   message=message,
                                                                   status=status ) )
                else:
                    status = 'error'
        if trans.webapp.name == 'galaxy':
            user_type_form_definition = self.__get_user_type_form_definition( trans, user=None, **kwd )
            user_type_fd_id = params.get( 'user_type_fd_id', 'none' )
            if user_type_fd_id == 'none' and user_type_form_definition is not None:
                user_type_fd_id = trans.security.encode_id( user_type_form_definition.id )
            user_type_fd_id_select_field = self.__build_user_type_fd_id_select_field( trans, selected_value=user_type_fd_id )
            widgets = self.__get_widgets( trans, user_type_form_definition, user=None, **kwd )
            #  Warning message that is shown on the registration page.
            registration_warning_message = trans.app.config.registration_warning_message
        else:
            user_type_fd_id_select_field = None
            user_type_form_definition = None
            widgets = []
            registration_warning_message = None
        return trans.fill_template( '/user/register.mako',
                                    cntrller=cntrller,
                                    email=email,
                                    username=transform_publicname( trans, username ),
                                    subscribe_checked=subscribe_checked,
                                    user_type_fd_id_select_field=user_type_fd_id_select_field,
                                    user_type_form_definition=user_type_form_definition,
                                    widgets=widgets,
                                    use_panels=use_panels,
                                    redirect=redirect,
                                    redirect_url=redirect_url,
                                    refresh_frames=refresh_frames,
                                    registration_warning_message=registration_warning_message,
                                    message=message,
                                    status=status )

    def __register( self, trans, cntrller, subscribe_checked, **kwd ):
        email = util.restore_text( kwd.get( 'email', '' ) )
        password = kwd.get( 'password', '' )
        username = util.restore_text( kwd.get( 'username', '' ) )
        message = escape( kwd.get( 'message', ''  ) )
        status = kwd.get( 'status', 'done' )
        is_admin = cntrller == 'admin' and trans.user_is_admin()
        user = self.create_user( trans=trans, email=email, username=username, password=password )
        error = ''
        success = True
        if trans.webapp.name == 'galaxy':
            # Save other information associated with the user, if any
            user_info_forms = self.get_all_forms( trans,
                                                  filter=dict( deleted=False ),
                                                  form_type=trans.app.model.FormDefinition.types.USER_INFO )
            # If there are no user forms available then there is nothing to save
            if user_info_forms:
                user_type_fd_id = kwd.get( 'user_type_fd_id', 'none' )
                if user_type_fd_id not in [ 'none' ]:
                    user_type_form_definition = trans.sa_session.query( trans.app.model.FormDefinition ).get( trans.security.decode_id( user_type_fd_id ) )
                    values = self.get_form_values( trans, user, user_type_form_definition, **kwd )
                    form_values = trans.app.model.FormValues( user_type_form_definition, values )
                    trans.sa_session.add( form_values )
                    trans.sa_session.flush()
                    user.values = form_values
                    trans.sa_session.add( user )
                    trans.sa_session.flush()
            if subscribe_checked:
                # subscribe user to email list
                if trans.app.config.smtp_server is None:
                    error = "Now logged in as " + user.email + ". However, subscribing to the mailing list has failed because mail is not configured for this Galaxy instance. <br>Please contact your local Galaxy administrator."
                else:
                    body = 'Join Mailing list.\n'
                    to = trans.app.config.mailing_join_addr
                    frm = email
                    subject = 'Join Mailing List'
                    try:
                        util.send_mail( frm, to, subject, body, trans.app.config )
                    except:
                        error = "Now logged in as " + user.email + ". However, subscribing to the mailing list has failed."
            if not error and not is_admin:
                # The handle_user_login() method has a call to the history_set_default_permissions() method
                # (needed when logging in with a history), user needs to have default permissions set before logging in
                trans.handle_user_login( user )
                trans.log_event( "User created a new account" )
                trans.log_event( "User logged in" )
            elif not error:
                trans.response.send_redirect( web.url_for( controller='admin',
                                                           action='users',
                                                           message='Created new user account (%s)' % user.email,
                                                           status=status ) )
        if error:
            message = error
            status = 'error'
            success = False
        else:
            if trans.webapp.name == 'galaxy' and trans.app.config.user_activation_on:
                is_activation_sent = self.send_verification_email( trans, email, username )
                if is_activation_sent:
                    message = 'Now logged in as %s.<br>Verification email has been sent to your email address. Please verify it by clicking the activation link in the email.<br>Please check your spam/trash folder in case you cannot find the message.<br><a target="_top" href="%s">Return to the home page.</a>' % ( user.email, url_for( '/' ) )
                    success = True
                else:
                    message = 'Unable to send activation email, please contact your local Galaxy administrator.'
                    if trans.app.config.error_email_to is not None:
                        message += ' Contact: %s' % trans.app.config.error_email_to
                    success = False
            else:  # User activation is OFF, proceed without sending the activation email.
                message = 'Now logged in as %s.<br><a target="_top" href="%s">Return to the home page.</a>' % ( user.email, url_for( '/' ) )
                success = True
        return ( message, status, user, success )

    def send_verification_email( self, trans, email, username ):
        """
        Send the verification email containing the activation link to the user's email.
        """
        if username is None:
            username = trans.user.username
        activation_link = self.prepare_activation_link( trans, email )

        body = ("Hello %s,\n\n"
                "In order to complete the activation process for %s begun on %s at %s, please click on the following link to verify your account:\n\n"
                "%s \n\n"
                "By clicking on the above link and opening a Galaxy account you are also confirming that you have read and agreed to Galaxy's Terms and Conditions for use of this service (%s). This includes a quota limit of one account per user. Attempts to subvert this limit by creating multiple accounts or through any other method may result in termination of all associated accounts and data.\n\n"
                "Please contact us if you need help with your account at: %s. You can also browse resources available at: %s. \n\n"
                "More about the Galaxy Project can be found at galaxyproject.org\n\n"
                "Your Galaxy Team" % (username, email,
                                      datetime.utcnow().strftime( "%D"),
                                      trans.request.host, activation_link,
                                      trans.app.config.terms_url,
                                      trans.app.config.error_email_to,
                                      trans.app.config.instance_resource_url))
        to = email
        frm = trans.app.config.activation_email
        subject = 'Galaxy Account Activation'
        try:
            util.send_mail( frm, to, subject, body, trans.app.config )
            return True
        except:
            return False

    def prepare_activation_link( self, trans, email ):
        """
        Prepare the account activation link for the user.
        """
        activation_token = self.get_activation_token( trans, email )
        activation_link = url_for( controller='user', action='activate', activation_token=activation_token, email=email, qualified=True  )
        return activation_link

    def get_activation_token( self, trans, email ):
        """
        Check for the activation token. Create new activation token and store it in the database if no token found.
        """
        user = trans.sa_session.query( trans.app.model.User ).filter( trans.app.model.User.table.c.email == email ).first()
        activation_token = user.activation_token
        if activation_token is None:
            activation_token = hash_util.new_secure_hash( str( random.getrandbits( 256 ) ) )
            user.activation_token = activation_token
            trans.sa_session.add( user )
            trans.sa_session.flush()
        return activation_token

    @web.expose
    def activate( self, trans, **kwd ):
        """
        Check whether token fits the user and then activate the user's account.
        """
        params = util.Params( kwd, sanitize=False )
        email = urllib.unquote( params.get( 'email', None ) )
        activation_token = params.get( 'activation_token', None )

        if email is None or activation_token is None:
            #  We don't have the email or activation_token, show error.
            return trans.show_error_message( "You are using an invalid activation link. Try to log in and we will send you a new activation email. <br><a href='%s'>Go to login page.</a>" ) % web.url_for( controller="root", action="index" )
        else:
            # Find the user
            user = trans.sa_session.query( trans.app.model.User ).filter( trans.app.model.User.table.c.email == email ).first()
            # If the user is active already don't try to activate
            if user.active is True:
                return trans.show_ok_message( "Your account is already active. Nothing has changed. <br><a href='%s'>Go to login page.</a>" ) % web.url_for( controller='root', action='index' )
            if user.activation_token == activation_token:
                user.activation_token = None
                user.active = True
                trans.sa_session.add( user )
                trans.sa_session.flush()
                return trans.show_ok_message( "Your account has been successfully activated! <br><a href='%s'>Go to login page.</a>" ) % web.url_for( controller='root', action='index' )
            else:
                #  Tokens don't match. Activation is denied.
                return trans.show_error_message( "You are using an invalid activation link. Try to log in and we will send you a new activation email. <br><a href='%s'>Go to login page.</a>" ) % web.url_for( controller='root', action='index' )
        return

    def __get_user_type_form_definition( self, trans, user=None, **kwd ):
        params = util.Params( kwd )
        if user and user.values:
            user_type_fd_id = trans.security.encode_id( user.values.form_definition.id )
        else:
            user_type_fd_id = params.get( 'user_type_fd_id', 'none' )
        if user_type_fd_id not in [ 'none' ]:
            user_type_form_definition = trans.sa_session.query( trans.app.model.FormDefinition ).get( trans.security.decode_id( user_type_fd_id ) )
        else:
            user_type_form_definition = None
        return user_type_form_definition

    def __get_widgets( self, trans, user_type_form_definition, user=None, **kwd ):
        widgets = []
        if user_type_form_definition:
            if user:
                if user.values:
                    widgets = user_type_form_definition.get_widgets( user=user,
                                                                     contents=user.values.content,
                                                                     **kwd )
                else:
                    widgets = user_type_form_definition.get_widgets( None, contents={}, **kwd )
            else:
                widgets = user_type_form_definition.get_widgets( None, contents={}, **kwd )
        return widgets

    @web.expose
    def manage_user_info( self, trans, cntrller, **kwd ):
        '''Manage a user's login, password, public username, type, addresses, etc.'''
        params = util.Params( kwd )
        user_id = params.get( 'id', None )
        if user_id:
            user = trans.sa_session.query( trans.app.model.User ).get( trans.security.decode_id( user_id ) )
        else:
            user = trans.user
        if not user:
            raise AssertionError("The user id (%s) is not valid" % str( user_id ))
        email = util.restore_text( params.get( 'email', user.email ) )
        username = util.restore_text( params.get( 'username', '' ) )
        if not username:
            username = user.username
        message = escape( util.restore_text( params.get( 'message', ''  ) ) )
        status = params.get( 'status', 'done' )
        if trans.webapp.name == 'galaxy':
            user_type_form_definition = self.__get_user_type_form_definition( trans, user=user, **kwd )
            user_type_fd_id = params.get( 'user_type_fd_id', 'none' )
            if user_type_fd_id == 'none' and user_type_form_definition is not None:
                user_type_fd_id = trans.security.encode_id( user_type_form_definition.id )
            user_type_fd_id_select_field = self.__build_user_type_fd_id_select_field( trans, selected_value=user_type_fd_id )
            widgets = self.__get_widgets( trans, user_type_form_definition, user=user, **kwd )
            # user's addresses
            show_filter = util.restore_text( params.get( 'show_filter', 'Active'  ) )
            if show_filter == 'All':
                addresses = [address for address in user.addresses]
            elif show_filter == 'Deleted':
                addresses = [address for address in user.addresses if address.deleted]
            else:
                addresses = [address for address in user.addresses if not address.deleted]
            user_info_forms = self.get_all_forms( trans,
                                                  filter=dict( deleted=False ),
                                                  form_type=trans.app.model.FormDefinition.types.USER_INFO )
            return trans.fill_template( '/webapps/galaxy/user/manage_info.mako',
                                        cntrller=cntrller,
                                        user=user,
                                        email=email,
                                        username=username,
                                        user_type_fd_id_select_field=user_type_fd_id_select_field,
                                        user_info_forms=user_info_forms,
                                        user_type_form_definition=user_type_form_definition,
                                        user_type_fd_id=user_type_fd_id,
                                        widgets=widgets,
                                        addresses=addresses,
                                        show_filter=show_filter,
                                        message=message,
                                        status=status )
        else:
            return trans.fill_template( '/webapps/tool_shed/user/manage_info.mako',
                                        cntrller=cntrller,
                                        user=user,
                                        email=email,
                                        username=username,
                                        message=message,
                                        status=status )

    # For REMOTE_USER, we need the ability to just edit the username
    @web.expose
    @web.require_login( "to manage the public name" )
    def edit_username( self, trans, cntrller, **kwd ):
        params = util.Params( kwd )
        is_admin = cntrller == 'admin' and trans.user_is_admin()
        message = util.restore_text( params.get( 'message', ''  ) )
        status = params.get( 'status', 'done' )
        user_id = params.get( 'user_id', None )
        if user_id and is_admin:
            user = trans.sa_session.query( trans.app.model.User ).get( trans.security.decode_id( user_id ) )
        else:
            user = trans.user
        if user and params.get( 'change_username_button', False ):
            username = kwd.get( 'username', '' )
            if username:
                message = validate_publicname( trans, username, user )
            if message:
                status = 'error'
            else:
                user.username = username
                trans.sa_session.add( user )
                trans.sa_session.flush()
                message = 'The username has been updated with the changes.'
        return trans.fill_template( '/user/username.mako',
                                    cntrller=cntrller,
                                    user=user,
                                    username=user.username,
                                    message=message,
                                    status=status )

    @web.expose
    def edit_info( self, trans, cntrller, **kwd ):
        """
        Edit user information = username, email or password.
        """
        params = util.Params( kwd )
        is_admin = cntrller == 'admin' and trans.user_is_admin()
        message = util.restore_text( params.get( 'message', ''  ) )
        status = params.get( 'status', 'done' )
        user_id = params.get( 'user_id', None )
        if user_id and is_admin:
            user = trans.sa_session.query( trans.app.model.User ).get( trans.security.decode_id( user_id ) )
        elif user_id and ( not trans.user or trans.user.id != trans.security.decode_id( user_id ) ):
            message = 'Invalid user id'
            status = 'error'
            user = None
        else:
            user = trans.user
        if user and params.get( 'login_info_button', False ):
            # Editing email and username
            email = util.restore_text( params.get( 'email', '' ) )
            username = util.restore_text( params.get( 'username', '' ) ).lower()

            # Validate the new values for email and username
            message = validate_email( trans, email, user )
            if not message and username:
                message = validate_publicname( trans, username, user )
            if message:
                status = 'error'
            else:
                if ( user.email != email ):
                    # The user's private role name must match the user's login ( email )
                    private_role = trans.app.security_agent.get_private_user_role( user )
                    private_role.name = email
                    private_role.description = 'Private role for ' + email
                    # Change the email itself
                    user.email = email
                    trans.sa_session.add_all( ( user, private_role ) )
                    trans.sa_session.flush()
                    if trans.webapp.name == 'galaxy' and trans.app.config.user_activation_on:
                        user.active = False
                        trans.sa_session.add( user )
                        trans.sa_session.flush()
                        is_activation_sent = self.send_verification_email( trans, user.email, user.username )
                        if is_activation_sent:
                            message = 'The login information has been updated with the changes.<br>Verification email has been sent to your new email address. Please verify it by clicking the activation link in the email.<br>Please check your spam/trash folder in case you cannot find the message.'
                        else:
                            message = 'Unable to send activation email, please contact your local Galaxy administrator.'
                            if trans.app.config.error_email_to is not None:
                                message += ' Contact: %s' % trans.app.config.error_email_to
                if ( user.username != username ):
                    user.username = username
                    trans.sa_session.add( user )
                    trans.sa_session.flush()
                message = 'The login information has been updated with the changes.'
        elif user and params.get( 'change_password_button', False ):
            # Editing password.  Do not sanitize passwords, so get from kwd
            # and not params (which were sanitized).
            password = kwd.get( 'password', '' )
            confirm = kwd.get( 'confirm', '' )
            ok = True
            if not is_admin:
                # If the current user is changing their own password, validate their current password
                current = kwd.get( 'current', '' )
                if not trans.user.check_password( current ):
                    message = 'Invalid current password'
                    status = 'error'
                    ok = False
            if ok:
                # Validate the new password
                message = validate_password( trans, password, confirm )
                if message:
                    status = 'error'
                else:
                    # Save new password
                    user.set_password_cleartext( password )
                    # Invalidate all other sessions
                    for other_galaxy_session in trans.sa_session.query( trans.app.model.GalaxySession ) \
                                                     .filter( and_( trans.app.model.GalaxySession.table.c.user_id == trans.user.id,
                                                                    trans.app.model.GalaxySession.table.c.is_valid is True,
                                                                    trans.app.model.GalaxySession.table.c.id != trans.galaxy_session.id ) ):
                        other_galaxy_session.is_valid = False
                        trans.sa_session.add( other_galaxy_session )
                    trans.sa_session.add( user )
                    trans.sa_session.flush()
                    trans.log_event( "User change password" )
                    message = 'The password has been changed and any other existing Galaxy sessions have been logged out (but jobs in histories in those sessions will not be interrupted).'
        elif user and params.get( 'edit_user_info_button', False ):
            # Edit user information - webapp MUST BE 'galaxy'
            user_type_fd_id = params.get( 'user_type_fd_id', 'none' )
            if user_type_fd_id not in [ 'none' ]:
                user_type_form_definition = trans.sa_session.query( trans.app.model.FormDefinition ).get( trans.security.decode_id( user_type_fd_id ) )
            elif user.values:
                user_type_form_definition = user.values.form_definition
            else:
                # User was created before any of the user_info forms were created
                user_type_form_definition = None
            if user_type_form_definition:
                values = self.get_form_values( trans, user, user_type_form_definition, **kwd )
            else:
                values = {}
            flush_needed = False
            if user.values:
                # Editing the user info of an existing user with existing user info
                user.values.content = values
                trans.sa_session.add( user.values )
                flush_needed = True
            elif values:
                form_values = trans.model.FormValues( user_type_form_definition, values )
                trans.sa_session.add( form_values )
                user.values = form_values
                flush_needed = True
            if flush_needed:
                trans.sa_session.add( user )
                trans.sa_session.flush()
            message = "The user information has been updated with the changes."
        if user and trans.webapp.name == 'galaxy' and is_admin:
            kwd[ 'user_id' ] = trans.security.encode_id( user.id )
        kwd[ 'id' ] = user_id
        if message:
            kwd[ 'message' ] = util.sanitize_text( message )
        if status:
            kwd[ 'status' ] = status
        return trans.response.send_redirect( web.url_for( controller='user',
                                                          action='manage_user_info',
                                                          cntrller=cntrller,
                                                          **kwd ) )

    @web.expose
    def reset_password( self, trans, email=None, **kwd ):
        """Reset the user's password. Send an email with the new password."""
        if trans.app.config.smtp_server is None:
            return trans.show_error_message( "Mail is not configured for this Galaxy instance. Please contact your local Galaxy administrator." )
<<<<<<< HEAD
        message = ''
        status = 'done'
=======
        message = util.sanitize_text( util.restore_text( kwd.get( 'message', '' ) ) )
        status = kwd.get( 'status', 'done' )
>>>>>>> c9c49269
        if kwd.get( 'reset_password_button', False ):
            reset_user = trans.sa_session.query( trans.app.model.User ).filter( trans.app.model.User.table.c.email == email ).first()
            user = trans.get_user()
            if reset_user:
                if user and user.id != reset_user.id:
                    message = "You may only reset your own password."
                    status = 'error'
                else:
                    chars = string.letters + string.digits
                    new_pass = ""
                    reset_password_length = getattr( trans.app.config, "reset_password_length", 15 )
                    for i in range( reset_password_length ):
                        new_pass = new_pass + random.choice( chars )
                    host = trans.request.host.split( ':' )[ 0 ]
                    if host == 'localhost':
                        host = socket.getfqdn()
                    body = 'Your password on %s has been reset to:\n\n  %s\n' % ( host, new_pass )
                    frm = 'galaxy-no-reply@' + host
                    subject = 'Galaxy Password Reset'
                    try:
                        util.send_mail( frm, email, subject, body, trans.app.config )
                        reset_user.set_password_cleartext( new_pass )
                        trans.sa_session.add( reset_user )
                        trans.sa_session.flush()
                        trans.log_event( "User reset password: %s" % email )
                        message = "Password has been reset and emailed to: %s.  <a href='%s'>Click here</a> to return to the login form." % ( escape( email ), web.url_for( controller='user', action='login', noredirect='true' ) )
                    except Exception, e:
                        status = 'error'
                        message = 'Failed to reset password: %s' % str( e )
                        log.exception( 'Unable to reset password.' )
            elif email is not None:
                message = "The specified user does not exist."
                status = 'error'
            elif email is None:
                email = ""
        return trans.fill_template( '/user/reset_password.mako',
                                    message=message,
                                    status=status )

    def __validate( self, trans, params, email, password, confirm, username ):
        # If coming from the tool shed webapp, we'll require a public user name
        if trans.webapp.name == 'tool_shed':
            if not username:
                return "A public user name is required in the tool shed."
            if username in [ 'repos' ]:
                return "The term <b>%s</b> is a reserved word in the tool shed, so it cannot be used as a public user name." % username
        message = "\n".join( [ validate_email( trans, email ),
                               validate_password( trans, password, confirm ),
                               validate_publicname( trans, username ) ] ).rstrip()
        if not message:
            if trans.webapp.name == 'galaxy':
                if self.get_all_forms( trans,
                                       filter=dict( deleted=False ),
                                       form_type=trans.app.model.FormDefinition.types.USER_INFO ):
                    user_type_fd_id = params.get( 'user_type_fd_id', 'none' )
                    if user_type_fd_id in [ 'none' ]:
                        return "Select the user's type and information"
        return message

    @web.expose
    def set_default_permissions( self, trans, cntrller, **kwd ):
        """Set the user's default permissions for the new histories"""
        params = util.Params( kwd )
        message = util.restore_text( params.get( 'message', ''  ) )
        status = params.get( 'status', 'done' )
        if trans.user:
            if 'update_roles_button' in kwd:
                p = util.Params( kwd )
                permissions = {}
                for k, v in trans.app.model.Dataset.permitted_actions.items():
                    in_roles = p.get( k + '_in', [] )
                    if not isinstance( in_roles, list ):
                        in_roles = [ in_roles ]
                    in_roles = [ trans.sa_session.query( trans.app.model.Role ).get( x ) for x in in_roles ]
                    action = trans.app.security_agent.get_action( v.action ).action
                    permissions[ action ] = in_roles
                trans.app.security_agent.user_set_default_permissions( trans.user, permissions )
                message = 'Default new history permissions have been changed.'
            return trans.fill_template( 'user/permissions.mako',
                                        cntrller=cntrller,
                                        message=message,
                                        status=status )
        else:
            # User not logged in, history group must be only public
            return trans.show_error_message( "You must be logged in to change your default permitted actions." )

    @web.expose
    @web.require_login()
    def toolbox_filters( self, trans, cntrller, **kwd ):
        """
            Sets the user's default filters for the toolbox.
            Toolbox filters are specified in galaxy.ini.
            The user can activate them and the choice is stored in user_preferences.
        """

        def get_filter_mapping( db_filters, config_filters ):
            """
                Compare the allowed filters from the galaxy.ini config file with the previously saved or default filters from the database.
                We need that to toogle the checkboxes for the formular in the right way.
                Furthermore we extract all information associated to a filter to display them in the formular.
            """
            filters = list()
            for filter_name in config_filters:
                if ":" in filter_name:
                    # Should be a submodule of filters (e.g. examples:restrict_development_tools)
                    (module_name, function_name) = filter_name.rsplit(":", 1)
                    module_name = 'galaxy.tools.filters.%s' % module_name.strip()
                    module = __import__( module_name, globals(), fromlist=['temp_module'] )
                    function = getattr( module, function_name.strip() )
                else:
                    # No module found it has to be explicitly imported.
                    module = __import__( 'galaxy.tools.filters', globals(), fromlist=['temp_module'] )
                    function = getattr( globals(), filter_name.strip() )

                doc_string = docstring_trim( function.__doc__ )
                split = doc_string.split('\n\n')
                if split:
                    sdesc = split[0]
                else:
                    log.error( 'No description specified in the __doc__ string for %s.' % filter_name )
                if len(split) > 1:
                    description = split[1]
                else:
                    description = ''

                if filter_name in db_filters:
                    filters.append( dict( filterpath=filter_name, short_desc=sdesc, desc=description, checked=True ) )
                else:
                    filters.append( dict( filterpath=filter_name, short_desc=sdesc, desc=description, checked=False ) )
            return filters

        params = util.Params( kwd )
        message = util.restore_text( params.get( 'message', ''  ) )
        status = params.get( 'status', 'done' )

        user_id = params.get( 'user_id', False )
        if user_id:
            user = trans.sa_session.query( trans.app.model.User ).get( trans.security.decode_id( user_id ) )
        else:
            user = trans.user

        if user:
            saved_user_tool_filters = list()
            saved_user_section_filters = list()
            saved_user_label_filters = list()

            for name, value in user.preferences.items():
                if name == 'toolbox_tool_filters':
                    saved_user_tool_filters = listify( value, do_strip=True )
                elif name == 'toolbox_section_filters':
                    saved_user_section_filters = listify( value, do_strip=True )
                elif name == 'toolbox_label_filters':
                    saved_user_label_filters = listify( value, do_strip=True )

            tool_filters = get_filter_mapping( saved_user_tool_filters, trans.app.config.user_tool_filters )
            section_filters = get_filter_mapping( saved_user_section_filters, trans.app.config.user_section_filters )
            label_filters = get_filter_mapping( saved_user_label_filters, trans.app.config.user_label_filters )

            return trans.fill_template( 'user/toolbox_filters.mako',
                                        cntrller=cntrller,
                                        message=message,
                                        tool_filters=tool_filters,
                                        section_filters=section_filters,
                                        label_filters=label_filters,
                                        user=user,
                                        status=status )
        else:
            # User not logged in, history group must be only public
            return trans.show_error_message( "You must be logged in to change private toolbox filters." )

    @web.expose
    @web.require_login( "to change the private toolbox filters" )
    def edit_toolbox_filters( self, trans, cntrller, **kwd ):
        params = util.Params( kwd )
        message = util.restore_text( params.get( 'message', '' ) )
        user_id = params.get( 'user_id', False )
        if not user_id:
            # User must be logged in to create a new address
            return trans.show_error_message( "You must be logged in to change the ToolBox filters." )

        user = trans.sa_session.query( trans.app.model.User ).get( trans.security.decode_id( user_id ) )

        if params.get( 'edit_toolbox_filter_button', False ):
            tool_filters = list()
            section_filters = list()
            label_filters = list()
            for name, state in params.flatten():
                if state == 'on':
                    if name.startswith('t_'):
                        tool_filters.append( name[2:] )
                    elif name.startswith('l_'):
                        label_filters.append( name[2:] )
                    elif name.startswith('s_'):
                        section_filters.append( name[2:] )
            user.preferences['toolbox_tool_filters'] = ','.join( tool_filters )
            user.preferences['toolbox_section_filters'] = ','.join( section_filters )
            user.preferences['toolbox_label_filters'] = ','.join( label_filters )

            trans.sa_session.add( user )
            trans.sa_session.flush()
            message = 'ToolBox filters has been updated.'
            kwd = dict( message=message, status='done' )

        # Display the ToolBox filters form with the current values filled in
        return self.toolbox_filters( trans, cntrller, **kwd )

    @web.expose
    @web.require_login( "to get most recently used tool" )
    @web.json_pretty
    def get_most_recently_used_tool_async( self, trans ):
        """ Returns information about the most recently used tool. """

        # Get most recently used tool.
        query = trans.sa_session.query( self.app.model.Job.tool_id ).join( self.app.model.History ) \
                                .filter( self.app.model.History.user == trans.user ) \
                                .order_by( self.app.model.Job.create_time.desc() ).limit(1)
        tool_id = query[0][0]  # Get first element in first row of query.
        tool = self.get_toolbox().get_tool( tool_id )

        # Return tool info.
        tool_info = {"id": tool.id,
                     "link": url_for( controller='tool_runner', tool_id=tool.id ),
                     "target": tool.target,
                     "name": tool.name,  # TODO: translate this using _()
                     "minsizehint": tool.uihints.get( 'minwidth', -1 ),
                     "description": tool.description}
        return tool_info

    @web.expose
    def manage_addresses(self, trans, **kwd):
        if trans.user:
            params = util.Params( kwd )
            message = util.restore_text( params.get( 'message', '' ) )
            status = params.get( 'status', 'done' )
            show_filter = util.restore_text( params.get( 'show_filter', 'Active' ) )
            if show_filter == 'All':
                addresses = [address for address in trans.user.addresses]
            elif show_filter == 'Deleted':
                addresses = [address for address in trans.user.addresses if address.deleted]
            else:
                addresses = [address for address in trans.user.addresses if not address.deleted]
            return trans.fill_template( 'user/address.mako',
                                        addresses=addresses,
                                        show_filter=show_filter,
                                        message=message,
                                        status=status)
        else:
            # User not logged in, history group must be only public
            return trans.show_error_message( "You must be logged in to change your default permitted actions." )

    @web.require_login( "to add addresses" )
    @web.expose
    def new_address( self, trans, cntrller, **kwd ):
        params = util.Params( kwd )
        message = util.restore_text( params.get( 'message', ''  ) )
        status = params.get( 'status', 'done' )
        is_admin = cntrller == 'admin' and trans.user_is_admin()
        user_id = params.get( 'id', False )
        if is_admin:
            if not user_id:
                return trans.show_error_message( "You must specify a user to add a new address to." )
            user = trans.sa_session.query( trans.app.model.User ).get( trans.security.decode_id( user_id ) )
        else:
            user = trans.user
        short_desc = util.restore_text( params.get( 'short_desc', ''  ) )
        name = util.restore_text( params.get( 'name', ''  ) )
        institution = util.restore_text( params.get( 'institution', ''  ) )
        address = util.restore_text( params.get( 'address', ''  ) )
        city = util.restore_text( params.get( 'city', ''  ) )
        state = util.restore_text( params.get( 'state', ''  ) )
        postal_code = util.restore_text( params.get( 'postal_code', ''  ) )
        country = util.restore_text( params.get( 'country', ''  ) )
        phone = util.restore_text( params.get( 'phone', ''  ) )
        ok = True
        if not trans.app.config.allow_user_creation and not is_admin:
            return trans.show_error_message( 'User registration is disabled.  Please contact your local Galaxy administrator for an account.' )
        if params.get( 'new_address_button', False ):
            if not short_desc:
                ok = False
                message = 'Enter a short description for this address'
            elif not name:
                ok = False
                message = 'Enter the name'
            elif not institution:
                ok = False
                message = 'Enter the institution associated with the user'
            elif not address:
                ok = False
                message = 'Enter the address'
            elif not city:
                ok = False
                message = 'Enter the city'
            elif not state:
                ok = False
                message = 'Enter the state/province/region'
            elif not postal_code:
                ok = False
                message = 'Enter the postal code'
            elif not country:
                ok = False
                message = 'Enter the country'
            if ok:
                user_address = trans.model.UserAddress( user=user,
                                                        desc=short_desc,
                                                        name=name,
                                                        institution=institution,
                                                        address=address,
                                                        city=city,
                                                        state=state,
                                                        postal_code=postal_code,
                                                        country=country,
                                                        phone=phone )
                trans.sa_session.add( user_address )
                trans.sa_session.flush()
                message = 'Address (%s) has been added' % escape( user_address.desc )
                new_kwd = dict( message=message, status=status )
                if is_admin:
                    new_kwd[ 'id' ] = trans.security.encode_id( user.id )
                return trans.response.send_redirect( web.url_for( controller='user',
                                                                  action='manage_user_info',
                                                                  cntrller=cntrller,
                                                                  **new_kwd ) )
        # Display the address form with the current values filled in
        return trans.fill_template( 'user/new_address.mako',
                                    cntrller=cntrller,
                                    user=user,
                                    short_desc=short_desc,
                                    name=name,
                                    institution=institution,
                                    address=address,
                                    city=city,
                                    state=state,
                                    postal_code=postal_code,
                                    country=country,
                                    phone=phone,
                                    message=escape(message),
                                    status=status )

    @web.require_login( "to edit addresses" )
    @web.expose
    def edit_address( self, trans, cntrller, **kwd ):
        params = util.Params( kwd )
        message = util.restore_text( params.get( 'message', ''  ) )
        status = params.get( 'status', 'done' )
        is_admin = cntrller == 'admin' and trans.user_is_admin()
        user_id = params.get( 'id', False )
        if is_admin:
            if not user_id:
                return trans.show_error_message( "You must specify a user to add a new address to." )
            user = trans.sa_session.query( trans.app.model.User ).get( trans.security.decode_id( user_id ) )
        else:
            user = trans.user
        address_id = params.get( 'address_id', None )
        if not address_id:
            return trans.show_error_message( "Invalid address id." )
        address_obj = trans.sa_session.query( trans.app.model.UserAddress ).get( trans.security.decode_id( address_id ) )
        if address_obj.user_id != user.id:
            return trans.show_error_message( "Invalid address id." )
        if params.get( 'edit_address_button', False  ):
            short_desc = util.restore_text( params.get( 'short_desc', ''  ) )
            name = util.restore_text( params.get( 'name', ''  ) )
            institution = util.restore_text( params.get( 'institution', ''  ) )
            address = util.restore_text( params.get( 'address', ''  ) )
            city = util.restore_text( params.get( 'city', ''  ) )
            state = util.restore_text( params.get( 'state', ''  ) )
            postal_code = util.restore_text( params.get( 'postal_code', ''  ) )
            country = util.restore_text( params.get( 'country', ''  ) )
            phone = util.restore_text( params.get( 'phone', ''  ) )
            ok = True
            if not short_desc:
                ok = False
                message = 'Enter a short description for this address'
            elif not name:
                ok = False
                message = 'Enter the name'
            elif not institution:
                ok = False
                message = 'Enter the institution associated with the user'
            elif not address:
                ok = False
                message = 'Enter the address'
            elif not city:
                ok = False
                message = 'Enter the city'
            elif not state:
                ok = False
                message = 'Enter the state/province/region'
            elif not postal_code:
                ok = False
                message = 'Enter the postal code'
            elif not country:
                ok = False
                message = 'Enter the country'
            if ok:
                address_obj.desc = short_desc
                address_obj.name = name
                address_obj.institution = institution
                address_obj.address = address
                address_obj.city = city
                address_obj.state = state
                address_obj.postal_code = postal_code
                address_obj.country = country
                address_obj.phone = phone
                trans.sa_session.add( address_obj )
                trans.sa_session.flush()
                message = 'Address (%s) has been updated.' % escape( address_obj.desc )
                new_kwd = dict( message=message, status=status )
                if is_admin:
                    new_kwd[ 'id' ] = trans.security.encode_id( user.id )
                return trans.response.send_redirect( web.url_for( controller='user',
                                                                  action='manage_user_info',
                                                                  cntrller=cntrller,
                                                                  **new_kwd ) )
        # Display the address form with the current values filled in
        return trans.fill_template( 'user/edit_address.mako',
                                    cntrller=cntrller,
                                    user=user,
                                    address_obj=address_obj,
                                    message=escape( message ),
                                    status=status )

    @web.require_login( "to delete addresses" )
    @web.expose
    def delete_address( self, trans, cntrller, address_id=None, **kwd ):
        return self.__delete_undelete_address( trans, cntrller, 'delete', address_id=address_id, **kwd )

    @web.require_login( "to undelete addresses" )
    @web.expose
    def undelete_address( self, trans, cntrller, address_id=None, **kwd ):
        return self.__delete_undelete_address( trans, cntrller, 'undelete', address_id=address_id, **kwd )

    def __delete_undelete_address( self, trans, cntrller, op, address_id=None, **kwd ):
        is_admin = cntrller == 'admin' and trans.user_is_admin()
        user_id = kwd.get( 'id', False )
        if is_admin:
            if not user_id:
                return trans.show_error_message( "You must specify a user to %s an address from." % op )
            user = trans.sa_session.query( trans.app.model.User ).get( trans.security.decode_id( user_id ) )
        else:
            user = trans.user
        try:
            user_address = trans.sa_session.query( trans.app.model.UserAddress ).get( trans.security.decode_id( address_id ) )
        except:
            return trans.show_error_message( "Invalid address id." )
        if user_address:
            if user_address.user_id != user.id:
                return trans.show_error_message( "Invalid address id." )
            user_address.deleted = True if op == 'delete' else False
            trans.sa_session.add( user_address )
            trans.sa_session.flush()
            message = 'Address (%s) %sd' % ( escape( user_address.desc ), op )
            status = 'done'
        return trans.response.send_redirect( web.url_for( controller='user',
                                                          action='manage_user_info',
                                                          cntrller=cntrller,
                                                          id=trans.security.encode_id( user.id ),
                                                          message=message,
                                                          status=status ) )

    @web.expose
    def set_user_pref_async( self, trans, pref_name, pref_value ):
        """ Set a user preference asynchronously. If user is not logged in, do nothing. """
        if trans.user:
            trans.log_action( trans.get_user(), "set_user_pref", "", { pref_name: pref_value } )
            trans.user.preferences[pref_name] = pref_value
            trans.sa_session.flush()

    @web.expose
    def log_user_action_async( self, trans, action, context, params ):
        """ Log a user action asynchronously. If user is not logged in, do nothing. """
        if trans.user:
            trans.log_action( trans.get_user(), action, context, params )

    @web.expose
    @web.require_login()
    def dbkeys( self, trans, **kwds ):
        """ Handle custom builds. """

        #
        # Process arguments and add/delete build.
        #
        user = trans.user
        message = None
        lines_skipped = 0
        if self.installed_len_files is None:
            installed_builds = []
            for build in glob.glob( os.path.join(trans.app.config.len_file_path, "*.len") ):
                installed_builds.append( os.path.basename(build).split(".len")[0] )
            self.installed_len_files = ", ".join(installed_builds)
        if 'dbkeys' not in user.preferences:
            dbkeys = {}
        else:
            dbkeys = loads(user.preferences['dbkeys'])
        if 'delete' in kwds:
            # Delete a build.
            key = kwds.get('key', '')
            if key and key in dbkeys:
                del dbkeys[key]
        elif 'add' in kwds:
            # Add new custom build.
            name = kwds.get('name', '')
            key = kwds.get('key', '')

            # Look for build's chrom info in len_file and len_text.
            len_file = kwds.get( 'len_file', None )
            if getattr( len_file, "file", None ):  # Check if it's a FieldStorage object
                len_text = len_file.file.read()
            else:
                len_text = kwds.get( 'len_text', None )

            if not len_text:
                # Using FASTA from history.
                dataset_id = kwds.get('dataset_id', '')

            if not name or not key or not ( len_text or dataset_id ):
                message = "You must specify values for all the fields."
            elif key in dbkeys:
                message = "There is already a custom build with that key. Delete it first if you want to replace it."
            else:
                # Have everything needed; create new build.
                build_dict = { "name": name }
                if len_text:
                    # Create new len file
                    new_len = trans.app.model.HistoryDatasetAssociation( extension="len", create_dataset=True, sa_session=trans.sa_session )
                    trans.sa_session.add( new_len )
                    new_len.name = name
                    new_len.visible = False
                    new_len.state = trans.app.model.Job.states.OK
                    new_len.info = "custom build .len file"
                    trans.sa_session.flush()
                    counter = 0
                    f = open(new_len.file_name, "w")
                    # LEN files have format:
                    #   <chrom_name><tab><chrom_length>
                    for line in len_text.split("\n"):
                        lst = line.strip().rsplit(None, 1)  # Splits at the last whitespace in the line
                        if not lst or len(lst) < 2:
                            lines_skipped += 1
                            continue
                        chrom, length = lst[0], lst[1]
                        try:
                            length = int(length)
                        except ValueError:
                            lines_skipped += 1
                            continue
                        counter += 1
                        f.write("%s\t%s\n" % (chrom, length))
                    f.close()
                    build_dict.update( { "len": new_len.id, "count": counter } )
                else:
                    dataset_id = trans.security.decode_id( dataset_id )
                    build_dict[ "fasta" ] = dataset_id
                dbkeys[key] = build_dict
        # Save builds.
        # TODO: use database table to save builds.
        user.preferences['dbkeys'] = dumps(dbkeys)
        trans.sa_session.flush()

        #
        # Display custom builds page.
        #

        # Add chrom/contig count to dbkeys dict.
        updated = False
        for key, attributes in dbkeys.items():
            if 'count' in attributes:
                # Already have count, so do nothing.
                continue

            # Get len file.
            fasta_dataset = trans.sa_session.query( trans.app.model.HistoryDatasetAssociation ).get( attributes[ 'fasta' ] )
            len_dataset = fasta_dataset.get_converted_dataset( trans, "len" )
            # HACK: need to request dataset again b/c get_converted_dataset()
            # doesn't return dataset (as it probably should).
            len_dataset = fasta_dataset.get_converted_dataset( trans, "len" )
            if len_dataset.state == trans.app.model.Job.states.ERROR:
                # Can't use len dataset.
                continue

            # Get chrom count file.
            chrom_count_dataset = len_dataset.get_converted_dataset( trans, "linecount" )
            if not chrom_count_dataset or chrom_count_dataset.state != trans.app.model.Job.states.OK:
                # No valid linecount dataset.
                continue
            else:
                # Set chrom count.
                try:
                    chrom_count = int( open( chrom_count_dataset.file_name ).readline() )
                    attributes[ 'count' ] = chrom_count
                    updated = True
                except Exception, e:
                    log.error( "Failed to open chrom count dataset: %s", e )

        if updated:
            user.preferences['dbkeys'] = dumps(dbkeys)
            trans.sa_session.flush()

        # Potential genome data for custom builds is limited to fasta datasets in current history for now.
        fasta_hdas = trans.sa_session.query( model.HistoryDatasetAssociation ) \
                          .filter_by( history=trans.history, extension="fasta", deleted=False ) \
                          .order_by( model.HistoryDatasetAssociation.hid.desc() )

        return trans.fill_template( 'user/dbkeys.mako',
                                    user=user,
                                    dbkeys=dbkeys,
                                    message=message,
                                    installed_len_files=self.installed_len_files,
                                    lines_skipped=lines_skipped,
                                    fasta_hdas=fasta_hdas,
                                    use_panels=kwds.get( 'use_panels', False ) )

    @web.expose
    @web.require_login()
    def api_keys( self, trans, cntrller, **kwd ):
        params = util.Params( kwd )
        message = escape( util.restore_text( params.get( 'message', ''  ) ) )
        status = params.get( 'status', 'done' )
        if params.get( 'new_api_key_button', False ):
            self.create_api_key( trans, trans.user )
            message = "Generated a new web API key"
            status = "done"
        return trans.fill_template( 'webapps/galaxy/user/api_keys.mako',
                                    cntrller=cntrller,
                                    user=trans.user,
                                    message=message,
                                    status=status )

    def __get_redirect_url( self, redirect ):
        root_url = url_for( '/', qualified=True )
        # compare urls, to prevent a redirect from pointing (directly) outside of galaxy
        # or to enter a logout/login loop
        if not util.compare_urls( root_url, redirect, compare_path=False ) or util.compare_urls( url_for( controller='user', action='logout', qualified=True ), redirect ):
            log.warning('Redirect URL is outside of Galaxy, will redirect to Galaxy root instead: %s', redirect)
            redirect = root_url
        elif util.compare_urls( url_for( controller='user', action='logout', qualified=True ), redirect ):
            redirect = root_url
        return redirect

    # ===== Methods for building SelectFields  ================================
    def __build_user_type_fd_id_select_field( self, trans, selected_value ):
        # Get all the user information forms
        user_info_forms = self.get_all_forms( trans,
                                              filter=dict( deleted=False ),
                                              form_type=trans.model.FormDefinition.types.USER_INFO )
        return build_select_field( trans,
                                   objs=user_info_forms,
                                   label_attr='name',
                                   select_field_name='user_type_fd_id',
                                   initial_value='none',
                                   selected_value=selected_value,
                                   refresh_on_change=True )<|MERGE_RESOLUTION|>--- conflicted
+++ resolved
@@ -1109,13 +1109,8 @@
         """Reset the user's password. Send an email with the new password."""
         if trans.app.config.smtp_server is None:
             return trans.show_error_message( "Mail is not configured for this Galaxy instance. Please contact your local Galaxy administrator." )
-<<<<<<< HEAD
         message = ''
         status = 'done'
-=======
-        message = util.sanitize_text( util.restore_text( kwd.get( 'message', '' ) ) )
-        status = kwd.get( 'status', 'done' )
->>>>>>> c9c49269
         if kwd.get( 'reset_password_button', False ):
             reset_user = trans.sa_session.query( trans.app.model.User ).filter( trans.app.model.User.table.c.email == email ).first()
             user = trans.get_user()
