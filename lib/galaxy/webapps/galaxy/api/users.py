--- conflicted
+++ resolved
@@ -266,22 +266,6 @@
         # Get data if present
         data_key = "extra_user_preferences"
         if data_key in user.preferences:
-<<<<<<< HEAD
-            data = json.loads(user.preferences["extra_user_preferences"])
-        extra_pref_inputs = list()
-        # Build sections for different categories of inputs
-        for item in preferences:
-            section = preferences[item]
-            for input in section['inputs']:
-                input['help'] = 'Required' if input['required'] else ''
-                field = item + '|' + input['name']
-                for data_item in data:
-                   if field in data_item:
-                       input['value'] = data[data_item]
-            extra_pref_inputs.append({'type': 'section', 'title': section['description'], 'name': item, 'expanded': True, 'inputs': section['inputs']})
-        return extra_pref_inputs
-
-=======
             data = json.loads(user.preferences[data_key])
         extra_pref_inputs = list()
         # Build sections for different categories of inputs
@@ -308,7 +292,6 @@
                 return True
         return False
 
->>>>>>> 0c95a7a2
     @expose_api
     def get_information(self, trans, id, **kwd):
         '''
@@ -358,13 +341,8 @@
                     info_field['cases'].append({'value': info_form['id'], 'inputs': info_form['inputs']})
                 inputs.append(info_field)
 
-<<<<<<< HEAD
-            # Build sections for extra user preferences
-            extra_user_pref = self._build_extra_user_pref_inputs(self._get_extra_user_preferences(trans), user)
-=======
             # Build input sections for extra user preferences
             extra_user_pref = self._build_extra_user_pref_inputs( self._get_extra_user_preferences( trans ), user )
->>>>>>> 0c95a7a2
             for item in extra_user_pref:
                 inputs.append(item)
 
@@ -441,15 +419,6 @@
 
         # Update values for extra user preference items
         extra_user_pref_data = dict()
-<<<<<<< HEAD
-        get_extra_pref_keys = self._get_extra_user_preferences(trans)
-        for key in get_extra_pref_keys:
-            key_prefix = key + '|'
-            for item in payload:
-                if item.startswith(key_prefix):
-                    extra_user_pref_data[item] = payload[item]
-        user.preferences["extra_user_preferences"] = json.dumps(extra_user_pref_data)
-=======
         get_extra_pref_keys = self._get_extra_user_preferences( trans )
         if get_extra_pref_keys is not None:
             for key in get_extra_pref_keys:
@@ -463,7 +432,6 @@
                         extra_user_pref_data[ item ] = payload[ item ]
             user.preferences[ "extra_user_preferences" ] = json.dumps( extra_user_pref_data )
 
->>>>>>> 0c95a7a2
         # Update user addresses
         address_dicts = {}
         address_count = 0
