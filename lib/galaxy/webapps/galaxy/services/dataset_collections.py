--- conflicted
+++ resolved
@@ -248,13 +248,8 @@
             raise exceptions.RequestParameterInvalidException(
                 "Parameter instance_type not being 'history' is not yet implemented."
             )
-<<<<<<< HEAD
-        hdca: HistoryDatasetCollectionAssociation = self.collection_manager.get_dataset_collection_instance(
-            trans, "history", hdca_id, check_ownership=True
-=======
         hdca: "HistoryDatasetCollectionAssociation" = self.collection_manager.get_dataset_collection_instance(
             trans, "history", hdca_id
->>>>>>> 91d9d494
         )
 
         # check to make sure the dsc is part of the validated hdca
