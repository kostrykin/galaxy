--- conflicted
+++ resolved
@@ -30,13 +30,8 @@
                 env_var_text = elem.text.replace('$INSTALL_DIR', tool_dependency_install_dir)
                 return dict(name=env_var_name, action=env_var_action, value=env_var_text)
             else:
-<<<<<<< HEAD
-                env_var_text = elem.text.replace( '$INSTALL_DIR', tool_shed_repository_install_dir )
-                return dict( name=env_var_name, action=env_var_action, value=env_var_text )
-=======
                 env_var_text = elem.text.replace('$INSTALL_DIR', tool_shed_repository_install_dir)
                 return dict(name=env_var_name, action=env_var_action, value=env_var_text)
->>>>>>> 696a1eda
         # Allow for environment variables that contain neither REPOSITORY_INSTALL_DIR nor INSTALL_DIR
         # since there may be command line parameters that are tuned for a Galaxy instance.  Allowing them
         # to be set in one location rather than being hard coded into each tool config is the best approach.
@@ -48,11 +43,7 @@
             # Also allow for an empty value for the environment variable, which
             # may makes sense especially for the 'set_to' action
             elem.text = ''
-<<<<<<< HEAD
-        return dict( name=env_var_name, action=env_var_action, value=elem.text)
-=======
         return dict(name=env_var_name, action=env_var_action, value=elem.text)
->>>>>>> 696a1eda
 
     def get_env_shell_file_path(self, installation_directory):
         env_shell_file_name = 'env.sh'
