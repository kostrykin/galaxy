--- conflicted
+++ resolved
@@ -1081,7 +1081,6 @@
         assert "id" in role, role
         return role["id"]
 
-<<<<<<< HEAD
     def get_usage(self) -> List[Dict[str, Any]]:
         usage_response = self.galaxy_interactor.get("users/current/usage")
         usage_response.raise_for_status()
@@ -1101,14 +1100,13 @@
     def update_user_raw(self, properties: Dict[str, Any]) -> Response:
         update_response = self.galaxy_interactor.put("users/current", properties, json=True)
         return update_response
-=======
+
     def total_disk_usage(self) -> float:
         response = self._get("users/current")
         response.raise_for_status()
         user_object = response.json()
         assert "total_disk_usage" in user_object
         return user_object["total_disk_usage"]
->>>>>>> 763b1dae
 
     def create_role(self, user_ids: list, description: Optional[str] = None) -> dict:
         using_requirement("admin")
