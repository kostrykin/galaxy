<<<<<<< HEAD
<tool id="gff_filter_by_feature_count" name="Filter GFF data by feature count" version="0.1">
  <description>using simple expressions</description>
  <command interpreter="python">
    gff_filter_by_feature_count.py $input_file1 $out_file1 "$feature_name" "$cond"
  </command>
  <inputs>
    <param format="gff" name="input_file1" type="data" label="Filter"/>
    <param name="feature_name" type="select" label="Using feature name">
        <options from_dataset="input_file1">
            <column name="name" index="2"/>
            <column name="value" index="2"/>
            <filter type="unique_value" name="unique" column="2"/>
        </options>
    </param>
    <param name="cond" size="40" type="text" value=">0" label="With following condition">
      <validator type="empty_field" message="Enter a valid filtering condition, see syntax and examples below."/>
    </param>
  </inputs>
  <outputs>
    <data format="input" name="out_file1" metadata_source="input_file1"/>
  </outputs>
  <tests>
      <!-- Test GTF filtering. -->
      <test>
          <param name="input_file1" value="gops_subtract_in1.gff"/>
          <param name="feature_name" value="exon"/>
          <param name="cond" value=">1"/>
          <output name="out_file1" file="gff_filter_by_feature_count_out1.gff"/>
      </test>
      <!-- Test GFF3 filtering. -->
      <test>
          <param name="input_file1" value="5.gff3"/>
          <param name="feature_name" value="HSP"/>
          <param name="cond" value=">=5"/>
          <output name="out_file1" file="gff_filter_by_feature_count_out2.gff"/>
      </test>
  </tests>

  <help>


.. class:: infomark

Valid comparison operators are: &gt; &lt; &gt;=, &lt;=, !=, and ==

-----

**Syntax**

The filter tool allows you to restrict the dataset based on transcripts' feature counts.

</help>
</tool>
=======
<tool id="gff_filter_by_feature_count" name="Filter GFF data by feature count" version="0.1.1">
  <description>using simple expressions</description>
  <command interpreter="python">
    gff_filter_by_feature_count.py $input_file1 $out_file1 "$feature_name" "$cond"
  </command>
  <inputs>
    <param format="gff" name="input_file1" type="data" label="Filter"/>
    <param name="feature_name" type="select" label="Using feature name">
        <options from_dataset="input_file1">
            <column name="name" index="2"/>
            <column name="value" index="2"/>
            <filter type="unique_value" name="unique" column="2"/>
        </options>
    </param>
    <param name="cond" size="40" type="text" value=">0" label="With following condition">
      <validator type="empty_field" message="Enter a valid filtering condition, see syntax and examples below."/>
    </param>
  </inputs>
  <outputs>
    <data format="input" name="out_file1" metadata_source="input_file1"/>
  </outputs>
  <tests>
      <!-- Test GTF filtering. -->
      <test>
          <param name="input_file1" value="gops_subtract_in1.gff"/>
          <param name="feature_name" value="exon"/>
          <param name="cond" value=">1"/>
          <output name="out_file1" file="gff_filter_by_feature_count_out1.gff"/>
      </test>
      <!-- Test GFF3 filtering. -->
      <test>
          <param name="input_file1" value="5.gff3"/>
          <param name="feature_name" value="HSP"/>
          <param name="cond" value=">=5"/>
          <output name="out_file1" file="gff_filter_by_feature_count_out2.gff"/>
      </test>
  </tests>

  <help>


.. class:: infomark

Valid comparison operators are: &gt; &lt; &gt;=, &lt;=, !=, and ==

-----

**Syntax**

The filter tool allows you to restrict the dataset based on transcripts' feature counts.

</help>
</tool>
>>>>>>> 7c443eda
<|MERGE_RESOLUTION|>--- conflicted
+++ resolved
@@ -1,58 +1,3 @@
-<<<<<<< HEAD
-<tool id="gff_filter_by_feature_count" name="Filter GFF data by feature count" version="0.1">
-  <description>using simple expressions</description>
-  <command interpreter="python">
-    gff_filter_by_feature_count.py $input_file1 $out_file1 "$feature_name" "$cond"
-  </command>
-  <inputs>
-    <param format="gff" name="input_file1" type="data" label="Filter"/>
-    <param name="feature_name" type="select" label="Using feature name">
-        <options from_dataset="input_file1">
-            <column name="name" index="2"/>
-            <column name="value" index="2"/>
-            <filter type="unique_value" name="unique" column="2"/>
-        </options>
-    </param>
-    <param name="cond" size="40" type="text" value=">0" label="With following condition">
-      <validator type="empty_field" message="Enter a valid filtering condition, see syntax and examples below."/>
-    </param>
-  </inputs>
-  <outputs>
-    <data format="input" name="out_file1" metadata_source="input_file1"/>
-  </outputs>
-  <tests>
-      <!-- Test GTF filtering. -->
-      <test>
-          <param name="input_file1" value="gops_subtract_in1.gff"/>
-          <param name="feature_name" value="exon"/>
-          <param name="cond" value=">1"/>
-          <output name="out_file1" file="gff_filter_by_feature_count_out1.gff"/>
-      </test>
-      <!-- Test GFF3 filtering. -->
-      <test>
-          <param name="input_file1" value="5.gff3"/>
-          <param name="feature_name" value="HSP"/>
-          <param name="cond" value=">=5"/>
-          <output name="out_file1" file="gff_filter_by_feature_count_out2.gff"/>
-      </test>
-  </tests>
-
-  <help>
-
-
-.. class:: infomark
-
-Valid comparison operators are: &gt; &lt; &gt;=, &lt;=, !=, and ==
-
------
-
-**Syntax**
-
-The filter tool allows you to restrict the dataset based on transcripts' feature counts.
-
-</help>
-</tool>
-=======
 <tool id="gff_filter_by_feature_count" name="Filter GFF data by feature count" version="0.1.1">
   <description>using simple expressions</description>
   <command interpreter="python">
@@ -105,5 +50,4 @@
 The filter tool allows you to restrict the dataset based on transcripts' feature counts.
 
 </help>
-</tool>
->>>>>>> 7c443eda
+</tool>