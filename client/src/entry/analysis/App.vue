--- conflicted
+++ resolved
@@ -92,14 +92,12 @@
             }
             return true;
         },
-<<<<<<< HEAD
         theme() {
             // proof of concept. todo: refactor to allow theme switching
             return this.config.themes["blue"];
-=======
+        },
         windowTab() {
             return this.windowManager.getTab();
->>>>>>> 241b245c
         },
     },
     watch: {
