<script setup>
<<<<<<< HEAD
import { storeToRefs } from "pinia";
=======
import draggable from "vuedraggable";
import { ref } from "vue";
>>>>>>> 8b486307
import { useUserStore } from "@/stores/userStore";
import { useActivityStore } from "@/stores/activityStore";
import { useRoute } from "vue-router/composables";
import { convertDropData } from "@/stores/activitySetup.js";
import { useEventStore } from "@/stores/eventStore";
import ContextMenu from "@/components/Common/ContextMenu.vue";
import FlexPanel from "@/components/Panels/FlexPanel.vue";
<<<<<<< HEAD
import ActivityItem from "./ActivityItem";
import { useConfig } from "@/composables/config";
import NotificationsBell from "@/components/Notifications/NotificationsBell.vue";

const { config } = useConfig();
=======
import ToolBox from "@/components/Panels/ProviderAwareToolBox.vue";
import ActivityItem from "./ActivityItem.vue";
import ActivitySettings from "./ActivitySettings.vue";
import UploadItem from "./Items/UploadItem.vue";
import WorkflowBox from "@/components/Panels/WorkflowBox.vue";

const activityStore = useActivityStore();
const eventStore = useEventStore();
const route = useRoute();
>>>>>>> 8b486307
const userStore = useUserStore();
const { isAnonymous } = storeToRefs(userStore);

// sync built-in activities with cached activities
activityStore.sync();

// activities from store
const activities = ref(activityStore.getAll());

// context menu references
const contextMenuVisible = ref(false);
const contextMenuX = ref(0);
const contextMenuY = ref(0);

// drag references
const dragTarget = ref(null);
const dragItem = ref(null);

// drag state
const isDragging = ref(false);

/**
 * Checks if the route of an activitiy is currently being visited and panels are collapsed
 */
function isActiveRoute(activityTo) {
    return route.path === activityTo && isActiveSideBar("");
}

/**
 * Checks if a panel has been expanded
 */
function isActiveSideBar(menuKey) {
    return userStore.toggledSideBar === menuKey;
}

/**
 * Triggered by vue-draggable when the list of activities has changed
 */
function onChange() {
    activityStore.setAll(activities);
}

/**
 * Evaluates the drop data and keeps track of the drop area
 */
function onDragEnter(evt) {
    const eventData = eventStore.getDragData();
    if (eventData) {
        dragTarget.value = evt.target;
        dragItem.value = convertDropData(eventData);
    }
}

/**
 * Removes the dragged activity when exiting the drop area
 */
function onDragLeave(evt) {
    if (dragItem.value && dragTarget.value == evt.target) {
        const dragId = dragItem.value.id;
        const activitiesTemp = activities.value.filter((a) => a.id !== dragId);
        activities.value = activitiesTemp;
    }
}

/**
 * Insert the dragged item into the activities list
 */
function onDragOver(evt) {
    const target = evt.target.closest(".activity-item");
    if (target && dragItem.value) {
        const targetId = target.id;
        const targetIndex = activities.value.findIndex((a) => `activity-${a.id}` === targetId);
        if (targetIndex !== -1) {
            const dragId = dragItem.value.id;
            if (activities.value[targetIndex].id !== dragId) {
                const activitiesTemp = activities.value.filter((a) => a.id !== dragId);
                activitiesTemp.splice(targetIndex, 0, dragItem.value);
                activities.value = activitiesTemp;
            }
        }
    }
}

/**
 * Tracks the state of activities which expand or collapse the sidepanel
 */
function onToggleSidebar(toggle) {
    userStore.toggleSideBar(toggle);
}

/**
 * Positions and displays the context menu
 */
function toggleContextMenu(evt) {
    if (evt && !contextMenuVisible.value) {
        evt.preventDefault();
        contextMenuVisible.value = true;
        contextMenuX.value = evt.x;
        contextMenuY.value = evt.y;
    } else {
        contextMenuVisible.value = false;
    }
}
</script>

<template>
    <div
        class="d-flex"
        @contextmenu="toggleContextMenu"
        @drop.prevent="onChange"
        @dragover.prevent="onDragOver"
        @dragenter.prevent="onDragEnter"
        @dragleave.prevent="onDragLeave">
        <div class="activity-bar d-flex flex-column no-highlight">
            <b-nav vertical class="flex-nowrap p-1 h-100 vertical-overflow">
                <draggable
                    :list="activities"
                    :class="{ 'activity-popper-disabled': isDragging }"
                    :force-fallback="true"
                    chosen-class="activity-chosen-class"
                    drag-class="activity-drag-class"
                    ghost-class="activity-chosen-class"
                    @change="onChange"
                    @start="isDragging = true"
                    @end="isDragging = false">
                    <div v-for="(activity, activityIndex) in activities" :key="activityIndex">
                        <div v-if="activity.visible">
                            <upload-item
                                v-if="activity.id === 'upload'"
                                :id="`activity-${activity.id}`"
                                :key="activity.id"
                                :icon="activity.icon"
                                :title="activity.title"
                                :tooltip="activity.tooltip"
                                @click="onToggleSidebar()" />
                            <ActivityItem
                                v-else-if="['tools', 'workflows'].includes(activity.id)"
                                :id="`activity-${activity.id}`"
                                :key="activity.id"
                                :icon="activity.icon"
                                :is-active="isActiveSideBar(activity.id)"
                                :title="activity.title"
                                :tooltip="activity.tooltip"
                                :to="activity.to"
                                @click="onToggleSidebar(activity.id)" />
                            <ActivityItem
                                v-else-if="activity.to"
                                :id="`activity-${activity.id}`"
                                :key="activity.id"
                                :icon="activity.icon"
                                :is-active="isActiveRoute(activity.to)"
                                :title="activity.title"
                                :tooltip="activity.tooltip"
                                :to="activity.to"
                                @click="onToggleSidebar()" />
                        </div>
                    </div>
                </draggable>
            </b-nav>
            <b-nav vertical class="flex-nowrap p-1">
                <NotificationsBell v-if="!isAnonymous && config.enable_notification_system" tooltip-placement="right" />
                <ActivityItem
                    id="activity-settings"
                    icon="cog"
                    title="Settings"
                    tooltip="Edit preferences"
                    to="/user" />
            </b-nav>
        </div>
        <FlexPanel v-if="isActiveSideBar('tools')" key="tools" side="left" :collapsible="false">
            <ToolBox />
        </FlexPanel>
        <FlexPanel v-else-if="isActiveSideBar('workflows')" key="workflows" side="left" :collapsible="false">
            <WorkflowBox />
        </FlexPanel>
        <ContextMenu :visible="contextMenuVisible" :x="contextMenuX" :y="contextMenuY" @hide="toggleContextMenu">
            <ActivitySettings />
        </ContextMenu>
    </div>
</template>

<style lang="scss">
@import "theme/blue.scss";

.activity-bar {
    background: $panel-bg-color;
    border-right: $border-default;
}

.activity-bar::-webkit-scrollbar {
    display: none;
}

.activity-chosen-class {
    background: $brand-secondary;
    border-radius: $border-radius-extralarge;
}

.activity-drag-class {
    display: none;
}

.activity-popper-disabled {
    .popper-element {
        display: none;
    }
}

.panels-enter-active,
.panels-leave-active {
    transition: all 0.3s;
}

.panels-enter,
.panels-leave-to {
    transform: translateX(-100%);
}

.vertical-overflow {
    overflow-y: auto;
    overflow-x: hidden;
}
</style><|MERGE_RESOLUTION|>--- conflicted
+++ resolved
@@ -1,10 +1,7 @@
 <script setup>
-<<<<<<< HEAD
 import { storeToRefs } from "pinia";
-=======
 import draggable from "vuedraggable";
 import { ref } from "vue";
->>>>>>> 8b486307
 import { useUserStore } from "@/stores/userStore";
 import { useActivityStore } from "@/stores/activityStore";
 import { useRoute } from "vue-router/composables";
@@ -12,24 +9,20 @@
 import { useEventStore } from "@/stores/eventStore";
 import ContextMenu from "@/components/Common/ContextMenu.vue";
 import FlexPanel from "@/components/Panels/FlexPanel.vue";
-<<<<<<< HEAD
-import ActivityItem from "./ActivityItem";
 import { useConfig } from "@/composables/config";
+import ActivityItem from "./ActivityItem.vue";
+import UploadItem from "./Items/UploadItem.vue";
+import ActivitySettings from "./ActivitySettings.vue";
+import WorkflowBox from "@/components/Panels/WorkflowBox.vue";
+import ToolBox from "@/components/Panels/ProviderAwareToolBox.vue";
 import NotificationsBell from "@/components/Notifications/NotificationsBell.vue";
 
 const { config } = useConfig();
-=======
-import ToolBox from "@/components/Panels/ProviderAwareToolBox.vue";
-import ActivityItem from "./ActivityItem.vue";
-import ActivitySettings from "./ActivitySettings.vue";
-import UploadItem from "./Items/UploadItem.vue";
-import WorkflowBox from "@/components/Panels/WorkflowBox.vue";
-
+
+const route = useRoute();
+const userStore = useUserStore();
+const eventStore = useEventStore();
 const activityStore = useActivityStore();
-const eventStore = useEventStore();
-const route = useRoute();
->>>>>>> 8b486307
-const userStore = useUserStore();
 const { isAnonymous } = storeToRefs(userStore);
 
 // sync built-in activities with cached activities
