--- conflicted
+++ resolved
@@ -5,11 +5,7 @@
                 <span class="size">{{ history.niceSize | localize }}</span>
             </h6>
 
-<<<<<<< HEAD
-            <PriorityMenu style="max-width: 50%" :starting-height="27">
-=======
             <PriorityMenu style="max-width: 50%;" :starting-height="28">
->>>>>>> 4f1a593e
                 <PriorityMenuItem
                     key="edit-history-tags"
                     title="Edit History Tags"
