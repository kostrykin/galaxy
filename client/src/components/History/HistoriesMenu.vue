<template>
<<<<<<< HEAD
    <div id="current-history-panel">
        <PriorityMenu :starting-height="27">
            <PriorityMenuItem
                key="select-new-history"
                title="Select History"
                icon="fa fa-folder-open"
                @click="$emit('selectHistoryModal')"
            />
            <PriorityMenuItem
                key="create-new-history"
                title="Create New History"
                icon="fa fa-plus"
                @click="$emit('createNewHistory')"
            />
            <PriorityMenuItem
                key="view-all-histories"
                title="View All Histories"
                icon="fa fa-columns"
                @click="redirect('/history/view_multiple')"
            />
            <PriorityMenuItem
                key="saved-histories"
                title="Saved Histories"
                icon="fas fa-save"
                @click="backboneRoute('/histories/list')"
            />
            <PriorityMenuItem
                key="clear-history-cache"
                title="Clear Cache"
                icon="fa fa-refresh"
                @click.stop="clearCache"
            />
            <PriorityMenuItem
                key="use-legacy-history"
                title="Return to legacy history panel"
                icon="fas fa-exchange-alt"
                @click="switchToLegacyHistoryPanel"
            />
        </PriorityMenu>
    </div>
=======
    <PriorityMenu :starting-height="27">
        <PriorityMenuItem
            key="select-new-history"
            title="Select History"
            icon="fa fa-folder-open"
            @click="$emit('selectHistoryModal')"
        />
        <PriorityMenuItem
            key="create-new-history"
            title="Create New History"
            icon="fa fa-plus"
            @click="$emit('createNewHistory')"
        />
        <PriorityMenuItem
            key="view-all-histories"
            title="View All Histories"
            icon="fa fa-columns"
            @click="redirect('/history/view_multiple')"
        />
        <PriorityMenuItem
            key="saved-histories"
            title="Saved Histories"
            icon="fas fa-save"
            @click="backboneRoute('/histories/list')"
        />
        <PriorityMenuItem
            key="clear-history-cache"
            title="Refresh History"
            icon="fa fa-sync"
            @click.stop="clearCache"
        />
        <PriorityMenuItem
            key="use-legacy-history"
            title="Return to legacy history panel"
            icon="fas fa-exchange-alt"
            @click="switchToLegacyHistoryPanel"
        />
    </PriorityMenu>
>>>>>>> b2f40a2f
</template>

<script>
import { PriorityMenuItem, PriorityMenu } from "components/PriorityMenu";
import { wipeDatabase, clearHistoryDateStore } from "./caching";
import { legacyNavigationMixin } from "components/plugins/legacyNavigation";
import { switchToLegacyHistoryPanel } from "./adapters/betaToggle";
import { reloadPage } from "utils/redirect";

export default {
    mixins: [legacyNavigationMixin],
    components: {
        PriorityMenu,
        PriorityMenuItem,
    },
    methods: {
        async clearCache() {
            await wipeDatabase();
            await clearHistoryDateStore();
            reloadPage();
        },
        switchToLegacyHistoryPanel,
    },
};
</script><|MERGE_RESOLUTION|>--- conflicted
+++ resolved
@@ -1,5 +1,4 @@
 <template>
-<<<<<<< HEAD
     <div id="current-history-panel">
         <PriorityMenu :starting-height="27">
             <PriorityMenuItem
@@ -28,8 +27,8 @@
             />
             <PriorityMenuItem
                 key="clear-history-cache"
-                title="Clear Cache"
-                icon="fa fa-refresh"
+                title="Refresh History"
+                icon="fa fa-sync"
                 @click.stop="clearCache"
             />
             <PriorityMenuItem
@@ -40,46 +39,6 @@
             />
         </PriorityMenu>
     </div>
-=======
-    <PriorityMenu :starting-height="27">
-        <PriorityMenuItem
-            key="select-new-history"
-            title="Select History"
-            icon="fa fa-folder-open"
-            @click="$emit('selectHistoryModal')"
-        />
-        <PriorityMenuItem
-            key="create-new-history"
-            title="Create New History"
-            icon="fa fa-plus"
-            @click="$emit('createNewHistory')"
-        />
-        <PriorityMenuItem
-            key="view-all-histories"
-            title="View All Histories"
-            icon="fa fa-columns"
-            @click="redirect('/history/view_multiple')"
-        />
-        <PriorityMenuItem
-            key="saved-histories"
-            title="Saved Histories"
-            icon="fas fa-save"
-            @click="backboneRoute('/histories/list')"
-        />
-        <PriorityMenuItem
-            key="clear-history-cache"
-            title="Refresh History"
-            icon="fa fa-sync"
-            @click.stop="clearCache"
-        />
-        <PriorityMenuItem
-            key="use-legacy-history"
-            title="Return to legacy history panel"
-            icon="fas fa-exchange-alt"
-            @click="switchToLegacyHistoryPanel"
-        />
-    </PriorityMenu>
->>>>>>> b2f40a2f
 </template>
 
 <script>
