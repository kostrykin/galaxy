import { mount } from "@vue/test-utils";
import axios from "axios";
import MockAdapter from "axios-mock-adapter";
import { parseISO } from "date-fns";
import { formatInTimeZone } from "date-fns-tz";
import flushPromises from "flush-promises";
import { getLocalVue } from "tests/jest/helpers";

import DatasetInformation from "./DatasetInformation";
import datasetResponse from "./testData/datasetResponse";
<<<<<<< HEAD
=======
import flushPromises from "flush-promises";
import { format, parseISO } from "date-fns";
>>>>>>> a662d803

const HDA_ID = "FOO_HDA_ID";

const mockDatasetProvider = {
    render() {
        return this.$scopedSlots.default({
            loading: false,
            result: datasetResponse,
        });
    },
};

const localVue = getLocalVue();

describe("DatasetInformation/DatasetInformation", () => {
    let wrapper;
    let datasetInfoTable;
    let axiosMock;

    beforeEach(() => {
        axiosMock = new MockAdapter(axios);
        axiosMock.onGet(new RegExp(`api/configuration/decode/*`)).reply(200, { decoded_id: 123 });
    });

    afterEach(() => {
        axiosMock.restore();
    });

    beforeEach(async () => {
        const propsData = {
            hda_id: HDA_ID,
        };

        wrapper = mount(DatasetInformation, {
            propsData,
            stubs: {
                DatasetProvider: mockDatasetProvider,
            },
            localVue,
        });
        datasetInfoTable = wrapper.find("#dataset-details");
        await flushPromises();
    });

    it("dataset information should exist", async () => {
        // table should exist
        expect(datasetInfoTable).toBeTruthy();
        const rows = datasetInfoTable.findAll("tbody > tr");
        // should contain 11 rows
        expect(rows.length).toBe(11);
    });

    it("filesize should be formatted", async () => {
        const filesize = datasetInfoTable.find("#filesize > strong");
        expect(filesize.html()).toBe(`<strong>${datasetResponse.file_size}</strong>`);
    });

    it("Date should be formatted", async () => {
        const date = datasetInfoTable.find(".utc-time").text();
        const parsedDate = parseISO(`${datasetResponse.create_time}Z`);
        const formattedDate = format(parsedDate, "eeee MMM do H:mm:ss yyyy zz");
        expect(date).toBe(formattedDate);
    });

    it("Table should render data accordingly", async () => {
        const rendered_entries = [
            { htmlAttribute: "number", backend_key: "hid" },
            { htmlAttribute: "name", backend_key: "name" },
            { htmlAttribute: "dbkey", backend_key: "metadata_dbkey" },
            { htmlAttribute: "format", backend_key: "file_ext" },
            { htmlAttribute: "file-contents", backend_key: "download_url" },
        ];

        rendered_entries.forEach((entry) => {
            const renderedText = datasetInfoTable.find(`#${entry.htmlAttribute}`).text();
            if (entry.htmlAttribute === "file-contents") {
                expect(renderedText).toBe("contents");
            } else {
                expect(renderedText).toBe(datasetResponse[entry.backend_key].toString());
            }
        });
    });
});<|MERGE_RESOLUTION|>--- conflicted
+++ resolved
@@ -1,18 +1,12 @@
 import { mount } from "@vue/test-utils";
 import axios from "axios";
 import MockAdapter from "axios-mock-adapter";
-import { parseISO } from "date-fns";
-import { formatInTimeZone } from "date-fns-tz";
+import { format, parseISO } from "date-fns";
 import flushPromises from "flush-promises";
 import { getLocalVue } from "tests/jest/helpers";
 
 import DatasetInformation from "./DatasetInformation";
 import datasetResponse from "./testData/datasetResponse";
-<<<<<<< HEAD
-=======
-import flushPromises from "flush-promises";
-import { format, parseISO } from "date-fns";
->>>>>>> a662d803
 
 const HDA_ID = "FOO_HDA_ID";
 
