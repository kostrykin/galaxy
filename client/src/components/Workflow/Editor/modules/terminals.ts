--- conflicted
+++ resolved
@@ -234,28 +234,20 @@
         }
         Array.from(new Set(outputStepIds)).forEach((stepId) => {
             const step = this.stepStore.getStep(stepId);
-<<<<<<< HEAD
             if (step) {
                 // step must have an output, since it is or was connected to this step
                 const terminalSource = step.outputs[0];
                 if (terminalSource) {
                     const terminal = terminalFactory(step.id, terminalSource, this.datatypesMapper);
+                    // drop mapping restrictions
                     terminal.resetMappingIfNeeded();
+                    // re-establish map over through inputs
+                    step.inputs.forEach((input) => {
+                        terminalFactory(step.id, input, this.datatypesMapper).getStepMapOver();
+                    });
                 }
             } else {
                 console.error(`Invalid step. Could not fine step with id ${stepId} in store.`);
-=======
-            // step must have an output, since it is or was connected to this step
-            const terminalSource = step.outputs[0];
-            if (terminalSource) {
-                const terminal = terminalFactory(step.id, terminalSource, this.datatypesMapper);
-                // drop mapping restrictions
-                terminal.resetMappingIfNeeded();
-                // re-establish map over through inputs
-                step.inputs.forEach((input) => {
-                    terminalFactory(step.id, input, this.datatypesMapper).getStepMapOver();
-                });
->>>>>>> 7452b2e3
             }
         });
     }
