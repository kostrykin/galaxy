--- conflicted
+++ resolved
@@ -83,11 +83,7 @@
 </template>
 
 <script>
-<<<<<<< HEAD
-import { getGalaxyInstance } from "app";
 import HelpText from "components/Help/HelpText";
-=======
->>>>>>> 71741fc8
 import { invocationsProvider } from "components/providers/InvocationsProvider";
 import UtcDate from "components/UtcDate";
 import WorkflowInvocationState from "components/WorkflowInvocationState/WorkflowInvocationState";
@@ -103,14 +99,11 @@
 
 export default {
     components: {
+        HelpText,
         UtcDate,
         WorkflowInvocationState,
         WorkflowRunButton,
-<<<<<<< HEAD
-        HelpText,
-=======
         SwitchToHistoryLink,
->>>>>>> 71741fc8
     },
     mixins: [paginationMixin],
     props: {
@@ -224,16 +217,9 @@
         swapRowDetails(row) {
             row.toggleDetails();
         },
-<<<<<<< HEAD
         invocationLink(item) {
             return `/workflows/invocations/${item.id}`;
         },
-        switchHistory(historyId) {
-            const Galaxy = getGalaxyInstance();
-            Galaxy.currHistoryPanel.switchToHistory(historyId);
-        },
-=======
->>>>>>> 71741fc8
     },
 };
 </script>
