--- conflicted
+++ resolved
@@ -89,18 +89,14 @@
 import { getGalaxyInstance } from "app";
 import { invocationsProvider } from "components/providers/InvocationsProvider";
 import UtcDate from "components/UtcDate";
-<<<<<<< HEAD
 import WorkflowInvocationState from "components/WorkflowInvocationState/WorkflowInvocationState";
 import { mapActions, mapState } from "pinia";
-import { useWorkflowStore } from "stores/workflowStore";
 
 import WorkflowRunButton from "./WorkflowRunButton.vue";
 
 import { useHistoryStore } from "@/stores/historyStore";
-
-=======
 import { useWorkflowStore } from "@/stores/workflowStore";
->>>>>>> e6b0b514
+
 import paginationMixin from "./paginationMixin";
 
 export default {
