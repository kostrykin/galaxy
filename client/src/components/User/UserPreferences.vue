<template>
    <b-container fluid class="p-0">
        <h1 v-localize class="h-lg">User preferences</h1>
        <b-alert :variant="messageVariant" :show="!!message">
            {{ message }}
        </b-alert>
        <p>
            <span v-localize>You are logged in as</span>
            <strong id="user-preferences-current-email">{{ email }}</strong>
            <span v-localize>and you are using</span>
            <strong>{{ diskUsage }}</strong>
            <span v-localize>of disk space.</span>
            <span v-localize>If this is more than expected, please visit the</span>
            <router-link id="edit-preferences-cloud-auth" to="/storage">
                <b v-localize>Storage Dashboard</b>
            </router-link>
            <span v-localize>to free up disk space.</span>
            <span v-if="enableQuotas">
                <span v-localize>Your disk quota is:</span>
                <strong>{{ diskQuota }}</strong
                >.
            </span>
        </p>
<<<<<<< HEAD
        <b-row v-for="(link, index) in activeLinks" :key="index" class="ml-3 mb-1">
            <i :class="['pref-icon pt-1 fa fa-lg', link.icon]" />
            <div class="pref-content pr-1">
                <a v-if="link.onclick" :id="link.id" href="javascript:void(0)" @click="link.onclick"
                    ><b>{{ link.title }}</b></a
                >
                <a v-else :id="link.id" :href="`${baseUrl}/${link.action}`"
                    ><b>{{ link.title }}</b></a
                >
                <div class="form-text text-muted">
                    {{ link.description }}
                </div>
            </div>
        </b-row>

      <ConfigProvider v-slot="{ config }">
        <UserBeaconSettings
            v-if="config && config.enable_beacon_integration"
            :root="root"
            :user-id="userId">>
        </UserBeaconSettings>
      </ConfigProvider>

        <b-row class="ml-3 mb-1">
            <i class="pref-icon pt-1 fa fa-lg fa-plus-square-o" />
            <div class="pref-content pr-1">
                <a href="javascript:void(0)" @click="toggleNotifications"><b v-localize>Enable notifications</b></a>
                <div v-localize class="form-text text-muted">
                    Allow push and tab notifcations on job completion. To disable, revoke the site notification
                    privilege in your browser.
                </div>
            </div>
        </b-row>
=======
        <user-preferences-element
            v-for="(link, index) in activePreferences"
            :id="link.id"
            :key="index"
            :icon="link.icon"
            :title="link.title"
            :description="link.description"
            :to="`/user/${index}`" />
        <user-preferences-element
            id="edit-preferences-api-key"
            icon="fa-key"
            title="Manage API Key"
            description="Access your current API key or create a new one."
            to="/user/api_key" />
        <user-preferences-element
            id="edit-preferences-cloud-auth"
            icon="fa-cloud"
            title="Manage Cloud Authorization"
            description="Add or modify the configuration that grants Galaxy to access your cloud-based resources."
            to="/user/cloud_auth" />
        <ConfigProvider v-slot="{ config }">
            <user-preferences-element
                v-if="!config.enable_oidc"
                id="manage-third-party-identities"
                icon="fa-id-card-o"
                title="Manage Third-Party Identities"
                description="Connect or disconnect access to your third-party identities."
                to="/user/external_ids" />
        </ConfigProvider>
        <user-preferences-element
            id="edit-preferences-custom-builds"
            icon="fa-cubes"
            title="Manage Custom Builds"
            description="Add or remove custom builds using history datasets."
            to="/custom_builds" />
        <user-preferences-element
            v-if="hasThemes"
            icon="fa-palette"
            title="Pick a Color Theme"
            description="Click here to change the user interface color theme."
            badge="New!"
            @click="toggleTheme = !toggleTheme">
            <b-collapse v-model="toggleTheme">
                <ThemeSelector />
            </b-collapse>
        </user-preferences-element>
        <user-preferences-element
            id="edit-preferences-notifications"
            icon="fa-plus-square-o"
            title="Enable notifications"
            description="Allow push and tab notifcations on job completion. To disable, revoke the site notification privilege in your browser."
            @click="toggleNotifications" />
        <ConfigProvider v-slot="{ config }">
            <user-preferences-element
                v-if="!config.single_user"
                id="edit-preferences-make-data-private"
                icon="fa-lock"
                title="Make All Data Private"
                description="Click here to make all data private."
                @click="makeDataPrivate" />
        </ConfigProvider>
>>>>>>> 413ad50a
        <ConfigProvider v-slot="{ config }">
            <UserDeletion
                v-if="config && !config.single_user && config.enable_account_interface"
                :email="email"
                :user-id="userId">
            </UserDeletion>
        </ConfigProvider>
        <user-preferences-element
            v-if="hasLogout"
            id="edit-preferences-sign-out"
            icon="fa-sign-out"
            title="Sign Out"
            description="Click here to sign out of all sessions."
            @click="signOut" />
    </b-container>
</template>

<script>
import Vue from "vue";
import BootstrapVue from "bootstrap-vue";
import ThemeSelector from "./ThemeSelector.vue";
import { getGalaxyInstance } from "app";
import { withPrefix } from "utils/redirect";
import _l from "utils/localization";
import axios from "axios";
import QueryStringParsing from "utils/query-string-parsing";
import { getUserPreferencesModel } from "components/User/UserPreferencesModel";
import ConfigProvider from "components/providers/ConfigProvider";
import { userLogoutAll } from "utils/logout";
import UserDeletion from "./UserDeletion";
<<<<<<< HEAD
=======
import UserPreferencesElement from "./UserPreferencesElement";

>>>>>>> 413ad50a
import "@fortawesome/fontawesome-svg-core";
import UserBeaconSettings from "./UserBeaconSettings";

Vue.use(BootstrapVue);

export default {
    components: {
        ConfigProvider,
        UserDeletion,
<<<<<<< HEAD
        UserBeaconSettings
=======
        UserPreferencesElement,
        ThemeSelector,
>>>>>>> 413ad50a
    },
    props: {
        userId: {
            type: String,
            required: true,
        },
        enableQuotas: {
            type: Boolean,
            required: true,
        },
    },
    data() {
        return {
            email: "",
            diskUsage: "",
            diskQuota: "",
            messageVariant: null,
            message: null,
            toggleTheme: false,
        };
    },
    computed: {
        activePreferences() {
            const enabledPreferences = Object.entries(getUserPreferencesModel()).filter((f) => !f.disabled);
            return Object.fromEntries(enabledPreferences);
        },
        hasLogout() {
            const Galaxy = getGalaxyInstance();
            return !!Galaxy.session_csrf_token && !Galaxy.config.single_user;
        },
        hasThemes() {
            const Galaxy = getGalaxyInstance();
            const themes = Object.keys(Galaxy.config.themes);
            return themes?.length > 1 ?? false;
        },
    },
    created() {
        const message = QueryStringParsing.get("message");
        const status = QueryStringParsing.get("status");
        if (message && status) {
            this.message = message;
            this.messageVariant = status;
        }
        axios.get(withPrefix(`/api/users/${this.userId}`)).then((response) => {
            this.email = response.data.email;
            this.diskUsage = response.data.nice_total_disk_usage;
            this.diskQuota = response.data.quota;
        });
    },
    methods: {
        toggleNotifications() {
            if (window.Notification) {
                Notification.requestPermission().then(function (permission) {
                    //If the user accepts, let's create a notification
                    if (permission === "granted") {
                        new Notification("Notifications enabled", {
                            icon: "static/favicon.ico",
                        });
                    } else {
                        alert("Notifications disabled, please re-enable through browser settings.");
                    }
                });
            } else {
                alert("Notifications are not supported by this browser.");
            }
        },
        makeDataPrivate() {
            const Galaxy = getGalaxyInstance();
            if (
                confirm(
                    _l(
                        "WARNING: This will make all datasets (excluding library datasets) for which you have " +
                            "'management' permissions, in all of your histories " +
                            "private, and will set permissions such that all " +
                            "of your new data in these histories is created as private.  Any " +
                            "datasets within that are currently shared will need " +
                            "to be re-shared or published.  Are you sure you " +
                            "want to do this?"
                    )
                )
            ) {
                axios.post(withPrefix(`/history/make_private?all_histories=true`)).then((response) => {
                    Galaxy.modal.show({
                        title: _l("Datasets are now private"),
                        body: `All of your histories and datsets have been made private.  If you'd like to make all *future* histories private please use the <a href="${withPrefix(
                            "/user/permissions"
                        )}">User Permissions</a> interface.`,
                        buttons: {
                            Close: () => {
                                Galaxy.modal.hide();
                            },
                        },
                    });
                });
            }
        },
        signOut() {
            const Galaxy = getGalaxyInstance();
            Galaxy.modal.show({
                title: _l("Sign out"),
                body: "Do you want to continue and sign out of all active sessions?",
                buttons: {
                    Cancel: function () {
                        Galaxy.modal.hide();
                    },
                    "Sign out": userLogoutAll,
                },
            });
        },
    },
};
</script><|MERGE_RESOLUTION|>--- conflicted
+++ resolved
@@ -21,41 +21,6 @@
                 >.
             </span>
         </p>
-<<<<<<< HEAD
-        <b-row v-for="(link, index) in activeLinks" :key="index" class="ml-3 mb-1">
-            <i :class="['pref-icon pt-1 fa fa-lg', link.icon]" />
-            <div class="pref-content pr-1">
-                <a v-if="link.onclick" :id="link.id" href="javascript:void(0)" @click="link.onclick"
-                    ><b>{{ link.title }}</b></a
-                >
-                <a v-else :id="link.id" :href="`${baseUrl}/${link.action}`"
-                    ><b>{{ link.title }}</b></a
-                >
-                <div class="form-text text-muted">
-                    {{ link.description }}
-                </div>
-            </div>
-        </b-row>
-
-      <ConfigProvider v-slot="{ config }">
-        <UserBeaconSettings
-            v-if="config && config.enable_beacon_integration"
-            :root="root"
-            :user-id="userId">>
-        </UserBeaconSettings>
-      </ConfigProvider>
-
-        <b-row class="ml-3 mb-1">
-            <i class="pref-icon pt-1 fa fa-lg fa-plus-square-o" />
-            <div class="pref-content pr-1">
-                <a href="javascript:void(0)" @click="toggleNotifications"><b v-localize>Enable notifications</b></a>
-                <div v-localize class="form-text text-muted">
-                    Allow push and tab notifcations on job completion. To disable, revoke the site notification
-                    privilege in your browser.
-                </div>
-            </div>
-        </b-row>
-=======
         <user-preferences-element
             v-for="(link, index) in activePreferences"
             :id="link.id"
@@ -117,7 +82,13 @@
                 description="Click here to make all data private."
                 @click="makeDataPrivate" />
         </ConfigProvider>
->>>>>>> 413ad50a
+        <ConfigProvider v-slot="{ config }">
+        <UserBeaconSettings
+            v-if="config && config.enable_beacon_integration"
+            :root="root"
+            :user-id="userId">>
+        </UserBeaconSettings>
+      </ConfigProvider>
         <ConfigProvider v-slot="{ config }">
             <UserDeletion
                 v-if="config && !config.single_user && config.enable_account_interface"
@@ -148,11 +119,8 @@
 import ConfigProvider from "components/providers/ConfigProvider";
 import { userLogoutAll } from "utils/logout";
 import UserDeletion from "./UserDeletion";
-<<<<<<< HEAD
-=======
 import UserPreferencesElement from "./UserPreferencesElement";
 
->>>>>>> 413ad50a
 import "@fortawesome/fontawesome-svg-core";
 import UserBeaconSettings from "./UserBeaconSettings";
 
@@ -162,12 +130,9 @@
     components: {
         ConfigProvider,
         UserDeletion,
-<<<<<<< HEAD
-        UserBeaconSettings
-=======
         UserPreferencesElement,
         ThemeSelector,
->>>>>>> 413ad50a
+        UserBeaconSettings
     },
     props: {
         userId: {
