{
  "name": "galaxy-client",
  "version": "0.1.0",
  "description": "Galaxy client application build system",
  "keywords": [
    "galaxy"
  ],
<<<<<<< HEAD
  "devDependencies": {
    "amdi18n-loader": "^0.2.0",
=======
  "dependencies": {
>>>>>>> ffb3de9e
    "grunt": "^0.4.5",
    "grunt-bower-install-simple": "^1.1.0",
    "grunt-check-modules": "^1.0.0",
    "grunt-cli": "^0.1.13",
    "grunt-contrib-clean": "^0.6.0",
    "grunt-contrib-copy": "^0.5.0",
    "grunt-contrib-handlebars": "^0.10.2",
    "grunt-contrib-less": "^1.1.0",
    "grunt-contrib-uglify": "^0.8.0",
    "grunt-contrib-watch": "^0.6.1",
    "grunt-exec": "^0.4.6",
    "grunt-spritesmith": "^4.7.1",
    "grunt-webpack": "^1.0.8",
    "handlebars": "^4.0.4",
    "handlebars-loader": "^1.1.4",
    "i18n-webpack-plugin": "^0.2.7",
    "webpack": "^1.10.1",
    "webpack-dev-server": "^1.7.0"
  }
}<|MERGE_RESOLUTION|>--- conflicted
+++ resolved
@@ -5,12 +5,8 @@
   "keywords": [
     "galaxy"
   ],
-<<<<<<< HEAD
-  "devDependencies": {
+  "dependencies": {
     "amdi18n-loader": "^0.2.0",
-=======
-  "dependencies": {
->>>>>>> ffb3de9e
     "grunt": "^0.4.5",
     "grunt-bower-install-simple": "^1.1.0",
     "grunt-check-modules": "^1.0.0",
