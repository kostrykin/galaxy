--- conflicted
+++ resolved
@@ -340,12 +340,9 @@
 "Edit dataset annotation" :
     false,
 
-<<<<<<< HEAD
-=======
 "Tool Help" :
     false,
 
->>>>>>> 696a1eda
 // ---------------------------------------------------------------------------- admin
 "Search Tool Shed":
     false,
@@ -387,15 +384,12 @@
     false,
 "Form Definitions":
     false,
-<<<<<<< HEAD
-=======
 
 // ---------------------------------------------------------------------------- Scratchbook
 "Enable/Disable Scratchbook":
     false,
 "Show/Hide Scratchbook":
     false,
->>>>>>> 696a1eda
 
 // ---------------------------------------------------------------------------- misc. MVC
 "Tags" :
