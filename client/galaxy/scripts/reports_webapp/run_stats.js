function days_in_month(month, year) {
    return new Date(year, month, 0).getDate();
}

function date_by_subtracting_days(date, days) {
    return new Date(
        date.getFullYear(),
        date.getMonth(),
        date.getDate() - days,
        date.getHours(),
        date.getMinutes(),
        date.getSeconds(),
        date.getMilliseconds()
    );
}

function date_by_subtracting_hours(date, hours) {
    return new Date(
        date.getFullYear(),
        date.getMonth(),
        date.getDate(),
        date.getHours() - hours,
        date.getMinutes(),
        date.getSeconds(),
        date.getMilliseconds()
    );
}

// Gets the utc time without minutes and seconds
function get_utc_time_hours() {
    var date = new Date();
    return new Date(
        date.getUTCFullYear(),
        date.getUTCMonth(),
        date.getUTCDate(),
        date.getUTCHours(),
        0,
        0
    );
}

// Refreshes the page for more up to date information
function refresh() {
    window.location.reload(true);
}

// This is commented out until we make Reports more responsive.
// setTimeout(refresh, 60000); //1 minute = 60000 ms

function create_chart(inp_data, name, time, title) {
    // Initialize starting variables
    var data = inp_data;

    var hours_array = [];
    var now = get_utc_time_hours();
    for (var i = 0; i < 24; i++) {
        hours_array.push(date_by_subtracting_hours(now, i));
    }

    var days_array = [];
    var now = get_utc_time_hours();
    for (var i = 0; i < 30; i++) {
        days_array.push(date_by_subtracting_days(now, i));
    }

    var margin = { top: 60, right: 30, bottom: 50, left: 60 };
    var width = 300;
    var barWidth = 0;
    if (time == "hours") {
        barWidth = width / 24;
    } else if (time == "days") {
        barWidth = width / 30;
    }
    var chart_width = width + margin.left + margin.right;

    var chart_zoom = 1.75;
    var height = 150;
    if (d3.max(data) != 0) {
        var zoom = height / d3.max(data);
    } else {
        var zoom = 1.0;
    }
    var chart_height = height + margin.top + margin.bottom;

    // Function for zooming in and out of charts
    function click() {
        var classes = d3.select(this).attr("class");
        classes = classes.split(" ");
        d3
            .selectAll("." + classes[0])
            .filter("." + classes[1])
            .style("cursor", "zoom-in")
            .transition()
            .duration(750)
            .attr("height", chart_height)
            .attr("width", chart_width);

        d3
            .select(this)
            .style("cursor", "default")
            .transition()
            .duration(750)
            .attr("height", chart_height * chart_zoom)
            .attr("width", chart_width * chart_zoom);
    }

    // Initialize all chart containers to have the correct height
    $(".charts").css("height", chart_height * chart_zoom);

    // Create the chart object
    var chart = d3
        .select("#" + name)
        .attr("width", chart_width)
        .attr("height", chart_height)
        .attr("preserveAspectRatio", "xMidYMin")
        .attr("viewBox", "0 0 " + chart_width + " " + chart_height)
        .on("click", click);

    // Create bars on the chart and assosciate data with it
    var bar = chart
        .selectAll("g")
        .data(data)
<<<<<<< HEAD
        .enter().append("g")
            .attr("transform", function(d, i) {
                // Place the bar in the correct place
                var curr_margin = +margin.left;
                curr_margin += +(i * barWidth);
                return "translate(" + curr_margin + "," + margin.top + ")";
            })
            .on("mouseenter", function(d) {
                // Show tool tip
                var i = 1;
                var size = d;

                while( size >= 10) {
                    size = size / 10;
                    i++;
                }
=======
        .enter()
        .append("g")
        .attr("transform", function(d, i) {
            // Place the bar in the correct place
            var curr_margin = +margin.left;
            curr_margin += +(i * barWidth);
            return "translate(" + curr_margin + "," + margin.top + ")";
        })
        .on("mouseenter", function(d) {
            // Show tool tip
            var i = 1;
            var size = d;
>>>>>>> 2f2acb98

            while (size >= 10) {
                size = size / 10;
                i++;
            }

            var wdth = i * 4 + 10;
            d3
                .select(d3.event.path[1])
                .select(".tool_tip")
                .select("text")
                .attr(
                    "transform",
                    "translate( " +
                        (margin.left - 5) +
                        ", " +
                        (height - d * zoom + +margin.top + 10) +
                        " )"
                )
                .attr("visibility", "visible")
                .text(d);

            d3
                .select(d3.event.path[1])
                .select(".tool_tip")
                .attr("width", wdth + "px")
                .attr("height", "15px")
                .select("rect")
                .attr(
                    "transform",
                    "translate( " +
                        (+margin.left - wdth) +
                        ", " +
                        (height - d * zoom + +margin.top) +
                        " )"
                )
                .attr("width", wdth + "px")
                .attr("height", "15px")
                .attr("fill", "#ebd9b2");
        })
        .on("mouseleave", function(d) {
            // Remove tool tip
            d3
                .select(d3.event.path[1])
                .select(".tool_tip")
                .select("text")
                .attr("visibility", "hidden");

            d3
                .select(d3.event.path[1])
                .select(".tool_tip")
                .select("rect")
                .attr("width", "0")
                .attr("height", "0")
                .attr("fill", "")
                .text(d);
        });

    // Add a title to the chart
    chart
        .append("g")
        .append("text")
        .attr("class", "title")
        .attr("text-anchor", "end")
        .attr("transform", function(e) {
            return "translate( " + width + ",15 )";
        })
        .text(title);

    // Add an x axis line to the chart
    chart
        .append("g")
        .attr("class", "axis")
        .append("path")
        .attr("class", "x")
        .attr("d", function(d) {
            var m_x = margin.left;
            var m_y = +margin.top + height;
            var l_x = m_x + width;
            var l_y = m_y;

            return "M" + m_x + " " + m_y + " L " + l_x + " " + l_y;
        });

    // Declare how high the y axis goes
    var y = d3.scale.linear().range([height, 0]);

    // Create a yAxis object
    var yAxis = d3.svg
        .axis()
        .scale(y)
        .orient("left")
        .tickFormat(function(d) {
            return d3.round(d * d3.max(data), 0);
        });

    // Put the y axis on the chart
    chart
        .append("g")
        .attr("class", "y axis")
        .attr("id", "y_" + name)
        .attr("text-anchor", "end")
        .attr("transform", "translate( " + margin.left + "," + margin.top + ")")
        .call(yAxis)
        .select(".domain");

    // Put a title for y axis on chart
    chart
        .append("g")
        .append("text")
        .attr("class", "ax_title")
        .attr("transform", function(e) {
            var axis = d3.select("#y_" + name).node();
            var left_pad =
                +margin.left - axis.getBoundingClientRect().width - 5;
            var top_pad =
                +margin.top + axis.getBoundingClientRect().height / 2 - 30;
            var trans =
                "translate(" + left_pad + "," + top_pad + ")rotate(-90)";

            return trans;
        })
        .text("Number of Jobs");

    // Add color to the chart's bars
    bar
        .append("rect")
        .attr("y", function(d) {
            return height - d * zoom;
        })
        .attr("height", function(d) {
            return d * zoom;
        })
        .attr("width", barWidth - 1);

    // Append x axis
    if (time == "hours") {
        // Append hour lines
        bar
            .append("line")
            .attr("x1", 0)
            .attr("y1", 0)
            .attr("x2", 0)
            .attr("y2", 3)
            .attr("stroke", "black")
            .attr("stroke-width", 1)
            .attr("pointer-events", "none")
            .attr("transform", function(d, i) {
                return "translate( " + barWidth / 2 + ", " + height + ")";
            });

        // Append hour numbers
        bar
            .append("text")
            .attr("fill", "rgb(0,0,0)")
            .attr("transform", "translate( 10, " + (height + 10) + " )")
            .text(function(d, i) {
                var time = "0000";

                if (hours_array[i].getHours() < 10) {
                    time = "0" + String(hours_array[i].getHours());
                } else {
                    time = hours_array[i].getHours();
                }

                return time;
            });

        // Append day lines
        var curr_day = "";
        var first = false;
        bar
            .append("line")
            .attr("x1", 0)
            .attr("y1", 0)
            .attr("x2", 0)
            .attr("y2", function(d, i) {
                var _y2 = 0;

                if (hours_array[i].getDate() != curr_day) {
                    if (!first) {
                        _y2 = 27;
                        first = true;
                    } else {
                        _y2 = 20;
                    }

                    curr_day = hours_array[i].getDate();
                }

                return _y2;
            })
            .attr("stroke", "black")
            .attr("stroke-width", 1)
            .attr("pointer-events", "none")
            .attr("transform", function(d, i) {
                return "translate( 0, " + height + ")";
            });

        // Append day numbers
        curr_day = "";
        curr_day_text = "";
        first = false;
        bar
            .append("text")
            .attr("fill", "rgb(0,0,0)")
            .attr("pointer-events", "none")
            .text(function(d, i) {
                var time = "";
                var locale = "en-us";

                if (hours_array[i].getDate() != curr_day_text) {
                    time = String(
                        hours_array[i].toLocaleString(locale, { month: "long" })
                    );
                    time += " " + String(hours_array[i].getDate());

                    curr_day_text = hours_array[i].getDate();
                }

                return time;
            })
            .attr("transform", function(d, i) {
                var text_height = height;
                var this_width = d3
                    .select(this)
                    .node()
                    .getBBox().width;

                if (hours_array[i].getDate() != curr_day) {
                    if (!first) {
                        text_height += 26;
                        first = true;
                    } else {
                        text_height += 18;
                    }

                    curr_day = hours_array[i].getDate();
                }

                return (
                    "translate( " + (this_width + 2) + ", " + text_height + " )"
                );
            });
    } else if (time == "days") {
        // Append day lines
        bar
            .append("line")
            .attr("x1", 0)
            .attr("y1", 0)
            .attr("x2", 0)
            .attr("y2", 3)
            .attr("stroke", "black")
            .attr("stroke-width", 1)
            .attr("pointer-events", "none")
            .attr("transform", function(d, i) {
                return "translate( " + barWidth / 2 + ", " + height + ")";
            });

        // Append day numbers
        bar
            .append("text")
            .attr("fill", "rgb(0,0,0)")
            .attr("transform", "translate( 9, " + (height + 10) + " )")
            .text(function(d, i) {
                var time = "0000";

                if (days_array[i].getDate() < 10) {
                    time = "0" + String(days_array[i].getDate());
                } else {
                    time = days_array[i].getDate();
                }

                return time;
            });

        // Append month lines
        var curr_month = "";
        var first = false;
        bar
            .append("line")
            .attr("x1", 0)
            .attr("y1", 0)
            .attr("x2", 0)
            .attr("y2", function(d, i) {
                var _y2 = 0;

                if (days_array[i].getMonth() != curr_month) {
                    if (!first) {
                        _y2 = 27;
                        first = true;
                    } else {
                        _y2 = 20;
                    }

                    curr_month = days_array[i].getMonth();
                }

                return _y2;
            })
            .attr("stroke", "black")
            .attr("stroke-width", 1)
            .attr("pointer-events", "none")
            .attr("transform", function(d, i) {
                return "translate( 0, " + height + ")";
            });

        // Append month numbers
        curr_month = "";
        curr_month_text = "";
        first = false;
        bar
            .append("text")
            .attr("fill", "rgb(0,100,0)")
            .attr("pointer-events", "none")
            .text(function(d, i) {
                var time = "";
                var locale = "en-us";

                if (days_array[i].getMonth() != curr_month_text) {
                    time = String(
                        days_array[i].toLocaleString(locale, { month: "long" })
                    );
                    time += " " + String(days_array[i].getFullYear());

                    curr_month_text = days_array[i].getMonth();
                }

                return time;
            })
            .attr("transform", function(d, i) {
                var text_height = height;
                var this_width = d3
                    .select(this)
                    .node()
                    .getBBox().width;

                if (days_array[i].getMonth() != curr_month) {
                    if (!first) {
                        text_height += 26;
                        first = true;
                    } else {
                        text_height += 18;
                    }

                    curr_month = days_array[i].getMonth();
                }

                return (
                    "translate( " + (this_width + 2) + ", " + text_height + " )"
                );
            });
    }

    // Put an invisible tool tip on the chart
    chart
        .append("g")
        .attr("class", "tool_tip")
        .append("rect");
    chart.select(".tool_tip").append("text");

    // Initialize initial zoomed charts
    if (name == "jc_dy_chart" || name == "jc_hr_chart") {
        d3
            .select("#" + name)
            .attr("height", chart_height * chart_zoom)
            .attr("width", chart_width * chart_zoom)
            .style("cursor", "default");
    }
}

//============================================================================================================

function create_histogram(inp_data, name, title) {
    // Initialize initial variables
    // inp_data is an array of numbers that are the amount of minutes per run
    var data = inp_data;

    var chart_zoom = 1.75;
    var margin = { top: 60, right: 30, bottom: 50, left: 60 };

    var height = 150;
    var chart_height = height + margin.top + margin.bottom;

    var width = 300;
    var chart_width = width + margin.left + margin.right;

    // Cereate x axis metadata
    // Used for x axis, histogram creation, and bar initialization
    var x = d3.scale
        .linear()
        .domain([0, d3.max(data)])
        .range([0, width]);

    // Generate a histogram using twenty uniformly-spaced bins.
    var data = d3.layout.histogram().bins(x.ticks(20))(data);

    // Create an array of the sizes of the bars
    var lengths = [];
    for (var i = 0; i < data.length; i++) {
        lengths.push(data[i].length);
    }

    // Find the amount needed to magnify the bars
    if (d3.max(data) != 0) {
        var zoom = height / d3.max(lengths);
    } else {
        var zoom = 1.0;
    }

    // Create y axis metadata
    // Used for y axis and bar initialization
    var y = d3.scale
        .linear()
        .domain([
            0,
            d3.max(data, function(d) {
                return d.y;
            })
        ])
        .range([height, 0]);

    // Function for zooming in and out of charts
    function click() {
        var classes = d3.select(this).attr("class");
        classes = classes.split(" ");
        d3
            .selectAll("." + classes[0])
            .filter("." + classes[1])
            .style("cursor", "zoom-in")
            .transition()
            .duration(750)
            .attr("height", chart_height)
            .attr("width", chart_width);

        d3
            .select(this)
            .style("cursor", "default")
            .transition()
            .duration(750)
            .attr("height", chart_height * chart_zoom)
            .attr("width", chart_width * chart_zoom);
    }

    // Formatter for x axis times (converting minutes to HH:MM).
    var formatMinutes = function(d) {
<<<<<<< HEAD
            var hours = Math.floor( d / 60 ),
                minutes = Math.floor(d - (hours * 60))
=======
        var hours = Math.floor(d / 60),
            minutes = Math.floor(d - hours * 60);
>>>>>>> 2f2acb98

        if (hours < 10) {
            hours = "0" + hours;
        }
        if (minutes < 10) {
            minutes = "0" + minutes;
        }

        return hours + ":" + minutes;
    };

    // Create a chart object
    var chart = d3
        .select("#" + name)
        .attr("viewBox", "0 0 " + chart_width + " " + chart_height)
        .attr("width", chart_width)
        .attr("height", chart_height)
        .attr("preserveAspectRatio", "xMidYMin")
        .on("click", click);

    // Put title on chart
    chart
        .append("g")
        .append("text")
        .attr("class", "title")
        .attr("transform", function(e) {
            return "translate( " + width + ",15 )";
        })
        .text(title);

    // Put bars on chart
    var bar = chart
        .selectAll(".bar")
        .data(data)
        .enter()
        .append("g")
        .attr("class", "bar")
        .attr("transform", function(d) {
            return (
                "translate(" +
                (+x(d.x) + +margin.left) +
                "," +
                (+y(d.y) + +margin.top) +
                ")"
            );
        })
        .on("mouseenter", function(d) {
            // Show tool tip
            var i = 0,
                size = d.length;

            while (size >= 1) {
                size = size / 10;
                i++;
            }
            var wdth = i * 4 + 10;
            d3
                .select(d3.event.path[1])
                .select(".tool_tip")
                .select("text")
                .attr(
                    "transform",
                    "translate( " +
                        (margin.left - 5) +
                        ", " +
                        (height - d.length * zoom + +margin.top + 10) +
                        " )"
                )
                .attr("visibility", "visible")
                .text(d.length);

            d3
                .select(d3.event.path[1])
                .select(".tool_tip")
                .attr("width", wdth + "px")
                .attr("height", "15px")
                .select("rect")
                .attr(
                    "transform",
                    "translate( " +
                        (+margin.left - wdth) +
                        ", " +
                        (height - d.length * zoom + +margin.top) +
                        " )"
                )
                .attr("width", wdth + "px")
                .attr("height", "15px")
                .attr("fill", "#ebd9b2");
        })
        .on("mouseleave", function(d) {
            // Remove tool tip
            d3
                .select(d3.event.path[1])
                .select(".tool_tip")
                .select("text")
                .attr("visibility", "hidden");

            d3
                .select(d3.event.path[1])
                .select(".tool_tip")
                .select("rect")
                .attr("width", "0")
                .attr("height", "0")
                .attr("fill", "");
        });

    // Create bar width
    var bar_x;
    if (data[0] == undefined) {
        bar_x = 1;
    } else {
        bar_x = x(data[0].dx);
    }

    // Add color to bar
    bar
        .append("rect")
        .attr("x", 1)
        .attr("width", bar_x - 1)
        .attr("height", function(d) {
            return height - y(d.y);
        });

    // Create x axis
    var xAxis = d3.svg
        .axis()
        .scale(x)
        .orient("bottom")
        .tickFormat(formatMinutes);

    // Add x axis to chart
    chart
        .append("g")
        .attr("class", "x axis")
        .attr("id", "x_" + name)
        .attr(
            "transform",
            "translate( " + margin.left + "," + (+height + +margin.top) + ")"
        )
        .call(xAxis);

    // Add a title to the x axis
    chart
        .append("g")
        .append("text")
        .attr("class", "ax_title")
        .attr("transform", function(e) {
            var axis = d3.select("#x_" + name).node();
            var left_pad =
                +margin.left + axis.getBoundingClientRect().width / 2 + 30;
            var top_pad =
                +margin.top + height + axis.getBoundingClientRect().height + 10;
            var trans = "translate(" + left_pad + "," + top_pad + ")";

            return trans;
        })
        .text("ETA - hrs:mins");

    // Create y axis
    var yAxis = d3.svg
        .axis()
        .scale(y)
        .orient("left");

    // Add y axis to chart
    chart
        .append("g")
        .attr("class", "y axis")
        .attr("id", "y_" + name)
        .attr("transform", "translate( " + margin.left + "," + margin.top + ")")
        .call(yAxis);

    // Add a title to the y axis
    chart
        .append("g")
        .append("text")
        .attr("class", "ax_title")
        .attr("transform", function(e) {
            var axis = d3.select("#y_" + name).node();
            var left_pad =
                +margin.left - axis.getBoundingClientRect().width - 5;
            var top_pad =
                +margin.top + axis.getBoundingClientRect().height / 2 - 30;
            var trans =
                "translate(" + left_pad + "," + top_pad + ")rotate(-90)";

            return trans;
        })
        .text("Number of Jobs");

    // Put an invisible tool tip on the chart
    chart
        .append("g")
        .attr("class", "tool_tip")
        .append("rect");
    chart.select(".tool_tip").append("text");
}<|MERGE_RESOLUTION|>--- conflicted
+++ resolved
@@ -120,24 +120,6 @@
     var bar = chart
         .selectAll("g")
         .data(data)
-<<<<<<< HEAD
-        .enter().append("g")
-            .attr("transform", function(d, i) {
-                // Place the bar in the correct place
-                var curr_margin = +margin.left;
-                curr_margin += +(i * barWidth);
-                return "translate(" + curr_margin + "," + margin.top + ")";
-            })
-            .on("mouseenter", function(d) {
-                // Show tool tip
-                var i = 1;
-                var size = d;
-
-                while( size >= 10) {
-                    size = size / 10;
-                    i++;
-                }
-=======
         .enter()
         .append("g")
         .attr("transform", function(d, i) {
@@ -150,7 +132,6 @@
             // Show tool tip
             var i = 1;
             var size = d;
->>>>>>> 2f2acb98
 
             while (size >= 10) {
                 size = size / 10;
@@ -597,13 +578,8 @@
 
     // Formatter for x axis times (converting minutes to HH:MM).
     var formatMinutes = function(d) {
-<<<<<<< HEAD
-            var hours = Math.floor( d / 60 ),
-                minutes = Math.floor(d - (hours * 60))
-=======
         var hours = Math.floor(d / 60),
             minutes = Math.floor(d - hours * 60);
->>>>>>> 2f2acb98
 
         if (hours < 10) {
             hours = "0" + hours;
