--- conflicted
+++ resolved
@@ -96,7 +96,6 @@
                     mapped_outputs.push(t);
                 }
             }
-<<<<<<< HEAD
         });
         return mapped_outputs;
     },
@@ -109,78 +108,6 @@
             var mapOver = t.mapOver();
             if (mapOver.isCollection) {
                 mappedTerminals.push(t);
-=======
-            return false;
-        },
-        _connectedMappedTerminals: function( terminals ) {
-            var mapped_outputs = [];
-            $.each( terminals, function( _, t ) {
-                var mapOver = t.mapOver();
-                if( mapOver.isCollection ) {
-                    if( t.connectors.length > 0 ) {
-                        mapped_outputs.push( t );
-                    }
-                }
-            });
-            return mapped_outputs;
-        },
-        mappedInputTerminals: function() {
-            return this._mappedTerminals( this.input_terminals );
-        },
-        _mappedTerminals: function( terminals ) {
-            var mappedTerminals = [];
-            $.each( terminals, function( _, t ) {
-                var mapOver = t.mapOver();
-                if( mapOver.isCollection ) {
-                    mappedTerminals.push( t );
-                }
-            } );
-            return mappedTerminals;
-        },
-        hasMappedOverInputTerminals: function() {
-            var found = false;
-            _.each( this.input_terminals, function( t ) {
-                var mapOver = t.mapOver();
-                if( mapOver.isCollection ) {
-                    found = true;
-                }
-            } );
-            return found;
-        },
-        redraw : function () {
-            $.each( this.input_terminals, function( _, t ) {
-                t.redraw();
-            });
-            $.each( this.output_terminals, function( _, t ) {
-                t.redraw();
-            });
-        },
-        destroy : function () {
-            $.each( this.input_terminals, function( k, t ) {
-                t.destroy();
-            });
-            $.each( this.output_terminals, function( k, t ) {
-                t.destroy();
-            });
-            this.app.workflow.remove_node( this );
-            $(this.element).remove();
-        },
-        make_active : function () {
-            $(this.element).addClass( "toolForm-active" );
-        },
-        make_inactive : function () {
-            // Keep inactive nodes stacked from most to least recently active
-            // by moving element to the end of parent's node list
-            var element = this.element.get(0);
-            (function(p) { p.removeChild( element ); p.appendChild( element ); })(element.parentNode);
-            // Remove active class
-            $(element).removeClass( "toolForm-active" );
-        },
-        set_tool_version: function () {
-            if (this.type === "tool" && this.config_form) {
-                this.tool_version = this.config_form.version;
-                this.content_id = this.config_form.id;
->>>>>>> c0c95548
             }
         });
         return mappedTerminals;
@@ -253,7 +180,7 @@
         $(element).removeClass("toolForm-active");
     },
     set_tool_version: function() {
-        if (this.config_form) {
+        if (this.type === "tool" && this.config_form) {
             this.tool_version = this.config_form.version;
             this.content_id = this.config_form.id;
         }
