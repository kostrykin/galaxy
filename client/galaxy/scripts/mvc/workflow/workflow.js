/** Workflow view */
import * as mod_toastr from "libs/toastr";
import TAGS from "mvc/tag";
import WORKFLOWS from "mvc/workflow/workflow-model";
import QueryStringParsing from "utils/query-string-parsing";
import _l from "utils/localization";
/** View of the individual workflows */
const WorkflowItemView = Backbone.View.extend({
    tagName: "tr", // name of (orphan) root tag in this.el
    initialize: function() {
        _.bindAll(
            this,
            "render",
            "_rowTemplate",
            "renderTagEditor",
            "_templateActions",
            "removeWorkflow",
            "copyWorkflow"
        ); // every function that uses 'this' as the current object should be in here
        mod_toastr.options.timeOut = 1500;
    },

    events: {
        "click #show-in-tool-panel": "showInToolPanel",
        "click #delete-workflow": "removeWorkflow",
        "click #rename-workflow": "renameWorkflow",
        "click #copy-workflow": "copyWorkflow"
    },

    render: function() {
        $(this.el).html(this._rowTemplate());
        return this;
    },

    showInToolPanel: function() {
        // This reloads the whole page, so that the workflow appears in the tool panel.
        // Ideally we would notify only the tool panel of a change
        this.model.save(
            { show_in_tool_panel: !this.model.get("show_in_tool_panel") },
            {
                success: function() {
                    window.location = `${Galaxy.root}workflows/list`;
                }
            }
        );
    },

    removeWorkflow: function() {
        const wfName = this.model.get("name");
        if (window.confirm(`Are you sure you want to delete workflow '${wfName}'?`)) {
            this.model.destroy({
                success: function() {
                    mod_toastr.success(`Successfully deleted workflow '${wfName}'`);
                }
            });
            this.remove();
        }
    },

    renameWorkflow: function() {
        const oldName = this.model.get("name");
        const newName = window.prompt(`Enter a new Name for workflow '${oldName}'`, oldName);
        if (newName) {
            this.model.save(
                { name: newName },
                {
                    success: function() {
                        mod_toastr.success(`Successfully renamed workflow '${oldName}' to '${newName}'`);
                    }
                }
            );
            this.render();
        }
    },

    copyWorkflow: function() {
        const oldName = this.model.get("name");
        $.getJSON(`${this.model.urlRoot}/${this.model.id}/download`, wfJson => {
            let newName = `Copy of ${oldName}`;
            const currentOwner = this.model.get("owner");
            if (currentOwner != Galaxy.user.attributes.username) {
                newName += ` shared by user ${currentOwner}`;
            }
            wfJson.name = newName;
            this.collection.create(wfJson, {
                at: 0,
                wait: true,
                success: function() {
                    mod_toastr.success(`Successfully copied workflow '${oldName}' to '${newName}'`);
                },
                error: function(model, resp, options) {
                    // signature seems to have changed over the course of backbone dev
                    // see https://github.com/jashkenas/backbone/issues/2606#issuecomment-19289483
                    mod_toastr.error(options.errorThrown);
                }
            });
        }).error((jqXHR, textStatus, errorThrown) => {
            mod_toastr.error(jqXHR.responseJSON.err_msg);
        });
    },

    _rowTemplate: function() {
        let show = this.model.get("show_in_tool_panel");
        let wfId = this.model.id;
        const checkboxHtml = `<input id="show-in-tool-panel" type="checkbox" class="show-in-tool-panel" ${
            show ? `checked="${show}"` : ""
        } value="${wfId}">`;
        const trHtml = `<td><div class="dropdown"><button class="menubutton" type="button" data-toggle="dropdown">${_.escape(
            this.model.get("name")
        )}<span class="caret"></span></button>${this._templateActions()}</div></td><td><span><div class="${wfId} tags-display"></div></td><td>${
            this.model.get("owner") === Galaxy.user.attributes.username ? "You" : this.model.get("owner")
        }</span></td><td>${this.model.get("number_of_steps")}</td><td>${
            this.model.get("published") ? "Yes" : "No"
        }</td><td>${checkboxHtml}</td>`;
        return trHtml;
    },

    renderTagEditor: function() {
        const TagEditor = new TAGS.TagsEditor({
            model: this.model,
            el: $.find(`.${this.model.id}.tags-display`),
            workflow_mode: true
        });
        TagEditor.toggle(true);
        TagEditor.render();
    },

    /** Template for user actions for workflows */
    _templateActions: function() {
        if (this.model.get("owner") === Galaxy.user.attributes.username) {
            return `<ul class="dropdown-menu action-dpd"><li><a href="${Galaxy.root}workflow/editor?id=${
                this.model.id
            }">Edit</a></li><li><a href="${Galaxy.root}workflows/run?id=${this.model.id}">Run</a></li><li><a href="${
                Galaxy.root
            }workflow/sharing?id=${this.model.id}">Share</a></li><li><a href="${Galaxy.root}api/workflows/${
                this.model.id
            }/download?format=json-download">Download</a></li><li><a id="copy-workflow" style="cursor: pointer;">Copy</a></li><li><a id="rename-workflow" style="cursor: pointer;">Rename</a></li><li><a href="${
                Galaxy.root
            }workflow/display_by_id?id=${
                this.model.id
            }">View</a></li><li><a id="delete-workflow" style="cursor: pointer;">Delete</a></li></ul>`;
        } else {
            return `<ul class="dropdown-menu action-dpd"><li><a href="${
                Galaxy.root
            }workflow/display_by_username_and_slug?username=${this.model.get("owner")}&slug=${this.model.get(
                "slug"
            )}">View</a></li><li><a href="${Galaxy.root}workflows/run?id=${
                this.model.id
            }">Run</a></li><li><a id="copy-workflow" style="cursor: pointer;">Copy</a></li><li><a class="link-confirm-shared-${
                this.model.id
            }" href="${Galaxy.root}workflow/sharing?unshare_me=True&id=${this.model.id}">Remove</a></li></ul>`;
        }
    }
});

/** View of the main workflow list page */
const WorkflowListView = Backbone.View.extend({
    title: _l("Workflows"),
<<<<<<< HEAD
    active_tab: 'workflow',
=======
    active_tab: "workflow",
>>>>>>> 0c3ee287
    initialize: function() {
        this.setElement("<div/>");
        _.bindAll(this, "adjustActiondropdown");
        this.collection = new WORKFLOWS.WorkflowCollection();
        this.collection.fetch().done(this.render());
        this.collection.bind("add", this.appendItem);
        this.collection.on("sync", this.render, this);
    },

    events: {
        dragleave: "unhighlightDropZone",
        drop: "drop",
        dragover: function(ev) {
            $(".hidden_description_layer").addClass("dragover");
            $(".menubutton").addClass("background-none");
            ev.preventDefault();
        }
    },

    unhighlightDropZone: function() {
        $(".hidden_description_layer").removeClass("dragover");
        $(".menubutton").removeClass("background-none");
    },

    drop: function(e) {
        // TODO: check that file is valid galaxy workflow
        this.unhighlightDropZone();
        e.preventDefault();
        const files = e.dataTransfer.files;
        for (let i = 0, f; (f = files[i]); i++) {
            this.readWorkflowFiles(f);
        }
    },

    readWorkflowFiles: function(f) {
        const reader = new FileReader();
        reader.onload = theFile => {
            let wf_json;
            try {
                wf_json = JSON.parse(reader.result);
            } catch (e) {
                mod_toastr.error(`Could not read file '${f.name}'. Verify it is a valid Galaxy workflow`);
                wf_json = null;
            }
            if (wf_json) {
                this.collection.create(wf_json, {
                    at: 0,
                    wait: true,
                    success: function() {
                        mod_toastr.success(`Successfully imported workflow '${wf_json.name}'`);
                    },
                    error: function(model, resp, options) {
                        mod_toastr.error(options.errorThrown);
                    }
                });
            }
        };
        reader.readAsText(f, "utf-8");
    },

    _showArgErrors: _.once(() => {
        // Parse args out of params, display if there's a message.
        const msg_text = QueryStringParsing.get("message");
        const msg_status = QueryStringParsing.get("status");
        if (msg_status === "error") {
            mod_toastr.error(_.escape(msg_text || "Unknown Error, please report this to an administrator."));
        } else if (msg_text) {
            mod_toastr.info(_.escape(msg_text));
        }
    }),

    render: function() {
        // Add workflow header
        const header = this._templateHeader();
        // Add the actions buttons
        const templateActions = this._templateActionButtons();
        const tableTemplate = this._templateWorkflowTable();
        this.$el.html(header + templateActions + tableTemplate);
        _(this.collection.models).each(item => {
            // in case collection is not empty
            this.appendItem(item);
            this.confirmDelete(item);
        }, this);
        const minQueryLength = 3;
        this.searchWorkflow(this.$(".search-wf"), this.$(".workflow-search tr"), minQueryLength);
        this.adjustActiondropdown();
        this._showArgErrors();
        return this;
    },

    appendItem: function(item) {
        const workflowItemView = new WorkflowItemView({
            model: item,
            collection: this.collection
        });
        $(".workflow-search").append(workflowItemView.render().el);
        workflowItemView.renderTagEditor();
    },

    /** Add confirm box before removing/unsharing workflow */
    confirmDelete: function(workflow) {
        const $el_shared_wf_link = this.$(`.link-confirm-shared-${workflow.id}`);
        $el_shared_wf_link.click(() =>
            window.confirm(`Are you sure you want to remove the shared workflow '${workflow.attributes.name}'?`)
        );
    },

    /** Implement client side workflow search/filtering */
    searchWorkflow: function($el_searchinput, $el_tabletr, min_querylen) {
        $el_searchinput.on("keyup", function() {
            const query = $(this).val();
            // Filter when query is at least 3 characters
            // otherwise show all rows
            if (query.length >= min_querylen) {
                // Ignore the query's case using 'i'
                const regular_expression = new RegExp(query, "i");
                $el_tabletr.hide();
                $el_tabletr
                    .filter(function() {
                        // Apply regular expression on each row's text
                        // and show when there is a match
                        return regular_expression.test($(this).text());
                    })
                    .show();
            } else {
                $el_tabletr.show();
            }
        });
    },

    /** Ajust the position of dropdown with respect to table */
    adjustActiondropdown: function() {
        $(this.el).on("show.bs.dropdown", function() {
            $(this.el).css("overflow", "inherit");
        });
        $(this.el).on("hide.bs.dropdown", function() {
            $(this.el).css("overflow", "auto");
        });
    },

    /** Template for no workflow */
    _templateNoWorkflow: function() {
        return '<div class="wf-nodata"> You have no workflows. </div>';
    },

    /** Template for actions buttons */
    _templateActionButtons: function() {
        return `<ul class="manage-table-actions"><li><input class="search-wf form-control" type="text" autocomplete="off" placeholder="search for workflow..."></li><li><a class="action-button fa fa-plus wf-action" id="new-workflow" title="Create new workflow" href="${
            Galaxy.root
        }workflows/create"></a></li><li><a class="action-button fa fa-upload wf-action" id="import-workflow" title="Upload or import workflow" href="${
            Galaxy.root
        }workflows/import_workflow"></a></li></ul>`;
    },

    /** Template for workflow table */
    _templateWorkflowTable: function() {
        const tableHtml =
            '<table class="table colored"><thead>' +
            '<tr class="header">' +
            "<th>Name</th>" +
            "<th>Tags</th>" +
            "<th>Owner</th>" +
            "<th># of Steps</th>" +
            "<th>Published</th>" +
            "<th>Show in tools panel</th>" +
            "</tr></thead>";
        return `${tableHtml}<tbody class="workflow-search "><div class="hidden_description_layer"><p>Drop workflow files here to import</p></tbody></table></div>`;
    },

    /** Main template */
    _templateHeader: function() {
        return (
            '<div class="page-container">' +
            '<div class="user-workflows wf">' +
            '<div class="response-message"></div>' +
            "<h2>" +
            _l("Your workflows") +
            "</h2>" +
            "</div>" +
            "</div>"
        );
    }
});

const ImportWorkflowView = Backbone.View.extend({
    initialize: function() {
        this.setElement("<div/>");
        this.render();
    },

    /** Open page to import workflow */
    render: function() {
        $.getJSON(`${Galaxy.root}workflow/upload_import_workflow`, options => {
            this.$el.empty().append(this._mainTemplate(options));
        });
    },

    /** Template for the import workflow page */
    _mainTemplate: function(options) {
        return `<div class='toolForm'><div class='toolFormTitle'>Import Galaxy workflow</div><div class='toolFormBody'><form name='import_workflow' id='import_workflow' action='${
            Galaxy.root
        }workflow/upload_import_workflow' enctype='multipart/form-data' method='POST'><div class='form-row'><label>Galaxy workflow URL:</label><input type='text' name='url' class='input-url' value='${
            options.url
        }' size='40'><div class='toolParamHelp' style='clear: both;'>If the workflow is accessible via a URL, enter the URL above and click <b>Import</b>.</div><div style='clear: both'></div></div><div class='form-row'><label>Galaxy workflow file:</label><div class='form-row-input'><input type='file' name='file_data' class='input-file'/></div><div class='toolParamHelp' style='clear: both;'>If the workflow is in a file on your computer, choose it and then click <b>Import</b>.</div><div style='clear: both'></div></div><div class='form-row'><input type='submit' class='primary-button wf-import' name='import_button' value='Import'></div></form><hr/><div class='form-row'><label>Import a Galaxy workflow from myExperiment:</label><div class='form-row-input'><a href='${
            options.myexperiment_target_url
        }'> Visit myExperiment</a></div><div class='toolParamHelp' style='clear: both;'>Click the link above to visit myExperiment and browse for Galaxy workflows.</div><div style='clear: both'></div></div></div></div>`;
    }
});

export default {
    View: WorkflowListView,
    ImportWorkflowView: ImportWorkflowView
};<|MERGE_RESOLUTION|>--- conflicted
+++ resolved
@@ -156,11 +156,7 @@
 /** View of the main workflow list page */
 const WorkflowListView = Backbone.View.extend({
     title: _l("Workflows"),
-<<<<<<< HEAD
-    active_tab: 'workflow',
-=======
     active_tab: "workflow",
->>>>>>> 0c3ee287
     initialize: function() {
         this.setElement("<div/>");
         _.bindAll(this, "adjustActiondropdown");
