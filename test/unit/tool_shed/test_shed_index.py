--- conflicted
+++ resolved
@@ -40,12 +40,8 @@
     return community(
         file_path=os.path.join(community_file_dir, "database", "community_files"),
         hgweb_config_dir=community_file_dir,
-<<<<<<< HEAD
+        hgweb_repo_prefix="repos/",
         dburi="sqlite:///{}".format(os.path.join(community_file_dir, "database", "community.sqlite")),
-=======
-        hgweb_repo_prefix="repos/",
-        dburi="sqlite:///%s" % os.path.join(community_file_dir, "database", "community.sqlite"),
->>>>>>> 7228c5aa
     )
 
 
