<<<<<<< HEAD
# -*- coding: utf-8 -*-
import sys
=======
>>>>>>> 5ebe04cf
import os
import imp
import unittest

test_utils = imp.load_source( 'test_utils',
    os.path.join( os.path.dirname( __file__), '../unittest_utils/utility.py' ) )

from galaxy import eggs
eggs.require( 'SQLAlchemy >= 0.4' )
import sqlalchemy

from galaxy import model
from galaxy import exceptions

from base import BaseTestCase

from galaxy.managers.histories import HistoryManager
from galaxy.managers.datasets import DatasetManager
from galaxy.managers import hdas


# =============================================================================
default_password = '123456'
user2_data = dict( email='user2@user2.user2', username='user2', password=default_password )
user3_data = dict( email='user3@user3.user3', username='user3', password=default_password )

class HDATestCase( BaseTestCase ):

    def set_up_managers( self ):
        super( HDATestCase, self ).set_up_managers()
        self.hda_manager = hdas.HDAManager( self.app )
        self.history_manager = HistoryManager( self.app )
        self.dataset_manager = DatasetManager( self.app )

    def _create_vanilla_hda( self, user_data=None ):
        user_data = user_data or user2_data
        owner = self.user_manager.create( **user_data )
        history1 = self.history_manager.create( name='history1', user=owner )
        dataset1 = self.dataset_manager.create()
        return self.hda_manager.create( history=history1, dataset=dataset1 )


# =============================================================================
class HDAManagerTestCase( HDATestCase ):

    def test_base( self ):
        hda_model = model.HistoryDatasetAssociation
        owner = self.user_manager.create( **user2_data )
        history1 = self.history_manager.create( name='history1', user=owner )
        hda1 = self.hda_manager.create( history=history1, hid=1 )
        hda2 = self.hda_manager.create( history=history1, hid=2 )
        hda3 = self.hda_manager.create( history=history1, hid=3 )

        self.log( "should be able to query" )
        hdas = self.trans.sa_session.query( hda_model ).all()
        self.assertEqual( self.hda_manager.list(), hdas )
        self.assertEqual( self.hda_manager.one( filters=( hda_model.id == hda1.id ) ), hda1 )
        self.assertEqual( self.hda_manager.by_id( hda1.id ), hda1 )
        self.assertEqual( self.hda_manager.by_ids( [ hda2.id, hda1.id ] ), [ hda2, hda1 ] )

        self.log( "should be able to limit and offset" )
        self.assertEqual( self.hda_manager.list( limit=1 ), hdas[0:1] )
        self.assertEqual( self.hda_manager.list( offset=1 ), hdas[1:] )
        self.assertEqual( self.hda_manager.list( limit=1, offset=1 ), hdas[1:2] )

        self.assertEqual( self.hda_manager.list( limit=0 ), [] )
        self.assertEqual( self.hda_manager.list( offset=3 ), [] )

        self.log( "should be able to order" )
        self.assertEqual( self.hda_manager.list( order_by=sqlalchemy.desc( hda_model.create_time ) ),
            [ hda3, hda2, hda1 ] )

    def test_create( self ):
<<<<<<< HEAD
        owner = self.user_manager.create( **user2_data )
        non_owner = self.user_manager.create( **user3_data )
=======
        owner = self.user_mgr.create( self.trans, **user2_data )
>>>>>>> 5ebe04cf

        history1 = self.history_manager.create( name='history1', user=owner )
        dataset1 = self.dataset_manager.create()

        self.log( "should be able to create a new HDA with a specified history and dataset" )
        hda1 = self.hda_manager.create( history=history1, dataset=dataset1 )
        self.assertIsInstance( hda1, model.HistoryDatasetAssociation )
        self.assertEqual( hda1, self.trans.sa_session.query( model.HistoryDatasetAssociation ).get( hda1.id ) )
        self.assertEqual( hda1.history, history1 )
        self.assertEqual( hda1.dataset, dataset1 )
        self.assertEqual( hda1.hid, 1 )

        self.log( "should be able to create a new HDA with only a specified history and no dataset" )
        hda2 = self.hda_manager.create( history=history1 )
        self.assertIsInstance( hda2, model.HistoryDatasetAssociation )
        self.assertIsInstance( hda2.dataset, model.Dataset )
        self.assertEqual( hda2.history, history1 )
        self.assertEqual( hda2.hid, 2 )

        self.log( "should be able to create a new HDA with no history and no dataset" )
        hda3 = self.hda_manager.create( hid=None )
        self.assertIsInstance( hda3, model.HistoryDatasetAssociation )
        self.assertIsInstance( hda3.dataset, model.Dataset, msg="dataset will be auto created" )
        self.assertIsNone( hda3.history, msg="history will be None" )
        self.assertEqual( hda3.hid, None, msg="should allow setting hid to None (or any other value)" )

    def test_copy_from_hda( self ):
        owner = self.user_manager.create( **user2_data )
        history1 = self.history_manager.create( name='history1', user=owner )
        dataset1 = self.dataset_manager.create()
        hda1 = self.hda_manager.create( history=history1, dataset=dataset1 )

        self.log( "should be able to copy an HDA" )
        hda2 = self.hda_manager.copy( hda1, history=history1 )
        self.assertIsInstance( hda2, model.HistoryDatasetAssociation )
        self.assertEqual( hda2, self.trans.sa_session.query( model.HistoryDatasetAssociation ).get( hda2.id ) )
        self.assertEqual( hda2.name, hda1.name )
        self.assertEqual( hda2.history, hda1.history )
        self.assertEqual( hda2.dataset, hda1.dataset )
        self.assertNotEqual( hda2, hda1 )

<<<<<<< HEAD
    #def test_copy_from_ldda( self ):
    #    owner = self.user_manager.create( **user2_data )
    #    history1 = self.history_manager.create( name='history1', user=owner )
=======
    # def test_copy_from_ldda( self ):
    #    owner = self.user_mgr.create( self.trans, **user2_data )
    #    history1 = self.history_mgr.create( self.trans, name='history1', user=owner )
>>>>>>> 5ebe04cf
    #
    #    self.log( "should be able to copy an HDA" )
    #    hda2 = self.hda_manager.copy_ldda( history1, hda1 )

    def test_delete( self ):
        owner = self.user_manager.create( **user2_data )
        history1 = self.history_manager.create( name='history1', user=owner )
        dataset1 = self.dataset_manager.create()
        item1 = self.hda_manager.create( history=history1, dataset=dataset1 )

        self.log( "should be able to delete and undelete an hda" )
        self.assertFalse( item1.deleted )
        self.assertEqual( self.hda_manager.delete( item1 ), item1 )
        self.assertTrue( item1.deleted )
        self.assertEqual( self.hda_manager.undelete( item1 ), item1 )
        self.assertFalse( item1.deleted )

    def test_purge_allowed( self ):
        self.trans.app.config.allow_user_dataset_purge = True

        owner = self.user_manager.create( **user2_data )
        history1 = self.history_manager.create( name='history1', user=owner )
        dataset1 = self.dataset_manager.create()
        item1 = self.hda_manager.create( history=history1, dataset=dataset1 )

        self.log( "should purge an hda if config does allow" )
        self.assertFalse( item1.purged )
        self.assertEqual( self.hda_manager.purge( item1 ), item1 )
        self.assertTrue( item1.purged )

    def test_purge_not_allowed( self ):
        self.trans.app.config.allow_user_dataset_purge = False

        owner = self.user_manager.create( **user2_data )
        history1 = self.history_manager.create( name='history1', user=owner )
        dataset1 = self.dataset_manager.create()
        item1 = self.hda_manager.create( history=history1, dataset=dataset1 )

        self.log( "should raise an error when purging an hda if config does not allow" )
        self.assertFalse( item1.purged )
        self.assertRaises( exceptions.ConfigDoesNotAllowException, self.hda_manager.purge, item1 )
        self.assertFalse( item1.purged )

    def test_ownable( self ):
        owner = self.user_manager.create( **user2_data )
        non_owner = self.user_manager.create( **user3_data )

        history1 = self.history_manager.create( name='history1', user=owner )
        dataset1 = self.dataset_manager.create()
        item1 = self.hda_manager.create( history1, dataset1 )

        self.log( "should be able to poll whether a given user owns an item" )
        self.assertTrue(  self.hda_manager.is_owner( item1, owner ) )
        self.assertFalse( self.hda_manager.is_owner( item1, non_owner ) )

        self.log( "should raise an error when checking ownership with non-owner" )
        self.assertRaises( exceptions.ItemOwnershipException,
            self.hda_manager.error_unless_owner, item1, non_owner )

        self.log( "should raise an error when checking ownership with anonymous" )
        self.assertRaises( exceptions.ItemOwnershipException,
            self.hda_manager.error_unless_owner, item1, None )

        self.log( "should not raise an error when checking ownership with owner" )
        self.assertEqual( self.hda_manager.error_unless_owner( item1, owner ), item1 )

        self.log( "should not raise an error when checking ownership with admin" )
        self.assertEqual( self.hda_manager.error_unless_owner( item1, self.admin_user ), item1 )

    def test_accessible( self ):
<<<<<<< HEAD
        owner = self.user_manager.create( **user2_data )
        non_owner = self.user_manager.create( **user3_data )
=======
        owner = self.user_mgr.create( self.trans, **user2_data )
>>>>>>> 5ebe04cf

        history1 = self.history_manager.create( name='history1', user=owner )
        dataset1 = self.dataset_manager.create()
        item1 = self.hda_manager.create( history1, dataset1 )

        self.log( "(by default, dataset permissions are lax) should be accessible to all" )
<<<<<<< HEAD
        for user in self.user_manager.list():
            self.assertTrue( self.hda_manager.is_accessible( item1, user ) )

        self.log( "after setting a dataset to private (one user) permissions, access should be allowed for that user" )
        # for this test, set restrictive access permissions
        self.dataset_manager.permissions.set_private_to_one_user( dataset1, owner )
        accessible = self.hda_manager.get_accessible( item1.id, owner, current_history=self.trans.history )
        self.assertEqual( accessible, item1 )

        self.log( "after setting a dataset to private (one user) permissions, "
                + "access should be not allowed for other users" )
        self.assertRaises( exceptions.ItemAccessibilityException,
            self.hda_manager.get_accessible, item1.id, non_owner, current_history=self.trans.history )

        self.log( "a copy of a restricted dataset in another users history should be inaccessible even to "
                + "the histories owner" )
        history2 = self.history_manager.create( name='history2', user=non_owner )
        self.trans.set_history( history2 )
        item2 = self.hda_manager.copy( item1, history=history2 )
        self.assertIsInstance( item2, model.HistoryDatasetAssociation )
        self.assertRaises( exceptions.ItemAccessibilityException,
            self.hda_manager.get_accessible, item2.id, non_owner, current_history=self.trans.history )

        self.log( "a restricted dataset cannot be accessed by anonymous users" )
        anon_user = None
        self.trans.set_user( anon_user )
        history3 = self.history_manager.create( name='anon_history', user=anon_user )
        self.trans.set_history( history2 )
        self.assertRaises( exceptions.ItemAccessibilityException,
            self.hda_manager.get_accessible, item1.id, anon_user, current_history=self.trans.history )
=======
        for user in self.user_mgr.list( self.trans ):
            self.assertTrue( self.hda_mgr.is_accessible( self.trans, item1, user ) )

        # TODO: set perms on underlying dataset and then test accessible
>>>>>>> 5ebe04cf

    def test_anon_ownership( self ):
        anon_user = None
        self.trans.set_user( anon_user )

        history1 = self.history_manager.create( name='anon_history', user=anon_user )
        self.trans.set_history( history1 )
        dataset1 = self.dataset_manager.create()
        item1 = self.hda_manager.create( history1, dataset1 )

        self.log( "should not raise an error when checking ownership on anonymous' own dataset" )
        # need to pass the current history for comparison
        self.assertTrue( self.hda_manager.is_owner( item1, anon_user, current_history=self.trans.history ) )
        item = self.hda_manager.error_unless_owner( item1, anon_user, current_history=self.trans.history )
        self.assertEqual( item, item1 )
        item = self.hda_manager.get_owned( item1.id, anon_user, current_history=self.trans.history )
        self.assertEqual( item, item1 )

        self.log( "should raise an error when checking ownership on anonymous' dataset with other user" )
        non_owner = self.user_manager.create( **user3_data )
        self.assertFalse( self.hda_manager.is_owner( item1, non_owner ) )
        self.assertRaises( exceptions.ItemOwnershipException,
            self.hda_manager.error_unless_owner, item1, non_owner )
        self.assertRaises( exceptions.ItemOwnershipException,
            self.hda_manager.get_owned, item1.id, non_owner )

    def test_anon_accessibility( self ):
        anon_user = None
        self.trans.set_user( anon_user )

        history1 = self.history_manager.create( name='anon_history', user=anon_user )
        self.trans.set_history( history1 )
        dataset1 = self.dataset_manager.create()
        item1 = self.hda_manager.create( history1, dataset1 )

        # datasets are public by default
        self.assertTrue( self.hda_manager.is_accessible( item1, anon_user ) )
        # for this test, set restrictive access permissions
        dataset_owner = self.user_manager.create( **user3_data )
        self.dataset_manager.permissions.set_private_to_one_user( dataset1, dataset_owner )

        self.log( "anonymous users should not be able to access datasets within their own histories if "
                + "permissions do not allow" )
        self.assertFalse( self.hda_manager.is_accessible( item1, anon_user ) )
        self.assertRaises( exceptions.ItemAccessibilityException,
            self.hda_manager.error_unless_accessible, item1, anon_user )

        self.log( "those users with access permissions should still be allowed access to datasets "
                + "within anon users' histories" )
        self.assertTrue( self.hda_manager.is_accessible( item1, dataset_owner ) )

    def test_error_if_uploading( self ):
        hda = self._create_vanilla_hda()

        hda.state = model.Dataset.states.OK
        self.log( "should not raise an error when calling error_if_uploading and in a non-uploading state" )
        self.assertEqual( self.hda_manager.error_if_uploading( hda ), hda )

        hda.state = model.Dataset.states.UPLOAD
        self.log( "should raise an error when calling error_if_uploading and in the uploading state" )
        self.assertRaises( exceptions.Conflict,
            self.hda_manager.error_if_uploading, hda )

    def test_data_conversion_status( self ):
        hda = self._create_vanilla_hda()

        self.log( "data conversion status should reflect state" )
        self.assertEqual( self.hda_manager.data_conversion_status( None ),
            hda.conversion_messages.NO_DATA )
        hda.state = model.Dataset.states.ERROR
        self.assertEqual( self.hda_manager.data_conversion_status( hda ),
            hda.conversion_messages.ERROR )
        hda.state = model.Dataset.states.QUEUED
        self.assertEqual( self.hda_manager.data_conversion_status( hda ),
            hda.conversion_messages.PENDING )
        hda.state = model.Dataset.states.OK
        self.assertEqual( self.hda_manager.data_conversion_status( hda ), None )

    # def test_text_data( self ):


# =============================================================================
# web.url_for doesn't work well in the framework
testable_url_for = lambda *a, **k: '(fake url): %s, %s' % ( a, k )
hdas.HDASerializer.url_for = staticmethod( testable_url_for )

class HDASerializerTestCase( HDATestCase ):

    def set_up_managers( self ):
        super( HDASerializerTestCase, self ).set_up_managers()
        self.hda_serializer = hdas.HDASerializer( self.app )

    def test_views( self ):
        hda = self._create_vanilla_hda()

        self.log( 'should have a summary view' )
        summary_view = self.hda_serializer.serialize_to_view( hda, view='summary' )
        self.assertKeys( summary_view, self.hda_serializer.views[ 'summary' ] )

        self.log( 'should have the summary view as default view' )
        default_view = self.hda_serializer.serialize_to_view( hda, default_view='summary' )
        self.assertKeys( summary_view, self.hda_serializer.views[ 'summary' ] )

        # self.log( 'should have a detailed view' )
        # detailed_view = self.hda_serializer.serialize_to_view( hda, view='detailed' )
        # self.assertKeys( detailed_view, self.hda_serializer.views[ 'detailed' ] )

        # self.log( 'should have a extended view' )
        # extended_view = self.hda_serializer.serialize_to_view( hda, view='extended' )
        # self.assertKeys( extended_view, self.hda_serializer.views[ 'extended' ] )

        self.log( 'should have a inaccessible view' )
        inaccessible_view = self.hda_serializer.serialize_to_view( hda, view='inaccessible' )
        self.assertKeys( inaccessible_view, self.hda_serializer.views[ 'inaccessible' ] )

        # skip metadata for this test
        def is_metadata( key ):
            return ( key == 'metadata'
                  or key.startswith( 'metadata_' ) )

        self.log( 'should have a serializer for all serializable keys' )
        for key in self.hda_serializer.serializable_keyset:
            instantiated_attribute = getattr( hda, key, None )
            if not ( ( key in self.hda_serializer.serializers )
                  or ( isinstance( instantiated_attribute, self.TYPES_NEEDING_NO_SERIALIZERS ) )
                  or ( is_metadata( key ) ) ):
                self.fail( 'no serializer for: %s (%s)' % ( key, instantiated_attribute ) )
        else:
            self.assertTrue( True, 'all serializable keys have a serializer' )

    def test_views_and_keys( self ):
        hda = self._create_vanilla_hda()

        self.log( 'should be able to use keys with views' )
        serialized = self.hda_serializer.serialize_to_view( hda,
            view='summary', keys=[ 'uuid' ] )
        self.assertKeys( serialized,
            self.hda_serializer.views[ 'summary' ] + [ 'uuid' ] )

        self.log( 'should be able to use keys on their own' )
        serialized = self.hda_serializer.serialize_to_view( hda,
            keys=[ 'file_path', 'visualizations' ] )
        self.assertKeys( serialized, [ 'file_path', 'visualizations' ] )

    def test_serializers( self ):
        hda = self._create_vanilla_hda()
        all_keys = list( self.hda_serializer.serializable_keyset )
        serialized = self.hda_serializer.serialize( hda, all_keys )

        self.log( 'everything serialized should be of the proper type' )
        # base
        self.assertEncodedId( serialized[ 'id' ] )
        self.assertDate( serialized[ 'create_time' ] )
        self.assertDate( serialized[ 'update_time' ] )

        # dataset association
        self.assertIsInstance( serialized[ 'dataset' ], dict )
        self.assertEncodedId( serialized[ 'dataset_id' ] )
        self.assertUUID( serialized[ 'uuid' ] )
        self.assertIsInstance( serialized[ 'file_name' ], basestring )
        self.assertIsInstance( serialized[ 'extra_files_path' ], basestring )
        self.assertIsInstance( serialized[ 'permissions' ], dict )
        self.assertIsInstance( serialized[ 'size' ], int )
        self.assertIsInstance( serialized[ 'file_size' ], int )
        self.assertIsInstance( serialized[ 'nice_size' ], basestring )
        # TODO: these should be tested w/copy
        self.assertNullableEncodedId( serialized[ 'copied_from_history_dataset_association_id'] )
        self.assertNullableEncodedId( serialized[ 'copied_from_library_dataset_dataset_association_id'] )
        self.assertNullableBasestring( serialized[ 'info' ] )
        self.assertNullableBasestring( serialized[ 'blurb' ] )
        self.assertNullableBasestring( serialized[ 'peek' ] )
        self.assertIsInstance( serialized[ 'meta_files' ], list )
        self.assertNullableEncodedId( serialized[ 'parent_id'] )
        self.assertEqual( serialized[ 'designation' ], None )
        self.assertIsInstance( serialized[ 'genome_build' ], basestring )
        self.assertIsInstance( serialized[ 'data_type' ], basestring )

        # hda
        self.assertEncodedId( serialized[ 'history_id' ] )
        self.assertEqual( serialized[ 'type_id' ], 'dataset-' + serialized[ 'id' ] )

        self.assertIsInstance( serialized[ 'resubmitted' ], bool )
        self.assertIsInstance( serialized[ 'display_apps' ], list )
        self.assertIsInstance( serialized[ 'display_types' ], list )
        self.assertIsInstance( serialized[ 'visualizations' ], list )

        # remapped
        self.assertNullableBasestring( serialized[ 'misc_info' ] )
        self.assertNullableBasestring( serialized[ 'misc_blurb' ] )
        self.assertNullableBasestring( serialized[ 'file_ext' ] )
        self.assertNullableBasestring( serialized[ 'file_path' ] )

        # identities
        self.assertEqual( serialized[ 'model_class' ], 'HistoryDatasetAssociation' )
        self.assertEqual( serialized[ 'history_content_type' ], 'dataset' )
        self.assertEqual( serialized[ 'hda_ldda' ], 'hda' )
        self.assertEqual( serialized[ 'accessible' ], True )
        self.assertEqual( serialized[ 'api_type' ], 'file' )
        self.assertEqual( serialized[ 'type' ], 'file' )

        self.assertIsInstance( serialized[ 'url' ], basestring )
        self.assertIsInstance( serialized[ 'urls' ], dict )
        self.assertIsInstance( serialized[ 'download_url' ], basestring )

        self.log( 'serialized should jsonify well' )
        self.assertIsJsonifyable( serialized )


# =============================================================================
class HDADeserializerTestCase( HDATestCase ):

    def set_up_managers( self ):
        super( HDADeserializerTestCase, self ).set_up_managers()
        self.hda_deserializer = hdas.HDADeserializer( self.app )

    def test_deserialize_delete( self ):
        hda = self._create_vanilla_hda()

        self.log( 'should raise when deserializing deleted from non-bool' )
        self.assertFalse( hda.deleted )
        self.assertRaises( exceptions.RequestParameterInvalidException,
            self.hda_deserializer.deserialize, hda, { 'deleted': None } )
        self.assertFalse( hda.deleted )
        self.log( 'should be able to deserialize deleted from True' )
        self.hda_deserializer.deserialize( hda, { 'deleted': True } )
        self.assertTrue( hda.deleted )
        self.log( 'should be able to reverse by deserializing deleted from False' )
        self.hda_deserializer.deserialize( hda, { 'deleted': False } )
        self.assertFalse( hda.deleted )

    def test_deserialize_purge( self ):
        hda = self._create_vanilla_hda()

        self.log( 'should raise when deserializing purged from non-bool' )
        self.assertRaises( exceptions.RequestParameterInvalidException,
            self.hda_deserializer.deserialize, hda, { 'purged': None } )
        self.assertFalse( hda.purged )
        self.log( 'should be able to deserialize purged from True' )
        self.hda_deserializer.deserialize( hda, { 'purged': True } )
        self.assertTrue( hda.purged )
        # TODO: should this raise an error?
        self.log( 'should NOT be able to deserialize purged from False (will remain True)' )
        self.hda_deserializer.deserialize( hda, { 'purged': False } )
        self.assertTrue( hda.purged )

    def test_deserialize_visible( self ):
        hda = self._create_vanilla_hda()

        self.log( 'should raise when deserializing from non-bool' )
        self.assertTrue( hda.visible )
        self.assertRaises( exceptions.RequestParameterInvalidException,
            self.hda_deserializer.deserialize, hda, { 'visible': 'None' } )
        self.assertTrue( hda.visible )
        self.log( 'should be able to deserialize from False' )
        self.hda_deserializer.deserialize( hda, { 'visible': False } )
        self.assertFalse( hda.visible )
        self.log( 'should be able to reverse by deserializing from True' )
        self.hda_deserializer.deserialize( hda, { 'visible': True } )
        self.assertTrue( hda.visible )

    def test_deserialize_genome_build( self ):
        hda = self._create_vanilla_hda()

        self.assertIsInstance( hda.dbkey, basestring )
        self.log( 'should deserialize to "?" from None' )
        self.hda_deserializer.deserialize( hda, { 'genome_build': None } )
        self.assertEqual( hda.dbkey, '?' )
        self.log( 'should raise when deserializing from non-string' )
        self.assertRaises( exceptions.RequestParameterInvalidException,
            self.hda_deserializer.deserialize, hda, { 'genome_build': 12 } )
        self.log( 'should be able to deserialize from unicode' )
        date_palm = u'نخيل التمر'
        self.hda_deserializer.deserialize( hda, { 'genome_build': date_palm } )
        self.assertEqual( hda.dbkey, date_palm )
        self.log( 'should be deserializable from empty string' )
        self.hda_deserializer.deserialize( hda, { 'genome_build': '' } )
        self.assertEqual( hda.dbkey, '' )

    def test_deserialize_name( self ):
        hda = self._create_vanilla_hda()

        self.log( 'should raise when deserializing from non-string' )
        self.assertRaises( exceptions.RequestParameterInvalidException,
            self.hda_deserializer.deserialize, hda, { 'name': True } )
        self.log( 'should raise when deserializing from None' )
        self.assertRaises( exceptions.RequestParameterInvalidException,
            self.hda_deserializer.deserialize, hda, { 'name': None } )
        # self.log( 'should deserialize to empty string from None' )
        # self.hda_deserializer.deserialize( hda, { 'name': None } )
        # self.assertEqual( hda.name, '' )
        self.log( 'should be able to deserialize from unicode' )
        olive = u'ελιά'
        self.hda_deserializer.deserialize( hda, { 'name': olive } )
        self.assertEqual( hda.name, olive )
        self.log( 'should be deserializable from empty string' )
        self.hda_deserializer.deserialize( hda, { 'name': '' } )
        self.assertEqual( hda.name, '' )

    def test_deserialize_info( self ):
        hda = self._create_vanilla_hda()

        self.log( 'should raise when deserializing from non-string' )
        self.assertRaises( exceptions.RequestParameterInvalidException,
            self.hda_deserializer.deserialize, hda, { 'info': True } )
        self.log( 'should raise when deserializing from None' )
        self.assertRaises( exceptions.RequestParameterInvalidException,
            self.hda_deserializer.deserialize, hda, { 'info': None } )
        self.log( 'should be able to deserialize from unicode' )
        rice = u'飯'
        self.hda_deserializer.deserialize( hda, { 'info': rice } )
        self.assertEqual( hda.info, rice )
        self.log( 'should be deserializable from empty string' )
        self.hda_deserializer.deserialize( hda, { 'info': '' } )
        self.assertEqual( hda.info, '' )


# =============================================================================
class HDAFilterParserTestCase( HDATestCase ):

    def set_up_managers( self ):
        super( HDAFilterParserTestCase, self ).set_up_managers()
        self.filter_parser = hdas.HDAFilterParser( self.app )

    def test_parsable( self ):
        self.log( 'the following filters should be parsable' )
        # base
        self.assertORMFilter( self.filter_parser.parse_filter( 'id', 'in', [ 1, 2 ] ) )
        encoded_id_string = ','.join([ self.app.security.encode_id( id_ ) for id_ in [ 1, 2 ] ] )
        self.assertORMFilter( self.filter_parser.parse_filter( 'encoded_id', 'in', encoded_id_string ) )
        self.assertORMFilter( self.filter_parser.parse_filter( 'create_time', 'le', '2015-03-15' ) )
        self.assertORMFilter( self.filter_parser.parse_filter( 'create_time', 'ge', '2015-03-15' ) )
        self.assertORMFilter( self.filter_parser.parse_filter( 'update_time', 'le', '2015-03-15' ) )
        self.assertORMFilter( self.filter_parser.parse_filter( 'update_time', 'ge', '2015-03-15' ) )
        # purgable
        self.assertORMFilter( self.filter_parser.parse_filter( 'deleted', 'eq', True ) )
        self.assertORMFilter( self.filter_parser.parse_filter( 'purged', 'eq', True ) )
        # dataset asociation
        self.assertORMFilter( self.filter_parser.parse_filter( 'name', 'eq', 'wot' ) )
        self.assertORMFilter( self.filter_parser.parse_filter( 'name', 'contains', 'wot' ) )
        self.assertORMFilter( self.filter_parser.parse_filter( 'name', 'like', 'wot' ) )
        self.assertORMFilter( self.filter_parser.parse_filter( 'state', 'eq', 'ok' ) )
        self.assertORMFilter( self.filter_parser.parse_filter( 'state', 'in', [ 'queued', 'running' ] ) )
        self.assertORMFilter( self.filter_parser.parse_filter( 'visible', 'eq', True ) )
        self.assertFnFilter( self.filter_parser.parse_filter( 'genome_build', 'eq', 'wot' ) )
        self.assertFnFilter( self.filter_parser.parse_filter( 'genome_build', 'contains', 'wot' ) )
        self.assertFnFilter( self.filter_parser.parse_filter( 'data_type', 'eq', 'wot' ) )
        self.assertFnFilter( self.filter_parser.parse_filter( 'data_type', 'isinstance', 'wot' ) )
        # taggable
        self.assertFnFilter( self.filter_parser.parse_filter( 'tag', 'eq', 'wot' ) )
        self.assertFnFilter( self.filter_parser.parse_filter( 'tag', 'has', 'wot' ) )
        # annotatable
        self.assertFnFilter( self.filter_parser.parse_filter( 'annotation', 'has', 'wot' ) )


    def test_genome_build_filters( self ):
        pass

    def test_data_type_filters( self ):
        pass


# =============================================================================
if __name__ == '__main__':
    # or more generally, nosetests test_resourcemanagers.py -s -v
    unittest.main()<|MERGE_RESOLUTION|>--- conflicted
+++ resolved
@@ -1,8 +1,4 @@
-<<<<<<< HEAD
 # -*- coding: utf-8 -*-
-import sys
-=======
->>>>>>> 5ebe04cf
 import os
 import imp
 import unittest
@@ -29,6 +25,8 @@
 user2_data = dict( email='user2@user2.user2', username='user2', password=default_password )
 user3_data = dict( email='user3@user3.user3', username='user3', password=default_password )
 
+
+# =============================================================================
 class HDATestCase( BaseTestCase ):
 
     def set_up_managers( self ):
@@ -76,12 +74,7 @@
             [ hda3, hda2, hda1 ] )
 
     def test_create( self ):
-<<<<<<< HEAD
-        owner = self.user_manager.create( **user2_data )
-        non_owner = self.user_manager.create( **user3_data )
-=======
-        owner = self.user_mgr.create( self.trans, **user2_data )
->>>>>>> 5ebe04cf
+        owner = self.user_manager.create( self.trans, **user2_data )
 
         history1 = self.history_manager.create( name='history1', user=owner )
         dataset1 = self.dataset_manager.create()
@@ -123,15 +116,9 @@
         self.assertEqual( hda2.dataset, hda1.dataset )
         self.assertNotEqual( hda2, hda1 )
 
-<<<<<<< HEAD
-    #def test_copy_from_ldda( self ):
-    #    owner = self.user_manager.create( **user2_data )
-    #    history1 = self.history_manager.create( name='history1', user=owner )
-=======
     # def test_copy_from_ldda( self ):
-    #    owner = self.user_mgr.create( self.trans, **user2_data )
+    #    owner = self.user_manager.create( self.trans, **user2_data )
     #    history1 = self.history_mgr.create( self.trans, name='history1', user=owner )
->>>>>>> 5ebe04cf
     #
     #    self.log( "should be able to copy an HDA" )
     #    hda2 = self.hda_manager.copy_ldda( history1, hda1 )
@@ -202,19 +189,15 @@
         self.assertEqual( self.hda_manager.error_unless_owner( item1, self.admin_user ), item1 )
 
     def test_accessible( self ):
-<<<<<<< HEAD
         owner = self.user_manager.create( **user2_data )
         non_owner = self.user_manager.create( **user3_data )
-=======
-        owner = self.user_mgr.create( self.trans, **user2_data )
->>>>>>> 5ebe04cf
 
         history1 = self.history_manager.create( name='history1', user=owner )
         dataset1 = self.dataset_manager.create()
         item1 = self.hda_manager.create( history1, dataset1 )
 
         self.log( "(by default, dataset permissions are lax) should be accessible to all" )
-<<<<<<< HEAD
+
         for user in self.user_manager.list():
             self.assertTrue( self.hda_manager.is_accessible( item1, user ) )
 
@@ -242,15 +225,9 @@
         anon_user = None
         self.trans.set_user( anon_user )
         history3 = self.history_manager.create( name='anon_history', user=anon_user )
-        self.trans.set_history( history2 )
+        self.trans.set_history( history3 )
         self.assertRaises( exceptions.ItemAccessibilityException,
             self.hda_manager.get_accessible, item1.id, anon_user, current_history=self.trans.history )
-=======
-        for user in self.user_mgr.list( self.trans ):
-            self.assertTrue( self.hda_mgr.is_accessible( self.trans, item1, user ) )
-
-        # TODO: set perms on underlying dataset and then test accessible
->>>>>>> 5ebe04cf
 
     def test_anon_ownership( self ):
         anon_user = None
@@ -337,6 +314,7 @@
 testable_url_for = lambda *a, **k: '(fake url): %s, %s' % ( a, k )
 hdas.HDASerializer.url_for = staticmethod( testable_url_for )
 
+
 class HDASerializerTestCase( HDATestCase ):
 
     def set_up_managers( self ):
@@ -352,7 +330,7 @@
 
         self.log( 'should have the summary view as default view' )
         default_view = self.hda_serializer.serialize_to_view( hda, default_view='summary' )
-        self.assertKeys( summary_view, self.hda_serializer.views[ 'summary' ] )
+        self.assertKeys( default_view, self.hda_serializer.views[ 'summary' ] )
 
         # self.log( 'should have a detailed view' )
         # detailed_view = self.hda_serializer.serialize_to_view( hda, view='detailed' )
@@ -604,7 +582,6 @@
         # annotatable
         self.assertFnFilter( self.filter_parser.parse_filter( 'annotation', 'has', 'wot' ) )
 
-
     def test_genome_build_filters( self ):
         pass
 
