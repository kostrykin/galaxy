--- conflicted
+++ resolved
@@ -7,132 +7,6 @@
 spaceghost.test.begin( 'Test the workflows API', 0, function suite( test ){
     spaceghost.start();
 
-<<<<<<< HEAD
-// =================================================================== SET UP
-var email = spaceghost.user.getRandomEmail(),
-    password = '123456';
-if( spaceghost.fixtureData.testUser ){
-    email = spaceghost.fixtureData.testUser.email;
-    password = spaceghost.fixtureData.testUser.password;
-}
-spaceghost.user.loginOrRegisterUser( email, password );
-
-// =================================================================== TESTS
-var workflowJSONFilepath = 'test-data/simple_test.ga',
-    workflowModelClass = 'StoredWorkflow',
-    workflowSummaryKeys = [
-        'id', 'model_class', 'name', 'published', 'tags', 'url'
-    ],
-    workflowDetailKeys = workflowSummaryKeys.concat([
-        'inputs', 'steps'
-    ]),
-    stepKeys = [
-        'id', 'input_steps', 'tool_id', 'type'
-    ],
-    simpleBedFilepath = '../../test-data/2.bed',
-    uploadedFileId = null,
-    workflowCreateKeys = [ 'history', 'outputs' ];
-
-
-spaceghost.thenOpen( spaceghost.baseUrl ).then( function(){
-
-    // ------------------------------------------------------------------------------------------- UPLOAD
-    // upload first or we have no data to test
-    this.test.comment( 'upload should allow importing a new workflow given in JSON form' );
-    var workflowToUpload = this.loadJSONFile( workflowJSONFilepath );
-    //this.debug( this.jsonStr( workflowToUpload ) );
-    var returned = this.api.workflows.upload( workflowToUpload );
-
-    this.test.comment( 'upload should return a summary object of what we uploaded' );
-    //this.debug( this.jsonStr( returned ) );
-    this.test.assert( utils.isObject( returned ), "upload returned an object" );
-    this.test.assert( this.hasKeys( returned, workflowSummaryKeys ), "upload's return has the proper keys" );
-    this.test.assert( this.api.isEncodedId( returned.id ),
-        "id is of the proper form: " + returned.id );
-    this.test.assert( returned.model_class === workflowModelClass,
-        "has the proper model_class: " + returned.model_class );
-    this.test.assert( returned.name === workflowToUpload.name + ' ' + '(imported from API)',
-        "has the proper, modified name: " + returned.name );
-    this.test.assert( !returned.published,
-        "uploaded workflow defaults to un-published: " + returned.published );
-    this.test.assert( utils.isArray( returned.tags ) && returned.tags.length === 0,
-        "upload returned an empty tag array: " + this.jsonStr( returned.tags ) );
-    this.test.assert( returned.url === '/' + utils.format( this.api.workflows.urlTpls.show, returned.id ),
-        "url matches the show url: " + returned.url );
-
-
-    // ------------------------------------------------------------------------------------------- INDEX
-    this.test.comment( 'index should get a list of workflows' );
-    var workflowIndex = this.api.workflows.index();
-    this.debug( this.jsonStr( workflowIndex ) );
-    this.test.assert( utils.isArray( workflowIndex ), "index returned an array: length " + workflowIndex.length );
-    this.test.assert( workflowIndex.length >= 1, "index returned at least one job" );
-
-    this.test.comment( 'index should have returned an object matching the workflow uploaded' );
-    var firstWorkflow = workflowIndex[0];
-    this.test.assert( this.hasKeys( firstWorkflow, workflowSummaryKeys ), "index has the proper keys" );
-    this.test.assert( this.api.isEncodedId( firstWorkflow.id ),
-        "id is of the proper form: " + firstWorkflow.id );
-    this.test.assert( firstWorkflow.model_class === workflowModelClass,
-        "has the proper model_class: " + firstWorkflow.model_class );
-    this.test.assert( firstWorkflow.name === workflowToUpload.name + ' ' + '(imported from API)',
-        "has the proper, modified name: " + firstWorkflow.name );
-    this.test.assert( !firstWorkflow.published,
-        "workflow is un-published: " + firstWorkflow.published );
-    this.test.assert( utils.isArray( firstWorkflow.tags ) && firstWorkflow.tags.length === 0,
-        "tag array is empty: " + this.jsonStr( firstWorkflow.tags ) );
-    this.test.assert( firstWorkflow.url === '/' + utils.format( this.api.workflows.urlTpls.show, firstWorkflow.id ),
-        "url matches the show url: " + firstWorkflow.url );
-
-
-    // ------------------------------------------------------------------------------------------- SHOW
-    this.test.comment( 'show should get detailed data about the workflow with the given id' );
-    var workflowShow = this.api.workflows.show( firstWorkflow.id );
-    this.debug( this.jsonStr( workflowShow ) );
-    this.test.assert( utils.isObject( workflowShow ), "show returned an object" );
-    this.test.assert( this.hasKeys( workflowShow, workflowDetailKeys ), "show has the proper keys" );
-    this.test.assert( this.api.isEncodedId( workflowShow.id ),
-        "id is of the proper form: " + workflowShow.id );
-    this.test.assert( workflowShow.model_class === workflowModelClass,
-        "has the proper model_class: " + workflowShow.model_class );
-    this.test.assert( workflowShow.name === workflowToUpload.name + ' ' + '(imported from API)',
-        "has the proper, modified name: " + workflowShow.name );
-    this.test.assert( !workflowShow.published,
-        "workflow is un-published: " + workflowShow.published );
-    this.test.assert( utils.isArray( workflowShow.tags ) && workflowShow.tags.length === 0,
-        "tag array is empty: " + this.jsonStr( workflowShow.tags ) );
-    this.test.assert( workflowShow.url === '/' + utils.format( this.api.workflows.urlTpls.show, workflowShow.id ),
-        "url matches the show url: " + workflowShow.url );
-
-    this.test.comment( 'inputs from show should be an object (and, in this case, empty)' );
-    var inputs = workflowShow.inputs;
-    this.debug( 'inputs:\n' + this.jsonStr( inputs ) );
-    this.test.assert( utils.isObject( workflowShow.inputs ), "inputs is an object" );
-    this.test.assert( this.countKeys( workflowShow.inputs ) !== 0, "inputs has keys" );
-
-    this.test.comment( 'steps from show should be an object containing each tool defined as a step' );
-    var steps = workflowShow.steps;
-    //this.debug( 'steps:\n' + this.jsonStr( steps ) );
-    this.test.assert( utils.isObject( workflowShow.steps ), "steps is an object" );
-    //! ids for steps (and the keys used) are un-encoded (and in strings)
-    for( var stepKey in steps ){
-        if( steps.hasOwnProperty( stepKey ) ){
-            // any way to match this up with the workflowToUpload?
-
-            this.test.assert( utils.isString( stepKey ), "step key is a string: " + stepKey );
-            var step = steps[ stepKey ];
-            this.debug( 'step:\n' + this.jsonStr( step ) );
-            this.test.assert( this.hasKeys( step, stepKeys ), "step has the proper keys" );
-
-            this.test.assert( utils.isNumber( step.id ),
-                "step id is a number: " + step.id );
-            try {
-                this.test.assert( parseInt( stepKey, 10 ) === step.id,
-                    "step id matches step key: " + step.id );
-            } catch( err ){
-                this.test.fail( 'couldnt parse stepKey: ' + stepKey + ',' + err );
-            }
-=======
     // =================================================================== SET UP
     var email = spaceghost.user.getRandomEmail(),
         password = '123456';
@@ -157,7 +31,6 @@
         simpleBedFilepath = '../../test-data/2.bed',
         uploadedId = null,
         workflowCreateKeys = [ 'history', 'outputs' ];
-
 
     spaceghost.openHomePage().then( function(){
 
@@ -257,7 +130,6 @@
                 } catch( err ){
                     this.test.fail( 'couldnt parse stepKey: ' + stepKey + ',' + err );
                 }
->>>>>>> 981954e1
 
                 this.test.assert( utils.isObject( step.input_steps ), "input_steps is an object" );
                 if( this.countKeys( step.input_steps ) !== 0 ){
@@ -277,36 +149,6 @@
 
 
 
-<<<<<<< HEAD
-    // ------------------------------------------------------------------------------------------- MISC
-});
-
-// now run the uploaded workflow
-spaceghost.then( function(){
-    var currHistory = spaceghost.api.histories.index()[0];
-    spaceghost.api.tools.thenUpload( currHistory.id, { filepath: simpleBedFilepath }, function( uploadedId ){
-        uploadedFileId = uploadedId;
-    });
-});
-spaceghost.then( function(){
-    var currentHistory = this.api.histories.index()[0],
-        firstWorkflow = this.api.workflows.show( this.api.workflows.index()[0].id );
-
-    //this.debug( this.jsonStr( uploadedFile ) );
-    this.debug( this.jsonStr( uploadedFileId ) );
-    this.debug( this.jsonStr( this.api.hdas.show( currentHistory.id, uploadedFileId ) ) );
-
-    //this.debug( this.jsonStr( firstWorkflow ) );
-    // find the input step by looking for a step where input_steps == {}
-    var input_step = null;
-    for( var stepKey in firstWorkflow.steps ){
-        if( firstWorkflow.steps.hasOwnProperty( stepKey ) ){
-            var step = firstWorkflow.steps[ stepKey ];
-            if( this.countKeys( step.input_steps ) === 0 ){
-                input_step = stepKey;
-                this.debug( 'input step: ' + this.jsonStr( step ) );
-                break;
-=======
         // ------------------------------------------------------------------------------------------- MISC
     });
 
@@ -332,7 +174,6 @@
                     this.debug( 'input step: ' + this.jsonStr( step ) );
                     break;
                 }
->>>>>>> 981954e1
             }
         }
 
