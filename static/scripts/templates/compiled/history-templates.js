(function() {
  var template = Handlebars.template, templates = Handlebars.templates = Handlebars.templates || {};
templates['template-hda-body'] = template(function (Handlebars,depth0,helpers,partials,data) {
  this.compilerInfo = [4,'>= 1.0.0'];
helpers = this.merge(helpers, Handlebars.helpers); data = data || {};
  var buffer = "", stack1, functionType="function", escapeExpression=this.escapeExpression, self=this, blockHelperMissing=helpers.blockHelperMissing;

function program1(depth0,data) {
  
  var buffer = "", stack1;
<<<<<<< HEAD
  buffer += "\n    ";
  if (stack1 = helpers.body) { stack1 = stack1.call(depth0, {hash:{},data:data}); }
  else { stack1 = depth0.body; stack1 = typeof stack1 === functionType ? stack1.apply(depth0) : stack1; }
  if(stack1 || stack1 === 0) { buffer += stack1; }
  buffer += "\n    <div class=\"dataset-actions clear\">\n        <div class=\"left\"></div>\n        <div class=\"right\"></div>\n    </div>\n\n    ";
  return buffer;
  }

function program3(depth0,data) {
  
  var buffer = "", stack1;
  buffer += "\n    <div class=\"dataset-summary\">\n        ";
  stack1 = helpers['if'].call(depth0, depth0.misc_blurb, {hash:{},inverse:self.noop,fn:self.program(4, program4, data),data:data});
  if(stack1 || stack1 === 0) { buffer += stack1; }
  buffer += "\n\n        ";
  stack1 = helpers['if'].call(depth0, depth0.data_type, {hash:{},inverse:self.noop,fn:self.program(6, program6, data),data:data});
  if(stack1 || stack1 === 0) { buffer += stack1; }
  buffer += "\n\n        ";
  stack1 = helpers['if'].call(depth0, depth0.metadata_dbkey, {hash:{},inverse:self.noop,fn:self.program(9, program9, data),data:data});
  if(stack1 || stack1 === 0) { buffer += stack1; }
  buffer += "\n\n        ";
  stack1 = helpers['if'].call(depth0, depth0.misc_info, {hash:{},inverse:self.noop,fn:self.program(12, program12, data),data:data});
  if(stack1 || stack1 === 0) { buffer += stack1; }
  buffer += "\n    </div>"
    + "\n\n    <div class=\"dataset-actions clear\">\n        <div class=\"left\"></div>\n        <div class=\"right\"></div>\n    </div>\n\n    ";
  stack1 = helpers.unless.call(depth0, depth0.deleted, {hash:{},inverse:self.noop,fn:self.program(14, program14, data),data:data});
  if(stack1 || stack1 === 0) { buffer += stack1; }
  buffer += "\n\n    ";
  return buffer;
  }
function program4(depth0,data) {
  
  var buffer = "", stack1;
  buffer += "\n        <div class=\"dataset-blurb\">\n            <span class=\"value\">";
  if (stack1 = helpers.misc_blurb) { stack1 = stack1.call(depth0, {hash:{},data:data}); }
  else { stack1 = depth0.misc_blurb; stack1 = typeof stack1 === functionType ? stack1.apply(depth0) : stack1; }
  buffer += escapeExpression(stack1)
    + "</span>\n        </div>\n        ";
  return buffer;
  }

function program6(depth0,data) {
  
  var buffer = "", stack1, options;
  buffer += "\n        <div class=\"dataset-datatype\">\n            <label class=\"prompt\">";
  options = {hash:{},inverse:self.noop,fn:self.program(7, program7, data),data:data};
  if (stack1 = helpers.local) { stack1 = stack1.call(depth0, options); }
  else { stack1 = depth0.local; stack1 = typeof stack1 === functionType ? stack1.apply(depth0) : stack1; }
  if (!helpers.local) { stack1 = blockHelperMissing.call(depth0, stack1, options); }
  if(stack1 || stack1 === 0) { buffer += stack1; }
  buffer += "</label>\n            <span class=\"value\">";
  if (stack1 = helpers.data_type) { stack1 = stack1.call(depth0, {hash:{},data:data}); }
  else { stack1 = depth0.data_type; stack1 = typeof stack1 === functionType ? stack1.apply(depth0) : stack1; }
  buffer += escapeExpression(stack1)
    + "</span>\n        </div>\n        ";
  return buffer;
  }
function program7(depth0,data) {
  
  
  return "format";
  }

function program9(depth0,data) {
  
  var buffer = "", stack1, options;
  buffer += "\n        <div class=\"dataset-dbkey\">\n            <label class=\"prompt\">";
  options = {hash:{},inverse:self.noop,fn:self.program(10, program10, data),data:data};
  if (stack1 = helpers.local) { stack1 = stack1.call(depth0, options); }
  else { stack1 = depth0.local; stack1 = typeof stack1 === functionType ? stack1.apply(depth0) : stack1; }
  if (!helpers.local) { stack1 = blockHelperMissing.call(depth0, stack1, options); }
  if(stack1 || stack1 === 0) { buffer += stack1; }
  buffer += "</label>\n            <span class=\"value\">\n                ";
  if (stack1 = helpers.metadata_dbkey) { stack1 = stack1.call(depth0, {hash:{},data:data}); }
  else { stack1 = depth0.metadata_dbkey; stack1 = typeof stack1 === functionType ? stack1.apply(depth0) : stack1; }
  buffer += escapeExpression(stack1)
    + "\n            </span>\n        </div>\n        ";
  return buffer;
  }
function program10(depth0,data) {
  
  
  return "database";
  }

function program12(depth0,data) {
  
  var buffer = "", stack1;
  buffer += "\n        <div class=\"dataset-info\">\n            <span class=\"value\">";
  if (stack1 = helpers.misc_info) { stack1 = stack1.call(depth0, {hash:{},data:data}); }
  else { stack1 = depth0.misc_info; stack1 = typeof stack1 === functionType ? stack1.apply(depth0) : stack1; }
  buffer += escapeExpression(stack1)
    + "</span>\n        </div>\n        ";
  return buffer;
  }

function program14(depth0,data) {
  
  var buffer = "", stack1, options;
  buffer += "\n    "
    + "\n    <div class=\"tags-display\">\n        <label class=\"prompt\">";
  options = {hash:{},inverse:self.noop,fn:self.program(15, program15, data),data:data};
  if (stack1 = helpers.local) { stack1 = stack1.call(depth0, options); }
  else { stack1 = depth0.local; stack1 = typeof stack1 === functionType ? stack1.apply(depth0) : stack1; }
  if (!helpers.local) { stack1 = blockHelperMissing.call(depth0, stack1, options); }
  if(stack1 || stack1 === 0) { buffer += stack1; }
  buffer += "</label>\n        <div class=\"tags\"></div>\n    </div>\n\n    "
    + "\n    <div class=\"annotation-display\">\n        <label class=\"prompt\">";
  options = {hash:{},inverse:self.noop,fn:self.program(17, program17, data),data:data};
  if (stack1 = helpers.local) { stack1 = stack1.call(depth0, options); }
  else { stack1 = depth0.local; stack1 = typeof stack1 === functionType ? stack1.apply(depth0) : stack1; }
  if (!helpers.local) { stack1 = blockHelperMissing.call(depth0, stack1, options); }
  if(stack1 || stack1 === 0) { buffer += stack1; }
  buffer += "</label>\n        <div id=\"dataset-";
  if (stack1 = helpers.id) { stack1 = stack1.call(depth0, {hash:{},data:data}); }
  else { stack1 = depth0.id; stack1 = typeof stack1 === functionType ? stack1.apply(depth0) : stack1; }
  buffer += escapeExpression(stack1)
    + "-annotation\" class=\"annotation editable-text\"\n             title=\"";
  options = {hash:{},inverse:self.noop,fn:self.program(19, program19, data),data:data};
=======
  buffer += "\n    <div class=\"dataset-summary\">\n        ";
  if (stack1 = helpers.body) { stack1 = stack1.call(depth0, {hash:{},data:data}); }
  else { stack1 = depth0.body; stack1 = typeof stack1 === functionType ? stack1.apply(depth0) : stack1; }
  if(stack1 || stack1 === 0) { buffer += stack1; }
  buffer += "\n    </div>\n    <div class=\"dataset-actions clear\">\n        <div class=\"left\"></div>\n        <div class=\"right\"></div>\n    </div>\n\n    ";
  return buffer;
  }

function program3(depth0,data) {
  
  var buffer = "", stack1;
  buffer += "\n    <div class=\"dataset-summary\">\n        ";
  stack1 = helpers['if'].call(depth0, depth0.misc_blurb, {hash:{},inverse:self.noop,fn:self.program(4, program4, data),data:data});
  if(stack1 || stack1 === 0) { buffer += stack1; }
  buffer += "\n\n        ";
  stack1 = helpers['if'].call(depth0, depth0.data_type, {hash:{},inverse:self.noop,fn:self.program(6, program6, data),data:data});
  if(stack1 || stack1 === 0) { buffer += stack1; }
  buffer += "\n\n        ";
  stack1 = helpers['if'].call(depth0, depth0.metadata_dbkey, {hash:{},inverse:self.noop,fn:self.program(9, program9, data),data:data});
  if(stack1 || stack1 === 0) { buffer += stack1; }
  buffer += "\n\n        ";
  stack1 = helpers['if'].call(depth0, depth0.misc_info, {hash:{},inverse:self.noop,fn:self.program(12, program12, data),data:data});
  if(stack1 || stack1 === 0) { buffer += stack1; }
  buffer += "\n    </div>"
    + "\n\n    <div class=\"dataset-actions clear\">\n        <div class=\"left\"></div>\n        <div class=\"right\"></div>\n    </div>\n\n    ";
  stack1 = helpers.unless.call(depth0, depth0.deleted, {hash:{},inverse:self.noop,fn:self.program(14, program14, data),data:data});
  if(stack1 || stack1 === 0) { buffer += stack1; }
  buffer += "\n\n    ";
  return buffer;
  }
function program4(depth0,data) {
  
  var buffer = "", stack1;
  buffer += "\n        <div class=\"dataset-blurb\">\n            <span class=\"value\">";
  if (stack1 = helpers.misc_blurb) { stack1 = stack1.call(depth0, {hash:{},data:data}); }
  else { stack1 = depth0.misc_blurb; stack1 = typeof stack1 === functionType ? stack1.apply(depth0) : stack1; }
  buffer += escapeExpression(stack1)
    + "</span>\n        </div>\n        ";
  return buffer;
  }

function program6(depth0,data) {
  
  var buffer = "", stack1, options;
  buffer += "\n        <div class=\"dataset-datatype\">\n            <label class=\"prompt\">";
  options = {hash:{},inverse:self.noop,fn:self.program(7, program7, data),data:data};
>>>>>>> 6d376aa4
  if (stack1 = helpers.local) { stack1 = stack1.call(depth0, options); }
  else { stack1 = depth0.local; stack1 = typeof stack1 === functionType ? stack1.apply(depth0) : stack1; }
  if (!helpers.local) { stack1 = blockHelperMissing.call(depth0, stack1, options); }
  if(stack1 || stack1 === 0) { buffer += stack1; }
<<<<<<< HEAD
  buffer += "\"></div>\n    </div>\n\n    <div class=\"dataset-display-applications\">\n        ";
  stack1 = helpers.each.call(depth0, depth0.display_apps, {hash:{},inverse:self.noop,fn:self.program(21, program21, data),data:data});
  if(stack1 || stack1 === 0) { buffer += stack1; }
  buffer += "\n\n        ";
  stack1 = helpers.each.call(depth0, depth0.display_types, {hash:{},inverse:self.noop,fn:self.program(21, program21, data),data:data});
  if(stack1 || stack1 === 0) { buffer += stack1; }
  buffer += "\n    </div>\n\n    <div class=\"dataset-peek\">\n    ";
  stack1 = helpers['if'].call(depth0, depth0.peek, {hash:{},inverse:self.noop,fn:self.program(25, program25, data),data:data});
  if(stack1 || stack1 === 0) { buffer += stack1; }
  buffer += "\n    </div>\n\n    ";
  return buffer;
  }
function program15(depth0,data) {
  
  
  return "Tags";
  }

function program17(depth0,data) {
  
  
  return "Annotation";
  }

function program19(depth0,data) {
  
  
  return "Edit dataset annotation";
  }

function program21(depth0,data) {
=======
  buffer += "</label>\n            <span class=\"value\">";
  if (stack1 = helpers.data_type) { stack1 = stack1.call(depth0, {hash:{},data:data}); }
  else { stack1 = depth0.data_type; stack1 = typeof stack1 === functionType ? stack1.apply(depth0) : stack1; }
  buffer += escapeExpression(stack1)
    + "</span>\n        </div>\n        ";
  return buffer;
  }
function program7(depth0,data) {
  
  
  return "format";
  }

function program9(depth0,data) {
  
  var buffer = "", stack1, options;
  buffer += "\n        <div class=\"dataset-dbkey\">\n            <label class=\"prompt\">";
  options = {hash:{},inverse:self.noop,fn:self.program(10, program10, data),data:data};
  if (stack1 = helpers.local) { stack1 = stack1.call(depth0, options); }
  else { stack1 = depth0.local; stack1 = typeof stack1 === functionType ? stack1.apply(depth0) : stack1; }
  if (!helpers.local) { stack1 = blockHelperMissing.call(depth0, stack1, options); }
  if(stack1 || stack1 === 0) { buffer += stack1; }
  buffer += "</label>\n            <span class=\"value\">\n                ";
  if (stack1 = helpers.metadata_dbkey) { stack1 = stack1.call(depth0, {hash:{},data:data}); }
  else { stack1 = depth0.metadata_dbkey; stack1 = typeof stack1 === functionType ? stack1.apply(depth0) : stack1; }
  buffer += escapeExpression(stack1)
    + "\n            </span>\n        </div>\n        ";
  return buffer;
  }
function program10(depth0,data) {
  
  
  return "database";
  }

function program12(depth0,data) {
  
  var buffer = "", stack1;
  buffer += "\n        <div class=\"dataset-info\">\n            <span class=\"value\">";
  if (stack1 = helpers.misc_info) { stack1 = stack1.call(depth0, {hash:{},data:data}); }
  else { stack1 = depth0.misc_info; stack1 = typeof stack1 === functionType ? stack1.apply(depth0) : stack1; }
  buffer += escapeExpression(stack1)
    + "</span>\n        </div>\n        ";
  return buffer;
  }

function program14(depth0,data) {
  
  var buffer = "", stack1;
  buffer += "\n    <div class=\"tags-display\"></div>\n    <div class=\"annotation-display\"></div>\n\n    <div class=\"dataset-display-applications\">\n        ";
  stack1 = helpers.each.call(depth0, depth0.display_apps, {hash:{},inverse:self.noop,fn:self.program(15, program15, data),data:data});
  if(stack1 || stack1 === 0) { buffer += stack1; }
  buffer += "\n\n        ";
  stack1 = helpers.each.call(depth0, depth0.display_types, {hash:{},inverse:self.noop,fn:self.program(15, program15, data),data:data});
  if(stack1 || stack1 === 0) { buffer += stack1; }
  buffer += "\n    </div>\n\n    <div class=\"dataset-peek\">\n    ";
  stack1 = helpers['if'].call(depth0, depth0.peek, {hash:{},inverse:self.noop,fn:self.program(19, program19, data),data:data});
  if(stack1 || stack1 === 0) { buffer += stack1; }
  buffer += "\n    </div>\n\n    ";
  return buffer;
  }
function program15(depth0,data) {
>>>>>>> 6d376aa4
  
  var buffer = "", stack1;
  buffer += "\n        <div class=\"display-application\">\n            <span class=\"display-application-location\">";
  if (stack1 = helpers.label) { stack1 = stack1.call(depth0, {hash:{},data:data}); }
  else { stack1 = depth0.label; stack1 = typeof stack1 === functionType ? stack1.apply(depth0) : stack1; }
  buffer += escapeExpression(stack1)
    + "</span>\n            <span class=\"display-application-links\">\n                ";
<<<<<<< HEAD
  stack1 = helpers.each.call(depth0, depth0.links, {hash:{},inverse:self.noop,fn:self.program(22, program22, data),data:data});
=======
  stack1 = helpers.each.call(depth0, depth0.links, {hash:{},inverse:self.noop,fn:self.program(16, program16, data),data:data});
>>>>>>> 6d376aa4
  if(stack1 || stack1 === 0) { buffer += stack1; }
  buffer += "\n            </span>\n        </div>\n        ";
  return buffer;
  }
<<<<<<< HEAD
function program22(depth0,data) {
=======
function program16(depth0,data) {
>>>>>>> 6d376aa4
  
  var buffer = "", stack1, options;
  buffer += "\n                <a target=\"";
  if (stack1 = helpers.target) { stack1 = stack1.call(depth0, {hash:{},data:data}); }
  else { stack1 = depth0.target; stack1 = typeof stack1 === functionType ? stack1.apply(depth0) : stack1; }
  buffer += escapeExpression(stack1)
    + "\" href=\"";
  if (stack1 = helpers.href) { stack1 = stack1.call(depth0, {hash:{},data:data}); }
  else { stack1 = depth0.href; stack1 = typeof stack1 === functionType ? stack1.apply(depth0) : stack1; }
  buffer += escapeExpression(stack1)
    + "\">";
<<<<<<< HEAD
  options = {hash:{},inverse:self.noop,fn:self.program(23, program23, data),data:data};
=======
  options = {hash:{},inverse:self.noop,fn:self.program(17, program17, data),data:data};
>>>>>>> 6d376aa4
  if (stack1 = helpers.local) { stack1 = stack1.call(depth0, options); }
  else { stack1 = depth0.local; stack1 = typeof stack1 === functionType ? stack1.apply(depth0) : stack1; }
  if (!helpers.local) { stack1 = blockHelperMissing.call(depth0, stack1, options); }
  if(stack1 || stack1 === 0) { buffer += stack1; }
  buffer += "</a>\n                ";
  return buffer;
  }
<<<<<<< HEAD
function program23(depth0,data) {
=======
function program17(depth0,data) {
>>>>>>> 6d376aa4
  
  var stack1;
  if (stack1 = helpers.text) { stack1 = stack1.call(depth0, {hash:{},data:data}); }
  else { stack1 = depth0.text; stack1 = typeof stack1 === functionType ? stack1.apply(depth0) : stack1; }
  return escapeExpression(stack1);
  }

<<<<<<< HEAD
function program25(depth0,data) {
=======
function program19(depth0,data) {
>>>>>>> 6d376aa4
  
  var buffer = "", stack1;
  buffer += "\n        <pre class=\"peek\">";
  if (stack1 = helpers.peek) { stack1 = stack1.call(depth0, {hash:{},data:data}); }
  else { stack1 = depth0.peek; stack1 = typeof stack1 === functionType ? stack1.apply(depth0) : stack1; }
  if(stack1 || stack1 === 0) { buffer += stack1; }
  buffer += "</pre>\n    ";
  return buffer;
  }

  buffer += "<div class=\"dataset-body\">\n    ";
  stack1 = helpers['if'].call(depth0, depth0.body, {hash:{},inverse:self.program(3, program3, data),fn:self.program(1, program1, data),data:data});
  if(stack1 || stack1 === 0) { buffer += stack1; }
  buffer += "\n</div>";
  return buffer;
  });
})();(function() {
  var template = Handlebars.template, templates = Handlebars.templates = Handlebars.templates || {};
templates['template-hda-skeleton'] = template(function (Handlebars,depth0,helpers,partials,data) {
  this.compilerInfo = [4,'>= 1.0.0'];
helpers = this.merge(helpers, Handlebars.helpers); data = data || {};
  var buffer = "", stack1, functionType="function", escapeExpression=this.escapeExpression, self=this, blockHelperMissing=helpers.blockHelperMissing;

function program1(depth0,data) {
  
  var buffer = "", stack1, options;
  buffer += "\n        <div class=\"errormessagesmall\">\n            ";
  options = {hash:{},inverse:self.noop,fn:self.program(2, program2, data),data:data};
  if (stack1 = helpers.local) { stack1 = stack1.call(depth0, options); }
  else { stack1 = depth0.local; stack1 = typeof stack1 === functionType ? stack1.apply(depth0) : stack1; }
  if (!helpers.local) { stack1 = blockHelperMissing.call(depth0, stack1, options); }
  if(stack1 || stack1 === 0) { buffer += stack1; }
  buffer += ":\n            ";
  options = {hash:{},inverse:self.noop,fn:self.program(4, program4, data),data:data};
  if (stack1 = helpers.local) { stack1 = stack1.call(depth0, options); }
  else { stack1 = depth0.local; stack1 = typeof stack1 === functionType ? stack1.apply(depth0) : stack1; }
  if (!helpers.local) { stack1 = blockHelperMissing.call(depth0, stack1, options); }
  if(stack1 || stack1 === 0) { buffer += stack1; }
  buffer += "\n        </div>\n        ";
  return buffer;
  }
function program2(depth0,data) {
  
  
  return "There was an error getting the data for this dataset";
  }

function program4(depth0,data) {
  
  var stack1;
  if (stack1 = helpers.error) { stack1 = stack1.call(depth0, {hash:{},data:data}); }
  else { stack1 = depth0.error; stack1 = typeof stack1 === functionType ? stack1.apply(depth0) : stack1; }
  return escapeExpression(stack1);
  }

function program6(depth0,data) {
  
  var buffer = "", stack1;
  buffer += "\n            ";
  stack1 = helpers['if'].call(depth0, depth0.purged, {hash:{},inverse:self.program(10, program10, data),fn:self.program(7, program7, data),data:data});
  if(stack1 || stack1 === 0) { buffer += stack1; }
  buffer += "\n        ";
  return buffer;
  }
function program7(depth0,data) {
  
  var buffer = "", stack1, options;
  buffer += "\n            <div class=\"warningmessagesmall\"><strong>\n                ";
  options = {hash:{},inverse:self.noop,fn:self.program(8, program8, data),data:data};
  if (stack1 = helpers.local) { stack1 = stack1.call(depth0, options); }
  else { stack1 = depth0.local; stack1 = typeof stack1 === functionType ? stack1.apply(depth0) : stack1; }
  if (!helpers.local) { stack1 = blockHelperMissing.call(depth0, stack1, options); }
  if(stack1 || stack1 === 0) { buffer += stack1; }
  buffer += "\n            </strong></div>\n\n            ";
  return buffer;
  }
function program8(depth0,data) {
<<<<<<< HEAD
  
  
=======
  
  
>>>>>>> 6d376aa4
  return "This dataset has been deleted and removed from disk.";
  }

function program10(depth0,data) {
  
  var buffer = "", stack1, options;
  buffer += "\n            <div class=\"warningmessagesmall\"><strong>\n                ";
  options = {hash:{},inverse:self.noop,fn:self.program(11, program11, data),data:data};
  if (stack1 = helpers.local) { stack1 = stack1.call(depth0, options); }
  else { stack1 = depth0.local; stack1 = typeof stack1 === functionType ? stack1.apply(depth0) : stack1; }
  if (!helpers.local) { stack1 = blockHelperMissing.call(depth0, stack1, options); }
  if(stack1 || stack1 === 0) { buffer += stack1; }
  buffer += "\n                "
    + "\n                "
    + "\n                Click <a href=\"javascript:void(0);\" class=\"dataset-undelete\">here</a> to undelete it\n                or <a href=\"javascript:void(0);\" class=\"dataset-purge\">here</a> to immediately remove it from disk\n            </strong></div>\n            ";
  return buffer;
  }
function program11(depth0,data) {
  
  
  return "This dataset has been deleted.";
  }

function program13(depth0,data) {
  
  var buffer = "", stack1, options;
  buffer += "\n        <div class=\"warningmessagesmall\"><strong>\n            ";
  options = {hash:{},inverse:self.noop,fn:self.program(14, program14, data),data:data};
  if (stack1 = helpers.local) { stack1 = stack1.call(depth0, options); }
  else { stack1 = depth0.local; stack1 = typeof stack1 === functionType ? stack1.apply(depth0) : stack1; }
  if (!helpers.local) { stack1 = blockHelperMissing.call(depth0, stack1, options); }
  if(stack1 || stack1 === 0) { buffer += stack1; }
  buffer += "\n            "
    + "\n            Click <a href=\"javascript:void(0);\" class=\"dataset-unhide\">here</a> to unhide it\n        </strong></div>\n        ";
  return buffer;
  }
function program14(depth0,data) {
  
  
  return "This dataset has been hidden.";
  }

  buffer += "<div class=\"dataset hda\">\n    <div class=\"dataset-warnings\">\n        ";
  stack1 = helpers['if'].call(depth0, depth0.error, {hash:{},inverse:self.noop,fn:self.program(1, program1, data),data:data});
  if(stack1 || stack1 === 0) { buffer += stack1; }
  buffer += "\n\n        ";
  stack1 = helpers['if'].call(depth0, depth0.deleted, {hash:{},inverse:self.noop,fn:self.program(6, program6, data),data:data});
  if(stack1 || stack1 === 0) { buffer += stack1; }
  buffer += "\n\n        ";
  stack1 = helpers.unless.call(depth0, depth0.visible, {hash:{},inverse:self.noop,fn:self.program(13, program13, data),data:data});
  if(stack1 || stack1 === 0) { buffer += stack1; }
<<<<<<< HEAD
  buffer += "\n    </div>\n\n    <div class=\"dataset-primary-actions\"></div>\n\n    <div class=\"dataset-title-bar\">\n        <span class=\"dataset-state-icon state-icon\"></span>\n        <div class=\"dataset-title\">\n            <span class=\"hda-hid\">";
=======
  buffer += "\n    </div>\n\n    <div class=\"dataset-primary-actions\"></div>\n    <div class=\"dataset-title-bar clear\">\n        <span class=\"dataset-state-icon state-icon\"></span>\n        <div class=\"dataset-title\">\n            <span class=\"hda-hid\">";
>>>>>>> 6d376aa4
  if (stack1 = helpers.hid) { stack1 = stack1.call(depth0, {hash:{},data:data}); }
  else { stack1 = depth0.hid; stack1 = typeof stack1 === functionType ? stack1.apply(depth0) : stack1; }
  buffer += escapeExpression(stack1)
    + "</span>\n            <span class=\"dataset-name\">";
  if (stack1 = helpers.name) { stack1 = stack1.call(depth0, {hash:{},data:data}); }
  else { stack1 = depth0.name; stack1 = typeof stack1 === functionType ? stack1.apply(depth0) : stack1; }
  buffer += escapeExpression(stack1)
<<<<<<< HEAD
    + "</span>\n        </div>\n    </div>\n    <div class=\"clear\"></div>\n\n    <div class=\"dataset-body\"></div>\n</div>";
=======
    + "</span>\n        </div>\n    </div>\n\n    <div class=\"dataset-body\"></div>\n</div>";
>>>>>>> 6d376aa4
  return buffer;
  });
})();(function() {
  var template = Handlebars.template, templates = Handlebars.templates = Handlebars.templates || {};
templates['template-history-historyPanel-anon'] = template(function (Handlebars,depth0,helpers,partials,data) {
  this.compilerInfo = [4,'>= 1.0.0'];
helpers = this.merge(helpers, Handlebars.helpers); data = data || {};
  var buffer = "", stack1, options, self=this, functionType="function", blockHelperMissing=helpers.blockHelperMissing, escapeExpression=this.escapeExpression;

function program1(depth0,data) {
  
  var buffer = "", stack1, options;
  buffer += "\n                <div class=\"history-name\" title=\"";
  options = {hash:{},inverse:self.noop,fn:self.program(2, program2, data),data:data};
  if (stack1 = helpers.local) { stack1 = stack1.call(depth0, options); }
  else { stack1 = depth0.local; stack1 = typeof stack1 === functionType ? stack1.apply(depth0) : stack1; }
  if (!helpers.local) { stack1 = blockHelperMissing.call(depth0, stack1, options); }
  if(stack1 || stack1 === 0) { buffer += stack1; }
  buffer += "\">\n                    ";
  if (stack1 = helpers.name) { stack1 = stack1.call(depth0, {hash:{},data:data}); }
  else { stack1 = depth0.name; stack1 = typeof stack1 === functionType ? stack1.apply(depth0) : stack1; }
  buffer += escapeExpression(stack1)
    + "\n                </div>\n            ";
  return buffer;
  }
function program2(depth0,data) {
  
  
  return "You must be logged in to edit your history name";
  }

function program4(depth0,data) {
  
  var buffer = "", stack1;
  buffer += "\n            <div class=\"history-size\">";
  if (stack1 = helpers.nice_size) { stack1 = stack1.call(depth0, {hash:{},data:data}); }
  else { stack1 = depth0.nice_size; stack1 = typeof stack1 === functionType ? stack1.apply(depth0) : stack1; }
  buffer += escapeExpression(stack1)
    + "</div>\n            ";
  return buffer;
  }

function program6(depth0,data) {
  
  var buffer = "", stack1;
  buffer += "\n            "
    + "\n            <div class=\"";
  if (stack1 = helpers.status) { stack1 = stack1.call(depth0, {hash:{},data:data}); }
  else { stack1 = depth0.status; stack1 = typeof stack1 === functionType ? stack1.apply(depth0) : stack1; }
  buffer += escapeExpression(stack1)
    + "message\">";
  if (stack1 = helpers.message) { stack1 = stack1.call(depth0, {hash:{},data:data}); }
  else { stack1 = depth0.message; stack1 = typeof stack1 === functionType ? stack1.apply(depth0) : stack1; }
  buffer += escapeExpression(stack1)
    + "</div>\n            ";
  return buffer;
  }

function program8(depth0,data) {
  
  
  return "You are over your disk quota";
  }

function program10(depth0,data) {
  
  
  return "Tool execution is on hold until your disk usage drops below your allocated quota";
  }

function program12(depth0,data) {
  
  
  return "Your history is empty. Click 'Get Data' on the left pane to start";
  }

  buffer += "<div class=\"history-controls\">\n\n        <div class=\"history-title\">\n            "
    + "\n            ";
  stack1 = helpers['if'].call(depth0, depth0.name, {hash:{},inverse:self.noop,fn:self.program(1, program1, data),data:data});
  if(stack1 || stack1 === 0) { buffer += stack1; }
  buffer += "\n        </div>\n\n        <div class=\"history-subtitle clear\">\n            ";
  stack1 = helpers['if'].call(depth0, depth0.nice_size, {hash:{},inverse:self.noop,fn:self.program(4, program4, data),data:data});
  if(stack1 || stack1 === 0) { buffer += stack1; }
  buffer += "\n        </div>\n\n        <div class=\"message-container\">\n            ";
  stack1 = helpers['if'].call(depth0, depth0.message, {hash:{},inverse:self.noop,fn:self.program(6, program6, data),data:data});
  if(stack1 || stack1 === 0) { buffer += stack1; }
  buffer += "\n        </div>\n\n        <div class=\"quota-message errormessage\">\n            ";
  options = {hash:{},inverse:self.noop,fn:self.program(8, program8, data),data:data};
  if (stack1 = helpers.local) { stack1 = stack1.call(depth0, options); }
  else { stack1 = depth0.local; stack1 = typeof stack1 === functionType ? stack1.apply(depth0) : stack1; }
  if (!helpers.local) { stack1 = blockHelperMissing.call(depth0, stack1, options); }
  if(stack1 || stack1 === 0) { buffer += stack1; }
  buffer += ".\n            ";
  options = {hash:{},inverse:self.noop,fn:self.program(10, program10, data),data:data};
  if (stack1 = helpers.local) { stack1 = stack1.call(depth0, options); }
  else { stack1 = depth0.local; stack1 = typeof stack1 === functionType ? stack1.apply(depth0) : stack1; }
  if (!helpers.local) { stack1 = blockHelperMissing.call(depth0, stack1, options); }
  if(stack1 || stack1 === 0) { buffer += stack1; }
  buffer += ".\n        </div>\n\n    </div>"
    + "\n\n    "
    + "\n    <div class=\"datasets-list\"></div>\n\n    <div class=\"empty-history-message infomessagesmall\">\n        ";
  options = {hash:{},inverse:self.noop,fn:self.program(12, program12, data),data:data};
  if (stack1 = helpers.local) { stack1 = stack1.call(depth0, options); }
  else { stack1 = depth0.local; stack1 = typeof stack1 === functionType ? stack1.apply(depth0) : stack1; }
  if (!helpers.local) { stack1 = blockHelperMissing.call(depth0, stack1, options); }
  if(stack1 || stack1 === 0) { buffer += stack1; }
  buffer += "\n    </div>";
  return buffer;
  });
})();(function() {
  var template = Handlebars.template, templates = Handlebars.templates = Handlebars.templates || {};
templates['template-history-historyPanel'] = template(function (Handlebars,depth0,helpers,partials,data) {
  this.compilerInfo = [4,'>= 1.0.0'];
helpers = this.merge(helpers, Handlebars.helpers); data = data || {};
  var buffer = "", stack1, options, self=this, functionType="function", blockHelperMissing=helpers.blockHelperMissing, escapeExpression=this.escapeExpression;

function program1(depth0,data) {
  
  var buffer = "", stack1, options;
<<<<<<< HEAD
  buffer += "\n            <div class=\"history-name editable-text\" title=\"";
=======
  buffer += "\n            <div class=\"history-name\" title=\"";
>>>>>>> 6d376aa4
  options = {hash:{},inverse:self.noop,fn:self.program(2, program2, data),data:data};
  if (stack1 = helpers.local) { stack1 = stack1.call(depth0, options); }
  else { stack1 = depth0.local; stack1 = typeof stack1 === functionType ? stack1.apply(depth0) : stack1; }
  if (!helpers.local) { stack1 = blockHelperMissing.call(depth0, stack1, options); }
  if(stack1 || stack1 === 0) { buffer += stack1; }
  buffer += "\">\n                ";
  if (stack1 = helpers.name) { stack1 = stack1.call(depth0, {hash:{},data:data}); }
  else { stack1 = depth0.name; stack1 = typeof stack1 === functionType ? stack1.apply(depth0) : stack1; }
  buffer += escapeExpression(stack1)
    + "\n            </div>\n            ";
  return buffer;
  }
function program2(depth0,data) {
  
  
  return "Click to rename history";
  }

function program4(depth0,data) {
  
  var buffer = "", stack1;
  buffer += "\n            <div class=\"history-size\">";
  if (stack1 = helpers.nice_size) { stack1 = stack1.call(depth0, {hash:{},data:data}); }
  else { stack1 = depth0.nice_size; stack1 = typeof stack1 === functionType ? stack1.apply(depth0) : stack1; }
  buffer += escapeExpression(stack1)
    + "</div>\n            ";
  return buffer;
  }

function program6(depth0,data) {
  
<<<<<<< HEAD
  
  return "Edit history tags";
  }

function program8(depth0,data) {
  
  
  return "Edit history annotation";
  }

function program10(depth0,data) {
  
  var buffer = "", stack1, options;
  buffer += "\n        <div class=\"warningmessagesmall\"><strong>\n            ";
  options = {hash:{},inverse:self.noop,fn:self.program(11, program11, data),data:data};
=======
  var buffer = "", stack1, options;
  buffer += "\n        <div class=\"warningmessagesmall\"><strong>\n            ";
  options = {hash:{},inverse:self.noop,fn:self.program(7, program7, data),data:data};
>>>>>>> 6d376aa4
  if (stack1 = helpers.local) { stack1 = stack1.call(depth0, options); }
  else { stack1 = depth0.local; stack1 = typeof stack1 === functionType ? stack1.apply(depth0) : stack1; }
  if (!helpers.local) { stack1 = blockHelperMissing.call(depth0, stack1, options); }
  if(stack1 || stack1 === 0) { buffer += stack1; }
  buffer += "\n        </strong></div>\n        ";
  return buffer;
  }
<<<<<<< HEAD
function program11(depth0,data) {
=======
function program7(depth0,data) {
>>>>>>> 6d376aa4
  
  
  return "You are currently viewing a deleted history!";
  }

<<<<<<< HEAD
function program13(depth0,data) {
  
  var buffer = "", stack1;
  buffer += "\n            "
    + "\n            <div class=\"";
  if (stack1 = helpers.status) { stack1 = stack1.call(depth0, {hash:{},data:data}); }
  else { stack1 = depth0.status; stack1 = typeof stack1 === functionType ? stack1.apply(depth0) : stack1; }
  buffer += escapeExpression(stack1)
    + "message\">";
  if (stack1 = helpers.message) { stack1 = stack1.call(depth0, {hash:{},data:data}); }
  else { stack1 = depth0.message; stack1 = typeof stack1 === functionType ? stack1.apply(depth0) : stack1; }
  buffer += escapeExpression(stack1)
    + "</div>\n            ";
  return buffer;
  }

function program15(depth0,data) {
  
  
  return "You are over your disk quota";
  }

function program17(depth0,data) {
  
  
  return "Tool execution is on hold until your disk usage drops below your allocated quota";
  }

function program19(depth0,data) {
  
  
  return "Tags";
  }

function program21(depth0,data) {
  
  
  return "Annotation";
  }

function program23(depth0,data) {
  
  
  return "Click to edit annotation";
  }

function program25(depth0,data) {
  
  var buffer = "", stack1;
  buffer += "\n                ";
  if (stack1 = helpers.annotation) { stack1 = stack1.call(depth0, {hash:{},data:data}); }
  else { stack1 = depth0.annotation; stack1 = typeof stack1 === functionType ? stack1.apply(depth0) : stack1; }
  buffer += escapeExpression(stack1)
    + "\n                ";
  return buffer;
  }

function program27(depth0,data) {
  
  var buffer = "", stack1, options;
  buffer += "\n                <em>";
  options = {hash:{},inverse:self.noop,fn:self.program(28, program28, data),data:data};
  if (stack1 = helpers.local) { stack1 = stack1.call(depth0, options); }
  else { stack1 = depth0.local; stack1 = typeof stack1 === functionType ? stack1.apply(depth0) : stack1; }
  if (!helpers.local) { stack1 = blockHelperMissing.call(depth0, stack1, options); }
  if(stack1 || stack1 === 0) { buffer += stack1; }
  buffer += "</em>\n                ";
  return buffer;
  }
function program28(depth0,data) {
  
  
  return "Describe or add notes to history";
  }

function program30(depth0,data) {
  
  
=======
function program9(depth0,data) {
  
  var buffer = "", stack1;
  buffer += "\n            "
    + "\n            <div class=\"";
  if (stack1 = helpers.status) { stack1 = stack1.call(depth0, {hash:{},data:data}); }
  else { stack1 = depth0.status; stack1 = typeof stack1 === functionType ? stack1.apply(depth0) : stack1; }
  buffer += escapeExpression(stack1)
    + "message\">";
  if (stack1 = helpers.message) { stack1 = stack1.call(depth0, {hash:{},data:data}); }
  else { stack1 = depth0.message; stack1 = typeof stack1 === functionType ? stack1.apply(depth0) : stack1; }
  buffer += escapeExpression(stack1)
    + "</div>\n            ";
  return buffer;
  }

function program11(depth0,data) {
  
  
  return "You are over your disk quota";
  }

function program13(depth0,data) {
  
  
  return "Tool execution is on hold until your disk usage drops below your allocated quota";
  }

function program15(depth0,data) {
  
  
>>>>>>> 6d376aa4
  return "Your history is empty. Click 'Get Data' on the left pane to start";
  }

  buffer += "<div class=\"history-controls\">\n\n        <div class=\"history-title\">\n            ";
  stack1 = helpers['if'].call(depth0, depth0.name, {hash:{},inverse:self.noop,fn:self.program(1, program1, data),data:data});
  if(stack1 || stack1 === 0) { buffer += stack1; }
  buffer += "\n        </div>\n\n        <div class=\"history-subtitle clear\">\n            ";
  stack1 = helpers['if'].call(depth0, depth0.nice_size, {hash:{},inverse:self.noop,fn:self.program(4, program4, data),data:data});
<<<<<<< HEAD
  if(stack1 || stack1 === 0) { buffer += stack1; }
  buffer += "\n\n            <div class=\"history-secondary-actions\">\n                <a title=\"";
  options = {hash:{},inverse:self.noop,fn:self.program(6, program6, data),data:data};
=======
  if(stack1 || stack1 === 0) { buffer += stack1; }
  buffer += "\n\n            <div class=\"history-secondary-actions\">\n            </div>\n        </div>\n\n        ";
  stack1 = helpers['if'].call(depth0, depth0.deleted, {hash:{},inverse:self.noop,fn:self.program(6, program6, data),data:data});
  if(stack1 || stack1 === 0) { buffer += stack1; }
  buffer += "\n\n        <div class=\"message-container\">\n            ";
  stack1 = helpers['if'].call(depth0, depth0.message, {hash:{},inverse:self.noop,fn:self.program(9, program9, data),data:data});
  if(stack1 || stack1 === 0) { buffer += stack1; }
  buffer += "\n        </div>\n\n        <div class=\"quota-message errormessage\">\n            ";
  options = {hash:{},inverse:self.noop,fn:self.program(11, program11, data),data:data};
>>>>>>> 6d376aa4
  if (stack1 = helpers.local) { stack1 = stack1.call(depth0, options); }
  else { stack1 = depth0.local; stack1 = typeof stack1 === functionType ? stack1.apply(depth0) : stack1; }
  if (!helpers.local) { stack1 = blockHelperMissing.call(depth0, stack1, options); }
  if(stack1 || stack1 === 0) { buffer += stack1; }
<<<<<<< HEAD
  buffer += "\"\n                    class=\"icon-button tags\" href=\"javascript:void(0)\"></a>\n                <a title=\"";
  options = {hash:{},inverse:self.noop,fn:self.program(8, program8, data),data:data};
  if (stack1 = helpers.local) { stack1 = stack1.call(depth0, options); }
  else { stack1 = depth0.local; stack1 = typeof stack1 === functionType ? stack1.apply(depth0) : stack1; }
  if (!helpers.local) { stack1 = blockHelperMissing.call(depth0, stack1, options); }
  if(stack1 || stack1 === 0) { buffer += stack1; }
  buffer += "\"\n                    class=\"icon-button annotate\" href=\"javascript:void(0)\"></a>\n            </div>\n        </div>\n\n        ";
  stack1 = helpers['if'].call(depth0, depth0.deleted, {hash:{},inverse:self.noop,fn:self.program(10, program10, data),data:data});
  if(stack1 || stack1 === 0) { buffer += stack1; }
  buffer += "\n\n        <div class=\"message-container\">\n            ";
  stack1 = helpers['if'].call(depth0, depth0.message, {hash:{},inverse:self.noop,fn:self.program(13, program13, data),data:data});
  if(stack1 || stack1 === 0) { buffer += stack1; }
  buffer += "\n        </div>\n\n        <div class=\"quota-message errormessage\">\n            ";
  options = {hash:{},inverse:self.noop,fn:self.program(15, program15, data),data:data};
  if (stack1 = helpers.local) { stack1 = stack1.call(depth0, options); }
  else { stack1 = depth0.local; stack1 = typeof stack1 === functionType ? stack1.apply(depth0) : stack1; }
  if (!helpers.local) { stack1 = blockHelperMissing.call(depth0, stack1, options); }
  if(stack1 || stack1 === 0) { buffer += stack1; }
  buffer += ".\n            ";
  options = {hash:{},inverse:self.noop,fn:self.program(17, program17, data),data:data};
=======
  buffer += ".\n            ";
  options = {hash:{},inverse:self.noop,fn:self.program(13, program13, data),data:data};
>>>>>>> 6d376aa4
  if (stack1 = helpers.local) { stack1 = stack1.call(depth0, options); }
  else { stack1 = depth0.local; stack1 = typeof stack1 === functionType ? stack1.apply(depth0) : stack1; }
  if (!helpers.local) { stack1 = blockHelperMissing.call(depth0, stack1, options); }
  if(stack1 || stack1 === 0) { buffer += stack1; }
<<<<<<< HEAD
  buffer += ".\n        </div>\n        \n        "
    + "\n        "
    + "\n        <div class=\"tags-display\">\n            <label class=\"prompt\">";
  options = {hash:{},inverse:self.noop,fn:self.program(19, program19, data),data:data};
  if (stack1 = helpers.local) { stack1 = stack1.call(depth0, options); }
  else { stack1 = depth0.local; stack1 = typeof stack1 === functionType ? stack1.apply(depth0) : stack1; }
  if (!helpers.local) { stack1 = blockHelperMissing.call(depth0, stack1, options); }
  if(stack1 || stack1 === 0) { buffer += stack1; }
  buffer += "</label>\n            <div class=\"tags\"></div>\n        </div>\n\n        "
    + "\n        <div class=\"annotation-display\">\n            <label class=\"prompt\">";
  options = {hash:{},inverse:self.noop,fn:self.program(21, program21, data),data:data};
  if (stack1 = helpers.local) { stack1 = stack1.call(depth0, options); }
  else { stack1 = depth0.local; stack1 = typeof stack1 === functionType ? stack1.apply(depth0) : stack1; }
  if (!helpers.local) { stack1 = blockHelperMissing.call(depth0, stack1, options); }
  if(stack1 || stack1 === 0) { buffer += stack1; }
  buffer += "</label>\n            <div class=\"annotation editable-text\" title=\"";
  options = {hash:{},inverse:self.noop,fn:self.program(23, program23, data),data:data};
  if (stack1 = helpers.local) { stack1 = stack1.call(depth0, options); }
  else { stack1 = depth0.local; stack1 = typeof stack1 === functionType ? stack1.apply(depth0) : stack1; }
  if (!helpers.local) { stack1 = blockHelperMissing.call(depth0, stack1, options); }
  if(stack1 || stack1 === 0) { buffer += stack1; }
  buffer += "\">\n                ";
  stack1 = helpers['if'].call(depth0, depth0.annotation, {hash:{},inverse:self.program(27, program27, data),fn:self.program(25, program25, data),data:data});
  if(stack1 || stack1 === 0) { buffer += stack1; }
  buffer += "\n            </div>\n        </div>\n\n    </div>"
    + "\n\n    "
    + "\n    <div class=\"datasets-list\"></div>\n\n    <div class=\"empty-history-message infomessagesmall\">\n        ";
  options = {hash:{},inverse:self.noop,fn:self.program(30, program30, data),data:data};
=======
  buffer += ".\n        </div>\n        \n        <div class=\"tags-display\"></div>\n        <div class=\"annotation-display\"></div>\n\n    </div>"
    + "\n\n    "
    + "\n    <div class=\"datasets-list\"></div>\n\n    <div class=\"empty-history-message infomessagesmall\">\n        ";
  options = {hash:{},inverse:self.noop,fn:self.program(15, program15, data),data:data};
>>>>>>> 6d376aa4
  if (stack1 = helpers.local) { stack1 = stack1.call(depth0, options); }
  else { stack1 = depth0.local; stack1 = typeof stack1 === functionType ? stack1.apply(depth0) : stack1; }
  if (!helpers.local) { stack1 = blockHelperMissing.call(depth0, stack1, options); }
  if(stack1 || stack1 === 0) { buffer += stack1; }
  buffer += "\n    </div>";
  return buffer;
  });
})();<|MERGE_RESOLUTION|>--- conflicted
+++ resolved
@@ -8,12 +8,11 @@
 function program1(depth0,data) {
   
   var buffer = "", stack1;
-<<<<<<< HEAD
-  buffer += "\n    ";
+  buffer += "\n    <div class=\"dataset-summary\">\n        ";
   if (stack1 = helpers.body) { stack1 = stack1.call(depth0, {hash:{},data:data}); }
   else { stack1 = depth0.body; stack1 = typeof stack1 === functionType ? stack1.apply(depth0) : stack1; }
   if(stack1 || stack1 === 0) { buffer += stack1; }
-  buffer += "\n    <div class=\"dataset-actions clear\">\n        <div class=\"left\"></div>\n        <div class=\"right\"></div>\n    </div>\n\n    ";
+  buffer += "\n    </div>\n    <div class=\"dataset-actions clear\">\n        <div class=\"left\"></div>\n        <div class=\"right\"></div>\n    </div>\n\n    ";
   return buffer;
   }
 
@@ -107,160 +106,6 @@
 
 function program14(depth0,data) {
   
-  var buffer = "", stack1, options;
-  buffer += "\n    "
-    + "\n    <div class=\"tags-display\">\n        <label class=\"prompt\">";
-  options = {hash:{},inverse:self.noop,fn:self.program(15, program15, data),data:data};
-  if (stack1 = helpers.local) { stack1 = stack1.call(depth0, options); }
-  else { stack1 = depth0.local; stack1 = typeof stack1 === functionType ? stack1.apply(depth0) : stack1; }
-  if (!helpers.local) { stack1 = blockHelperMissing.call(depth0, stack1, options); }
-  if(stack1 || stack1 === 0) { buffer += stack1; }
-  buffer += "</label>\n        <div class=\"tags\"></div>\n    </div>\n\n    "
-    + "\n    <div class=\"annotation-display\">\n        <label class=\"prompt\">";
-  options = {hash:{},inverse:self.noop,fn:self.program(17, program17, data),data:data};
-  if (stack1 = helpers.local) { stack1 = stack1.call(depth0, options); }
-  else { stack1 = depth0.local; stack1 = typeof stack1 === functionType ? stack1.apply(depth0) : stack1; }
-  if (!helpers.local) { stack1 = blockHelperMissing.call(depth0, stack1, options); }
-  if(stack1 || stack1 === 0) { buffer += stack1; }
-  buffer += "</label>\n        <div id=\"dataset-";
-  if (stack1 = helpers.id) { stack1 = stack1.call(depth0, {hash:{},data:data}); }
-  else { stack1 = depth0.id; stack1 = typeof stack1 === functionType ? stack1.apply(depth0) : stack1; }
-  buffer += escapeExpression(stack1)
-    + "-annotation\" class=\"annotation editable-text\"\n             title=\"";
-  options = {hash:{},inverse:self.noop,fn:self.program(19, program19, data),data:data};
-=======
-  buffer += "\n    <div class=\"dataset-summary\">\n        ";
-  if (stack1 = helpers.body) { stack1 = stack1.call(depth0, {hash:{},data:data}); }
-  else { stack1 = depth0.body; stack1 = typeof stack1 === functionType ? stack1.apply(depth0) : stack1; }
-  if(stack1 || stack1 === 0) { buffer += stack1; }
-  buffer += "\n    </div>\n    <div class=\"dataset-actions clear\">\n        <div class=\"left\"></div>\n        <div class=\"right\"></div>\n    </div>\n\n    ";
-  return buffer;
-  }
-
-function program3(depth0,data) {
-  
-  var buffer = "", stack1;
-  buffer += "\n    <div class=\"dataset-summary\">\n        ";
-  stack1 = helpers['if'].call(depth0, depth0.misc_blurb, {hash:{},inverse:self.noop,fn:self.program(4, program4, data),data:data});
-  if(stack1 || stack1 === 0) { buffer += stack1; }
-  buffer += "\n\n        ";
-  stack1 = helpers['if'].call(depth0, depth0.data_type, {hash:{},inverse:self.noop,fn:self.program(6, program6, data),data:data});
-  if(stack1 || stack1 === 0) { buffer += stack1; }
-  buffer += "\n\n        ";
-  stack1 = helpers['if'].call(depth0, depth0.metadata_dbkey, {hash:{},inverse:self.noop,fn:self.program(9, program9, data),data:data});
-  if(stack1 || stack1 === 0) { buffer += stack1; }
-  buffer += "\n\n        ";
-  stack1 = helpers['if'].call(depth0, depth0.misc_info, {hash:{},inverse:self.noop,fn:self.program(12, program12, data),data:data});
-  if(stack1 || stack1 === 0) { buffer += stack1; }
-  buffer += "\n    </div>"
-    + "\n\n    <div class=\"dataset-actions clear\">\n        <div class=\"left\"></div>\n        <div class=\"right\"></div>\n    </div>\n\n    ";
-  stack1 = helpers.unless.call(depth0, depth0.deleted, {hash:{},inverse:self.noop,fn:self.program(14, program14, data),data:data});
-  if(stack1 || stack1 === 0) { buffer += stack1; }
-  buffer += "\n\n    ";
-  return buffer;
-  }
-function program4(depth0,data) {
-  
-  var buffer = "", stack1;
-  buffer += "\n        <div class=\"dataset-blurb\">\n            <span class=\"value\">";
-  if (stack1 = helpers.misc_blurb) { stack1 = stack1.call(depth0, {hash:{},data:data}); }
-  else { stack1 = depth0.misc_blurb; stack1 = typeof stack1 === functionType ? stack1.apply(depth0) : stack1; }
-  buffer += escapeExpression(stack1)
-    + "</span>\n        </div>\n        ";
-  return buffer;
-  }
-
-function program6(depth0,data) {
-  
-  var buffer = "", stack1, options;
-  buffer += "\n        <div class=\"dataset-datatype\">\n            <label class=\"prompt\">";
-  options = {hash:{},inverse:self.noop,fn:self.program(7, program7, data),data:data};
->>>>>>> 6d376aa4
-  if (stack1 = helpers.local) { stack1 = stack1.call(depth0, options); }
-  else { stack1 = depth0.local; stack1 = typeof stack1 === functionType ? stack1.apply(depth0) : stack1; }
-  if (!helpers.local) { stack1 = blockHelperMissing.call(depth0, stack1, options); }
-  if(stack1 || stack1 === 0) { buffer += stack1; }
-<<<<<<< HEAD
-  buffer += "\"></div>\n    </div>\n\n    <div class=\"dataset-display-applications\">\n        ";
-  stack1 = helpers.each.call(depth0, depth0.display_apps, {hash:{},inverse:self.noop,fn:self.program(21, program21, data),data:data});
-  if(stack1 || stack1 === 0) { buffer += stack1; }
-  buffer += "\n\n        ";
-  stack1 = helpers.each.call(depth0, depth0.display_types, {hash:{},inverse:self.noop,fn:self.program(21, program21, data),data:data});
-  if(stack1 || stack1 === 0) { buffer += stack1; }
-  buffer += "\n    </div>\n\n    <div class=\"dataset-peek\">\n    ";
-  stack1 = helpers['if'].call(depth0, depth0.peek, {hash:{},inverse:self.noop,fn:self.program(25, program25, data),data:data});
-  if(stack1 || stack1 === 0) { buffer += stack1; }
-  buffer += "\n    </div>\n\n    ";
-  return buffer;
-  }
-function program15(depth0,data) {
-  
-  
-  return "Tags";
-  }
-
-function program17(depth0,data) {
-  
-  
-  return "Annotation";
-  }
-
-function program19(depth0,data) {
-  
-  
-  return "Edit dataset annotation";
-  }
-
-function program21(depth0,data) {
-=======
-  buffer += "</label>\n            <span class=\"value\">";
-  if (stack1 = helpers.data_type) { stack1 = stack1.call(depth0, {hash:{},data:data}); }
-  else { stack1 = depth0.data_type; stack1 = typeof stack1 === functionType ? stack1.apply(depth0) : stack1; }
-  buffer += escapeExpression(stack1)
-    + "</span>\n        </div>\n        ";
-  return buffer;
-  }
-function program7(depth0,data) {
-  
-  
-  return "format";
-  }
-
-function program9(depth0,data) {
-  
-  var buffer = "", stack1, options;
-  buffer += "\n        <div class=\"dataset-dbkey\">\n            <label class=\"prompt\">";
-  options = {hash:{},inverse:self.noop,fn:self.program(10, program10, data),data:data};
-  if (stack1 = helpers.local) { stack1 = stack1.call(depth0, options); }
-  else { stack1 = depth0.local; stack1 = typeof stack1 === functionType ? stack1.apply(depth0) : stack1; }
-  if (!helpers.local) { stack1 = blockHelperMissing.call(depth0, stack1, options); }
-  if(stack1 || stack1 === 0) { buffer += stack1; }
-  buffer += "</label>\n            <span class=\"value\">\n                ";
-  if (stack1 = helpers.metadata_dbkey) { stack1 = stack1.call(depth0, {hash:{},data:data}); }
-  else { stack1 = depth0.metadata_dbkey; stack1 = typeof stack1 === functionType ? stack1.apply(depth0) : stack1; }
-  buffer += escapeExpression(stack1)
-    + "\n            </span>\n        </div>\n        ";
-  return buffer;
-  }
-function program10(depth0,data) {
-  
-  
-  return "database";
-  }
-
-function program12(depth0,data) {
-  
-  var buffer = "", stack1;
-  buffer += "\n        <div class=\"dataset-info\">\n            <span class=\"value\">";
-  if (stack1 = helpers.misc_info) { stack1 = stack1.call(depth0, {hash:{},data:data}); }
-  else { stack1 = depth0.misc_info; stack1 = typeof stack1 === functionType ? stack1.apply(depth0) : stack1; }
-  buffer += escapeExpression(stack1)
-    + "</span>\n        </div>\n        ";
-  return buffer;
-  }
-
-function program14(depth0,data) {
-  
   var buffer = "", stack1;
   buffer += "\n    <div class=\"tags-display\"></div>\n    <div class=\"annotation-display\"></div>\n\n    <div class=\"dataset-display-applications\">\n        ";
   stack1 = helpers.each.call(depth0, depth0.display_apps, {hash:{},inverse:self.noop,fn:self.program(15, program15, data),data:data});
@@ -275,7 +120,6 @@
   return buffer;
   }
 function program15(depth0,data) {
->>>>>>> 6d376aa4
   
   var buffer = "", stack1;
   buffer += "\n        <div class=\"display-application\">\n            <span class=\"display-application-location\">";
@@ -283,20 +127,12 @@
   else { stack1 = depth0.label; stack1 = typeof stack1 === functionType ? stack1.apply(depth0) : stack1; }
   buffer += escapeExpression(stack1)
     + "</span>\n            <span class=\"display-application-links\">\n                ";
-<<<<<<< HEAD
-  stack1 = helpers.each.call(depth0, depth0.links, {hash:{},inverse:self.noop,fn:self.program(22, program22, data),data:data});
-=======
   stack1 = helpers.each.call(depth0, depth0.links, {hash:{},inverse:self.noop,fn:self.program(16, program16, data),data:data});
->>>>>>> 6d376aa4
   if(stack1 || stack1 === 0) { buffer += stack1; }
   buffer += "\n            </span>\n        </div>\n        ";
   return buffer;
   }
-<<<<<<< HEAD
-function program22(depth0,data) {
-=======
 function program16(depth0,data) {
->>>>>>> 6d376aa4
   
   var buffer = "", stack1, options;
   buffer += "\n                <a target=\"";
@@ -308,11 +144,7 @@
   else { stack1 = depth0.href; stack1 = typeof stack1 === functionType ? stack1.apply(depth0) : stack1; }
   buffer += escapeExpression(stack1)
     + "\">";
-<<<<<<< HEAD
-  options = {hash:{},inverse:self.noop,fn:self.program(23, program23, data),data:data};
-=======
   options = {hash:{},inverse:self.noop,fn:self.program(17, program17, data),data:data};
->>>>>>> 6d376aa4
   if (stack1 = helpers.local) { stack1 = stack1.call(depth0, options); }
   else { stack1 = depth0.local; stack1 = typeof stack1 === functionType ? stack1.apply(depth0) : stack1; }
   if (!helpers.local) { stack1 = blockHelperMissing.call(depth0, stack1, options); }
@@ -320,11 +152,7 @@
   buffer += "</a>\n                ";
   return buffer;
   }
-<<<<<<< HEAD
-function program23(depth0,data) {
-=======
 function program17(depth0,data) {
->>>>>>> 6d376aa4
   
   var stack1;
   if (stack1 = helpers.text) { stack1 = stack1.call(depth0, {hash:{},data:data}); }
@@ -332,11 +160,7 @@
   return escapeExpression(stack1);
   }
 
-<<<<<<< HEAD
-function program25(depth0,data) {
-=======
 function program19(depth0,data) {
->>>>>>> 6d376aa4
   
   var buffer = "", stack1;
   buffer += "\n        <pre class=\"peek\">";
@@ -414,13 +238,8 @@
   return buffer;
   }
 function program8(depth0,data) {
-<<<<<<< HEAD
-  
-  
-=======
-  
-  
->>>>>>> 6d376aa4
+  
+  
   return "This dataset has been deleted and removed from disk.";
   }
 
@@ -472,11 +291,7 @@
   buffer += "\n\n        ";
   stack1 = helpers.unless.call(depth0, depth0.visible, {hash:{},inverse:self.noop,fn:self.program(13, program13, data),data:data});
   if(stack1 || stack1 === 0) { buffer += stack1; }
-<<<<<<< HEAD
-  buffer += "\n    </div>\n\n    <div class=\"dataset-primary-actions\"></div>\n\n    <div class=\"dataset-title-bar\">\n        <span class=\"dataset-state-icon state-icon\"></span>\n        <div class=\"dataset-title\">\n            <span class=\"hda-hid\">";
-=======
   buffer += "\n    </div>\n\n    <div class=\"dataset-primary-actions\"></div>\n    <div class=\"dataset-title-bar clear\">\n        <span class=\"dataset-state-icon state-icon\"></span>\n        <div class=\"dataset-title\">\n            <span class=\"hda-hid\">";
->>>>>>> 6d376aa4
   if (stack1 = helpers.hid) { stack1 = stack1.call(depth0, {hash:{},data:data}); }
   else { stack1 = depth0.hid; stack1 = typeof stack1 === functionType ? stack1.apply(depth0) : stack1; }
   buffer += escapeExpression(stack1)
@@ -484,11 +299,7 @@
   if (stack1 = helpers.name) { stack1 = stack1.call(depth0, {hash:{},data:data}); }
   else { stack1 = depth0.name; stack1 = typeof stack1 === functionType ? stack1.apply(depth0) : stack1; }
   buffer += escapeExpression(stack1)
-<<<<<<< HEAD
-    + "</span>\n        </div>\n    </div>\n    <div class=\"clear\"></div>\n\n    <div class=\"dataset-body\"></div>\n</div>";
-=======
     + "</span>\n        </div>\n    </div>\n\n    <div class=\"dataset-body\"></div>\n</div>";
->>>>>>> 6d376aa4
   return buffer;
   });
 })();(function() {
@@ -608,11 +419,7 @@
 function program1(depth0,data) {
   
   var buffer = "", stack1, options;
-<<<<<<< HEAD
-  buffer += "\n            <div class=\"history-name editable-text\" title=\"";
-=======
   buffer += "\n            <div class=\"history-name\" title=\"";
->>>>>>> 6d376aa4
   options = {hash:{},inverse:self.noop,fn:self.program(2, program2, data),data:data};
   if (stack1 = helpers.local) { stack1 = stack1.call(depth0, options); }
   else { stack1 = depth0.local; stack1 = typeof stack1 === functionType ? stack1.apply(depth0) : stack1; }
@@ -644,27 +451,9 @@
 
 function program6(depth0,data) {
   
-<<<<<<< HEAD
-  
-  return "Edit history tags";
-  }
-
-function program8(depth0,data) {
-  
-  
-  return "Edit history annotation";
-  }
-
-function program10(depth0,data) {
-  
-  var buffer = "", stack1, options;
-  buffer += "\n        <div class=\"warningmessagesmall\"><strong>\n            ";
-  options = {hash:{},inverse:self.noop,fn:self.program(11, program11, data),data:data};
-=======
   var buffer = "", stack1, options;
   buffer += "\n        <div class=\"warningmessagesmall\"><strong>\n            ";
   options = {hash:{},inverse:self.noop,fn:self.program(7, program7, data),data:data};
->>>>>>> 6d376aa4
   if (stack1 = helpers.local) { stack1 = stack1.call(depth0, options); }
   else { stack1 = depth0.local; stack1 = typeof stack1 === functionType ? stack1.apply(depth0) : stack1; }
   if (!helpers.local) { stack1 = blockHelperMissing.call(depth0, stack1, options); }
@@ -672,18 +461,13 @@
   buffer += "\n        </strong></div>\n        ";
   return buffer;
   }
-<<<<<<< HEAD
-function program11(depth0,data) {
-=======
 function program7(depth0,data) {
->>>>>>> 6d376aa4
   
   
   return "You are currently viewing a deleted history!";
   }
 
-<<<<<<< HEAD
-function program13(depth0,data) {
+function program9(depth0,data) {
   
   var buffer = "", stack1;
   buffer += "\n            "
@@ -699,101 +483,21 @@
   return buffer;
   }
 
+function program11(depth0,data) {
+  
+  
+  return "You are over your disk quota";
+  }
+
+function program13(depth0,data) {
+  
+  
+  return "Tool execution is on hold until your disk usage drops below your allocated quota";
+  }
+
 function program15(depth0,data) {
   
   
-  return "You are over your disk quota";
-  }
-
-function program17(depth0,data) {
-  
-  
-  return "Tool execution is on hold until your disk usage drops below your allocated quota";
-  }
-
-function program19(depth0,data) {
-  
-  
-  return "Tags";
-  }
-
-function program21(depth0,data) {
-  
-  
-  return "Annotation";
-  }
-
-function program23(depth0,data) {
-  
-  
-  return "Click to edit annotation";
-  }
-
-function program25(depth0,data) {
-  
-  var buffer = "", stack1;
-  buffer += "\n                ";
-  if (stack1 = helpers.annotation) { stack1 = stack1.call(depth0, {hash:{},data:data}); }
-  else { stack1 = depth0.annotation; stack1 = typeof stack1 === functionType ? stack1.apply(depth0) : stack1; }
-  buffer += escapeExpression(stack1)
-    + "\n                ";
-  return buffer;
-  }
-
-function program27(depth0,data) {
-  
-  var buffer = "", stack1, options;
-  buffer += "\n                <em>";
-  options = {hash:{},inverse:self.noop,fn:self.program(28, program28, data),data:data};
-  if (stack1 = helpers.local) { stack1 = stack1.call(depth0, options); }
-  else { stack1 = depth0.local; stack1 = typeof stack1 === functionType ? stack1.apply(depth0) : stack1; }
-  if (!helpers.local) { stack1 = blockHelperMissing.call(depth0, stack1, options); }
-  if(stack1 || stack1 === 0) { buffer += stack1; }
-  buffer += "</em>\n                ";
-  return buffer;
-  }
-function program28(depth0,data) {
-  
-  
-  return "Describe or add notes to history";
-  }
-
-function program30(depth0,data) {
-  
-  
-=======
-function program9(depth0,data) {
-  
-  var buffer = "", stack1;
-  buffer += "\n            "
-    + "\n            <div class=\"";
-  if (stack1 = helpers.status) { stack1 = stack1.call(depth0, {hash:{},data:data}); }
-  else { stack1 = depth0.status; stack1 = typeof stack1 === functionType ? stack1.apply(depth0) : stack1; }
-  buffer += escapeExpression(stack1)
-    + "message\">";
-  if (stack1 = helpers.message) { stack1 = stack1.call(depth0, {hash:{},data:data}); }
-  else { stack1 = depth0.message; stack1 = typeof stack1 === functionType ? stack1.apply(depth0) : stack1; }
-  buffer += escapeExpression(stack1)
-    + "</div>\n            ";
-  return buffer;
-  }
-
-function program11(depth0,data) {
-  
-  
-  return "You are over your disk quota";
-  }
-
-function program13(depth0,data) {
-  
-  
-  return "Tool execution is on hold until your disk usage drops below your allocated quota";
-  }
-
-function program15(depth0,data) {
-  
-  
->>>>>>> 6d376aa4
   return "Your history is empty. Click 'Get Data' on the left pane to start";
   }
 
@@ -802,11 +506,6 @@
   if(stack1 || stack1 === 0) { buffer += stack1; }
   buffer += "\n        </div>\n\n        <div class=\"history-subtitle clear\">\n            ";
   stack1 = helpers['if'].call(depth0, depth0.nice_size, {hash:{},inverse:self.noop,fn:self.program(4, program4, data),data:data});
-<<<<<<< HEAD
-  if(stack1 || stack1 === 0) { buffer += stack1; }
-  buffer += "\n\n            <div class=\"history-secondary-actions\">\n                <a title=\"";
-  options = {hash:{},inverse:self.noop,fn:self.program(6, program6, data),data:data};
-=======
   if(stack1 || stack1 === 0) { buffer += stack1; }
   buffer += "\n\n            <div class=\"history-secondary-actions\">\n            </div>\n        </div>\n\n        ";
   stack1 = helpers['if'].call(depth0, depth0.deleted, {hash:{},inverse:self.noop,fn:self.program(6, program6, data),data:data});
@@ -816,75 +515,20 @@
   if(stack1 || stack1 === 0) { buffer += stack1; }
   buffer += "\n        </div>\n\n        <div class=\"quota-message errormessage\">\n            ";
   options = {hash:{},inverse:self.noop,fn:self.program(11, program11, data),data:data};
->>>>>>> 6d376aa4
-  if (stack1 = helpers.local) { stack1 = stack1.call(depth0, options); }
-  else { stack1 = depth0.local; stack1 = typeof stack1 === functionType ? stack1.apply(depth0) : stack1; }
-  if (!helpers.local) { stack1 = blockHelperMissing.call(depth0, stack1, options); }
-  if(stack1 || stack1 === 0) { buffer += stack1; }
-<<<<<<< HEAD
-  buffer += "\"\n                    class=\"icon-button tags\" href=\"javascript:void(0)\"></a>\n                <a title=\"";
-  options = {hash:{},inverse:self.noop,fn:self.program(8, program8, data),data:data};
-  if (stack1 = helpers.local) { stack1 = stack1.call(depth0, options); }
-  else { stack1 = depth0.local; stack1 = typeof stack1 === functionType ? stack1.apply(depth0) : stack1; }
-  if (!helpers.local) { stack1 = blockHelperMissing.call(depth0, stack1, options); }
-  if(stack1 || stack1 === 0) { buffer += stack1; }
-  buffer += "\"\n                    class=\"icon-button annotate\" href=\"javascript:void(0)\"></a>\n            </div>\n        </div>\n\n        ";
-  stack1 = helpers['if'].call(depth0, depth0.deleted, {hash:{},inverse:self.noop,fn:self.program(10, program10, data),data:data});
-  if(stack1 || stack1 === 0) { buffer += stack1; }
-  buffer += "\n\n        <div class=\"message-container\">\n            ";
-  stack1 = helpers['if'].call(depth0, depth0.message, {hash:{},inverse:self.noop,fn:self.program(13, program13, data),data:data});
-  if(stack1 || stack1 === 0) { buffer += stack1; }
-  buffer += "\n        </div>\n\n        <div class=\"quota-message errormessage\">\n            ";
-  options = {hash:{},inverse:self.noop,fn:self.program(15, program15, data),data:data};
-  if (stack1 = helpers.local) { stack1 = stack1.call(depth0, options); }
-  else { stack1 = depth0.local; stack1 = typeof stack1 === functionType ? stack1.apply(depth0) : stack1; }
-  if (!helpers.local) { stack1 = blockHelperMissing.call(depth0, stack1, options); }
-  if(stack1 || stack1 === 0) { buffer += stack1; }
-  buffer += ".\n            ";
-  options = {hash:{},inverse:self.noop,fn:self.program(17, program17, data),data:data};
-=======
+  if (stack1 = helpers.local) { stack1 = stack1.call(depth0, options); }
+  else { stack1 = depth0.local; stack1 = typeof stack1 === functionType ? stack1.apply(depth0) : stack1; }
+  if (!helpers.local) { stack1 = blockHelperMissing.call(depth0, stack1, options); }
+  if(stack1 || stack1 === 0) { buffer += stack1; }
   buffer += ".\n            ";
   options = {hash:{},inverse:self.noop,fn:self.program(13, program13, data),data:data};
->>>>>>> 6d376aa4
-  if (stack1 = helpers.local) { stack1 = stack1.call(depth0, options); }
-  else { stack1 = depth0.local; stack1 = typeof stack1 === functionType ? stack1.apply(depth0) : stack1; }
-  if (!helpers.local) { stack1 = blockHelperMissing.call(depth0, stack1, options); }
-  if(stack1 || stack1 === 0) { buffer += stack1; }
-<<<<<<< HEAD
-  buffer += ".\n        </div>\n        \n        "
-    + "\n        "
-    + "\n        <div class=\"tags-display\">\n            <label class=\"prompt\">";
-  options = {hash:{},inverse:self.noop,fn:self.program(19, program19, data),data:data};
-  if (stack1 = helpers.local) { stack1 = stack1.call(depth0, options); }
-  else { stack1 = depth0.local; stack1 = typeof stack1 === functionType ? stack1.apply(depth0) : stack1; }
-  if (!helpers.local) { stack1 = blockHelperMissing.call(depth0, stack1, options); }
-  if(stack1 || stack1 === 0) { buffer += stack1; }
-  buffer += "</label>\n            <div class=\"tags\"></div>\n        </div>\n\n        "
-    + "\n        <div class=\"annotation-display\">\n            <label class=\"prompt\">";
-  options = {hash:{},inverse:self.noop,fn:self.program(21, program21, data),data:data};
-  if (stack1 = helpers.local) { stack1 = stack1.call(depth0, options); }
-  else { stack1 = depth0.local; stack1 = typeof stack1 === functionType ? stack1.apply(depth0) : stack1; }
-  if (!helpers.local) { stack1 = blockHelperMissing.call(depth0, stack1, options); }
-  if(stack1 || stack1 === 0) { buffer += stack1; }
-  buffer += "</label>\n            <div class=\"annotation editable-text\" title=\"";
-  options = {hash:{},inverse:self.noop,fn:self.program(23, program23, data),data:data};
-  if (stack1 = helpers.local) { stack1 = stack1.call(depth0, options); }
-  else { stack1 = depth0.local; stack1 = typeof stack1 === functionType ? stack1.apply(depth0) : stack1; }
-  if (!helpers.local) { stack1 = blockHelperMissing.call(depth0, stack1, options); }
-  if(stack1 || stack1 === 0) { buffer += stack1; }
-  buffer += "\">\n                ";
-  stack1 = helpers['if'].call(depth0, depth0.annotation, {hash:{},inverse:self.program(27, program27, data),fn:self.program(25, program25, data),data:data});
-  if(stack1 || stack1 === 0) { buffer += stack1; }
-  buffer += "\n            </div>\n        </div>\n\n    </div>"
-    + "\n\n    "
-    + "\n    <div class=\"datasets-list\"></div>\n\n    <div class=\"empty-history-message infomessagesmall\">\n        ";
-  options = {hash:{},inverse:self.noop,fn:self.program(30, program30, data),data:data};
-=======
+  if (stack1 = helpers.local) { stack1 = stack1.call(depth0, options); }
+  else { stack1 = depth0.local; stack1 = typeof stack1 === functionType ? stack1.apply(depth0) : stack1; }
+  if (!helpers.local) { stack1 = blockHelperMissing.call(depth0, stack1, options); }
+  if(stack1 || stack1 === 0) { buffer += stack1; }
   buffer += ".\n        </div>\n        \n        <div class=\"tags-display\"></div>\n        <div class=\"annotation-display\"></div>\n\n    </div>"
     + "\n\n    "
     + "\n    <div class=\"datasets-list\"></div>\n\n    <div class=\"empty-history-message infomessagesmall\">\n        ";
   options = {hash:{},inverse:self.noop,fn:self.program(15, program15, data),data:data};
->>>>>>> 6d376aa4
   if (stack1 = helpers.local) { stack1 = stack1.call(depth0, options); }
   else { stack1 = depth0.local; stack1 = typeof stack1 === functionType ? stack1.apply(depth0) : stack1; }
   if (!helpers.local) { stack1 = blockHelperMissing.call(depth0, stack1, options); }
